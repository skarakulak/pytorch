# Owner(s): ["oncall: quantization"]

import os
import torch
import torch.nn.functional as F
import torch.nn as nn
import torch.nn.quantized as nnq
import torch.nn.quantized._reference as nnqr
import torch.nn.quantized.dynamic as nnqd
import torch.nn.intrinsic as nni
import torch.nn.intrinsic.quantized as nniq
import torch.nn.intrinsic.quantized.dynamic as nniqd
import torch.multiprocessing as mp

# graph mode quantization based on fx
from torch.ao.quantization.quantize_fx import (
    prepare_fx,
    convert_fx,
    prepare_qat_fx,
    get_tensorrt_backend_config_dict
)
from torch.ao.quantization._quantize_fx_do_not_use import (
    _convert_fx_do_not_use,
)

from torch.ao.quantization.fx.quantization_patterns import DefaultNodeQuantizeHandler
from torch.ao.quantization.fx.common_quantization_patterns import CommonQuantizeHandler

from torch.ao.quantization.fx.match_utils import (
    is_match,
    MatchAllNode,
)

from torch.ao.quantization import (
    QuantType,
    quant_type_to_str,
)

from torch.ao.quantization import (
    QuantStub,
    DeQuantStub,
    QuantWrapper,
    default_qconfig,
    default_dynamic_qconfig,
    default_qat_qconfig,
    per_channel_dynamic_qconfig,
    float16_dynamic_qconfig,
    float16_static_qconfig,
    float_qparams_weight_only_qconfig,
    get_default_qconfig,
    get_default_qat_qconfig,
    fuse_modules,
    prepare,
    prepare_qat,
    convert,
    quantize_dynamic,
    default_placeholder_observer,
    default_weight_observer,
    PerChannelMinMaxObserver,
    QConfigDynamic,
    FixedQParamsFakeQuantize,
    FusedMovingAvgObsFakeQuantize,
    FakeQuantize,
    MovingAverageMinMaxObserver,
    HistogramObserver,
    QConfig,
)

import torch.fx.experimental.fx_acc.acc_tracer as acc_tracer
from torch.fx.experimental.fx2trt.fx2trt import (
    TRTInterpreter,
    InputTensorSpec,
    TRTModule,
)

# test utils
from hypothesis import given, settings
from hypothesis import strategies as st
from torch.testing._internal.common_cuda import TEST_MULTIGPU, TEST_CUDA
from torch.testing._internal.common_quantization import (
    LinearReluLinearModel,
    LinearReluModel,
    QuantizationTestCase,
    skipIfNoFBGEMM,
    skip_if_no_torchvision,
    train_one_epoch,
    run_ddp,
    test_only_eval_fn,
    test_only_train_fn,
)

from torch.testing._internal.common_quantization import (
    LinearModelWithSubmodule,
    ResNetBase,
    RNNDynamicModel,
    RNNCellDynamicModel,
)

from torch.testing._internal.common_quantized import (
    supported_qengines,
    override_qengines,
    override_quantized_engine,
)

from torch.testing._internal.common_utils import TemporaryFileName

from torch.testing._internal.common_quantization import NodeSpec as ns

from torch.testing._internal.common_quantization import ConvModel

from torch.testing import FileCheck

import copy
import itertools
import operator
import unittest
import io
from typing import Callable

TEST_WITH_ROCM = os.getenv('PYTORCH_TEST_WITH_ROCM', '0') == '1'

def get_supported_device_types():
    return ['cpu', 'cuda'] if torch.cuda.is_available() and not TEST_WITH_ROCM else ['cpu']

class BinaryOp(torch.nn.Module):
    def __init__(self, binary_op, ibinary_op, is_inplace, is_scalar):
        """ ibinary_op means inplace binary op
        """
        super().__init__()
        self.conv1 = torch.nn.Conv2d(1, 1, 1).float()
        self.conv2 = torch.nn.Conv2d(1, 1, 1).float()
        self.is_scalar = is_scalar
        self.op = ibinary_op if ibinary_op and is_inplace else binary_op

    def forward(self, x, y):
        x = self.conv1(x)
        y = 3 if self.is_scalar else self.conv2(y)
        # x = x + y
        x = self.op(x, y)
        # x = y + x
        x = self.op(y, x)
        return x

class BinaryOpNonQuantizedInput(torch.nn.Module):
    def __init__(self, binary_op, ibinary_op, is_inplace, is_scalar):
        """ ibinary_op means inplace binary op
        """
        super().__init__()
        self.is_scalar = is_scalar
        self.op = ibinary_op if ibinary_op and is_inplace else binary_op

    def forward(self, x, y):
        y = 3 if self.is_scalar else y
        x = self.op(x, y)
        return x

class BinaryOpRelu(torch.nn.Module):
    def __init__(self, binary_op, ibinary_op, is_inplace, is_functional_relu,
                 is_scalar):
        """ ibinary_op means inplace binary op
        """
        super().__init__()
        self.conv1 = torch.nn.Conv2d(1, 1, 1).float()
        self.conv2 = torch.nn.Conv2d(1, 1, 1).float()
        self.op = ibinary_op if ibinary_op and is_inplace else binary_op
        self.is_functional_relu = is_functional_relu
        self.is_scalar = is_scalar
        self.relu = F.relu if self.is_functional_relu \
            else torch.nn.ReLU()

    def forward(self, x, y):
        x = self.conv1(x)
        y = 3 if self.is_scalar else self.conv2(y)
        x = self.op(x, y)
        x = self.relu(x)
        x = self.op(y, x)
        x = self.relu(x)
        return x

@torch.fx.wrap
def _user_func_with_complex_return_type(x):
    return list(torch.split(x, 1, 1))

def lower_to_trt(model, inputs, shape_ranges):
    """ Lower a quantized model to TensorRT
    """
    assert len(inputs) == 1, "lower_to_trt only works for one input currently"
    model = acc_tracer.trace(model, inputs)  # type: ignore[attr-defined]
    # TODO: test multiple inputs setting and enable multiple inputs
    input_specs = [
        InputTensorSpec(
            torch.Size([-1, *inputs[0].shape[1:]]), torch.float,
            shape_ranges=shape_ranges, has_batch_dim=True)
    ]

    interp = TRTInterpreter(
        model,
        input_specs,
        explicit_batch_dimension=True, explicit_precision=True)
    engine, input_names, output_names = interp.run(fp16_mode=False, int8_mode=True)
    trt_mod = TRTModule(engine, input_names, output_names)
    return trt_mod

class TestFuseFx(QuantizationTestCase):
    def test_fuse_conv_bn_relu(self):
        class M(torch.nn.Module):
            def __init__(self):
                super().__init__()
                self.conv1d = nn.Conv1d(1, 1, 1)
                self.conv2d = nn.Conv2d(1, 1, 1)
                self.conv3d = nn.Conv3d(1, 1, 1)
                self.bn1d = nn.BatchNorm1d(1)
                self.bn2d = nn.BatchNorm2d(1)
                self.bn3d = nn.BatchNorm3d(1)
                self.conv1d2 = nn.Conv1d(1, 1, 1)
                self.conv2d2 = nn.Conv2d(1, 1, 1)
                self.conv3d2 = nn.Conv3d(1, 1, 1)
                self.bn1d2 = nn.BatchNorm1d(1)
                self.bn2d2 = nn.BatchNorm2d(1)
                self.bn3d2 = nn.BatchNorm3d(1)
                self.relu = nn.ReLU()

            def forward(self, x):
                x = self.conv1d(x)
                x = self.bn1d(x)
                x = self.conv2d(x)
                x = self.bn2d(x)
                x = self.conv3d(x)
                x = self.bn3d(x)
                x = self.conv1d2(x)
                x = self.bn1d2(x)
                x = self.relu(x)
                x = self.conv2d2(x)
                x = self.bn2d2(x)
                x = self.relu(x)
                x = self.conv3d2(x)
                x = self.bn3d2(x)
                x = self.relu(x)
                return x

        # test train mode
        m = M().train()
        # currently we don't check if the module are configured with qconfig before fusion
        # TODO: if we decide to do that in the future, this test needs to
        # be updated
        # train mode fuse_fx is called in prepare_qat_fx
        m = prepare_qat_fx(m, {})
        expected_nodes = [
            ns.call_module(nni.ConvBn1d),
            ns.call_module(nni.ConvBn2d),
            ns.call_module(nni.ConvBn3d),
            ns.call_module(nni.ConvBnReLU1d),
            ns.call_module(nni.ConvBnReLU2d),
            ns.call_module(nni.ConvBnReLU3d),
        ]
        expected_occurrence = {
            ns.call_module(nn.ReLU): 0
        }
        self.checkGraphModuleNodes(
            m,
            expected_node_list=expected_nodes,
            expected_node_occurrence=expected_occurrence)

        # test eval mode
        m = M().eval()
        from torch.ao.quantization.quantize_fx import fuse_fx
        # fuse_fx is a top level api and only supports eval mode
        m = fuse_fx(m)
        expected_nodes = [
            ns.call_module(nn.Conv1d),
            ns.call_module(nn.Conv2d),
            ns.call_module(nn.Conv3d),
            ns.call_module(nni.ConvReLU1d),
            ns.call_module(nni.ConvReLU2d),
            ns.call_module(nni.ConvReLU3d),
        ]
        # ConvBnRelu1d is not fused
        expected_occurrence = {
            ns.call_module(nn.ReLU): 0
        }
        self.checkGraphModuleNodes(
            m,
            expected_node_list=expected_nodes,
            expected_node_occurrence=expected_occurrence)

    def test_fuse_linear_bn_eval(self):
        class M(torch.nn.Module):
            def __init__(self):
                super().__init__()
                self.linear = nn.Linear(1, 1)
                self.bn1d = nn.BatchNorm1d(1)

            def forward(self, x):
                x = self.linear(x)
                x = self.bn1d(x)
                return x

        # test eval mode
        m = M().eval()
        from torch.ao.quantization.quantize_fx import fuse_fx
        # fuse_fx is a top level api and only supports eval mode
        m = fuse_fx(m)
        expected_nodes = [
            ns.call_module(nn.Linear),
        ]
        expected_occurrence = {
            ns.call_module(nn.BatchNorm1d): 0,
        }
        self.checkGraphModuleNodes(
            m,
            expected_node_list=expected_nodes,
            expected_node_occurrence=expected_occurrence)

    def test_fuse_module_relu(self):
        class M(torch.nn.Module):
            def __init__(self):
                super().__init__()
                self.conv1d = nn.Conv1d(1, 1, 1)
                self.conv2d = nn.Conv2d(1, 1, 1)
                self.conv3d = nn.Conv3d(1, 1, 1)
                self.bn1d = nn.BatchNorm1d(1)
                self.bn2d = nn.BatchNorm2d(1)
                self.bn3d = nn.BatchNorm3d(1)
                self.relu = nn.ReLU()

            def forward(self, x):
                x = self.conv1d(x)
                x = self.relu(x)
                x = self.conv2d(x)
                x = self.relu(x)
                x = self.conv3d(x)
                x = self.relu(x)
                x = self.bn1d(x)
                x = self.relu(x)
                x = self.bn2d(x)
                x = self.relu(x)
                x = self.bn3d(x)
                x = self.relu(x)
                return x

        m = M().eval()
        from torch.ao.quantization.quantize_fx import fuse_fx
        m = fuse_fx(m)
        expected_nodes = [
            ns.call_module(nni.ConvReLU1d),
            ns.call_module(nni.ConvReLU2d),
            ns.call_module(nni.ConvReLU3d),
            ns.call_module(nni.BNReLU2d),
            ns.call_module(nni.BNReLU3d),
        ]
        self.checkGraphModuleNodes(m, expected_node_list=expected_nodes)

    @skipIfNoFBGEMM
    def test_qconfig_fused_module(self):
        qconfig_dict = {
            "": None,
            "object_type": [(nn.Linear, default_qconfig),
                            (nn.ReLU, default_qconfig),
                            (F.relu, default_qconfig)]
        }

        linearRelu_node_list = [
            ns.call_function(torch.quantize_per_tensor),
            ns.call_module(nniq.LinearReLU),
            ns.call_method('dequantize')
        ]

        linearReluLinear_node_list = [
            ns.call_function(torch.quantize_per_tensor),
            ns.call_module(nniq.LinearReLU),
            ns.call_module(nnq.Linear),
            ns.call_method('dequantize')
        ]

        tests = [(LinearReluModel, linearRelu_node_list),
                 (LinearReluLinearModel, linearReluLinear_node_list)]

        for M, node_list in tests:
            m = M().eval()
            prepared = prepare_fx(m, qconfig_dict)
            prepared(torch.rand(5, 5))
            quantized = convert_fx(prepared)

            self.checkGraphModuleNodes(quantized, expected_node_list=node_list)

    def test_problematic_fuse_example(self):
        class LinearRelu(nn.Sequential):
            def __init__(self):
                super().__init__(
                    nn.Linear(5, 5),
                    nn.ReLU(),
                )

        class M(torch.nn.Module):
            def __init__(self):
                super().__init__()
                self.lin_relu = LinearRelu()
                self.linear = nn.Linear(5, 5)

            def forward(self, x):
                x = self.lin_relu(x)
                x = self.linear(x)
                return x

        model = M().eval()
        # these qconfigs somehow fail equality where default_qconfig does not
        qconfig_dict = {
            "": None,
            "object_type": [
                (torch.nn.Linear, get_default_qconfig('fbgemm')),
                (torch.nn.ReLU, get_default_qconfig('fbgemm')),
            ],
        }
        m = prepare_fx(model, qconfig_dict)

        self.checkGraphModuleNodes(m, expected_node=ns.call_module(torch.nn.intrinsic.modules.fused.LinearReLU))

    def test_fuse_custom_config_dict_validity(self):
        r"""
        Verifies that if a user passes an invalid key or makes a typo when
        constructing a fuse_custom_config_dict, an error will be thrown and
        users will be notified of what keys are supported.
        """
        m = ConvModel().eval()
        from torch.ao.quantization.quantize_fx import fuse_fx
        fuse_custom_config_dict = {"typo": None}

        with self.assertRaises(ValueError) as context:
            m = fuse_fx(m, fuse_custom_config_dict=fuse_custom_config_dict)
        self.assertTrue(
            'Expected fuse_custom_config_dict to have the following keys:'
            in str(context.exception)
        )
        self.assertTrue('But found \'typo\' instead.' in str(context.exception))

@skipIfNoFBGEMM
class TestQuantizeFx(QuantizationTestCase):
    def test_pattern_match(self):
        """ test MatchAllNode with
            conv - bn - add - relu pattern
        """
        class M(torch.nn.Module):
            def __init__(self):
                super().__init__()
                self.conv = nn.Conv2d(1, 1, 1)
                self.bn = nn.BatchNorm2d(1)
                self.relu = nn.ReLU()

            def forward(self, x, y):
                x = self.conv(x)
                x = self.bn(x)
                x = x + y
                x = self.relu(x)
                return x

        pattern = (nn.ReLU, (operator.add, (nn.BatchNorm2d, nn.Conv2d), MatchAllNode))
        m = torch.fx.symbolic_trace(M())
        modules = dict(m.named_modules())
        for n in m.graph.nodes:
            if n.op == 'call_module' and type(modules[n.target]) == nn.ReLU:
                self.assertTrue(is_match(modules, n, pattern))

    def _get_conv_linear_test_cases(self, is_reference):
        """ Returns a list of test cases, with format:
        is_dynamic, ModuleClass, module_constructor_inputs,
        inputs, quantized_node, weight_prepack_op
        """
        class FunctionalConv1d(torch.nn.Module):
            def __init__(self, weight):
                super().__init__()
                self.weight = torch.nn.Parameter(weight)
                self.stride = 1
                self.padding = 0
                self.dilation = 1
                self.groups = 1

            def forward(self, x):
                return F.conv1d(x, self.weight, None, self.stride, self.padding, self.dilation, self.groups)


        class Conv1d(torch.nn.Module):
            def __init__(self, *args):
                super().__init__()
                self.conv = torch.nn.Conv1d(*args)

            def forward(self, x):
                return self.conv(x)

        conv1d_input = torch.rand(1, 3, 224)
        conv1d_weight = torch.rand(3, 3, 3)
        conv1d_module_args = (3, 3, 3)

        class FunctionalConv2d(torch.nn.Module):
            def __init__(self, weight):
                super().__init__()
                self.weight = torch.nn.Parameter(weight)
                self.stride = (1, 1)
                self.padding = (0, 0)
                self.dilation = (1, 1)
                self.groups = 1

            def forward(self, x):
                return F.conv2d(x, self.weight, None, self.stride, self.padding, self.dilation, self.groups)

        class Conv2d(torch.nn.Module):
            def __init__(self, *args):
                super().__init__()
                self.conv = torch.nn.Conv2d(*args)

            def forward(self, x):
                return self.conv(x)

        conv2d_input = torch.rand(1, 3, 224, 224)
        conv2d_weight = torch.rand(3, 3, 3, 3)
        conv2d_module_args = (3, 3, 3)

        class FunctionalConv3d(torch.nn.Module):
            def __init__(self, weight):
                super().__init__()
                self.weight = torch.nn.Parameter(weight)
                self.stride = (1, 1, 1)
                self.padding = (0, 0, 0)
                self.dilation = (1, 1, 1)
                self.groups = 1

            def forward(self, x):
                return F.conv3d(
                    x,
                    self.weight,
                    None,
                    self.stride,
                    self.padding,
                    self.dilation,
                    self.groups,
                )

        class Conv3d(torch.nn.Module):
            def __init__(self, *args):
                super().__init__()
                self.conv = torch.nn.Conv3d(*args)

            def forward(self, x):
                return self.conv(x)

        conv3d_input = torch.rand(1, 3, 32, 224, 224)
        conv3d_weight = torch.rand(3, 3, 3, 3, 3)
        conv3d_module_args = (3, 3, 3)

        class Linear(torch.nn.Module):
            def __init__(self, weight):
                super().__init__()
                self.weight = torch.nn.Parameter(weight)

            def forward(self, x):
                return F.linear(x, self.weight)

        linear_input = torch.rand(8, 5)
        linear_weight = torch.rand(10, 5)

        class LinearModule(torch.nn.Module):
            def __init__(self):
                super().__init__()
                self.linear = torch.nn.Linear(5, 10)

            def forward(self, x):
                return self.linear(x)

        linear_module_input = torch.rand(8, 5)

        # is_dynamic, ModuleClass, module_constructor_inputs,
        # inputs, quantized_node, weight_prepack_node
        tests = [
            (
                False,
                FunctionalConv1d,
                (conv1d_weight,),
                (conv1d_input,),
                ns.call_function(torch.nn.functional.conv1d if is_reference else torch.ops.quantized.conv1d) ,
                ns.call_function(torch.ops.quantized.conv1d_prepack),
            ),
            (
                False,
                FunctionalConv2d,
                (conv2d_weight,),
                (conv2d_input,),
                ns.call_function(torch.nn.functional.conv2d if is_reference else torch.ops.quantized.conv2d),
                ns.call_function(torch.ops.quantized.conv2d_prepack),
            ),
            (
                False,
                FunctionalConv3d,
                (conv3d_weight,),
                (conv3d_input,),
                ns.call_function(torch.nn.functional.conv3d if is_reference else torch.ops.quantized.conv3d),
                ns.call_function(torch.ops.quantized.conv3d_prepack),
            ),
            (
                False,
                Conv1d,
                conv1d_module_args,
                (conv1d_input,),
                ns.call_module(nnqr.Conv1d if is_reference else nnq.Conv1d),
                None
            ),
            (
                False,
                Conv2d,
                conv2d_module_args,
                (conv2d_input,),
                ns.call_module(nnqr.Conv2d if is_reference else nnq.Conv2d),
                None
            ),
            (
                False,
                Conv3d,
                conv3d_module_args,
                (conv3d_input,),
                ns.call_module(nnqr.Conv3d if is_reference else nnq.Conv3d),
                None
            ),
            (
                True,
                Linear,
                (linear_weight,),
                (linear_input,),
                None if is_reference else ns.call_function(torch.ops.quantized.linear_dynamic),
                ns.call_function(torch.ops.quantized.linear_prepack),
            ),
            (
                False,
                Linear,
                (linear_weight,),
                (linear_input,),
                ns.call_function(torch.nn.functional.linear if is_reference else torch.ops.quantized.linear),
                ns.call_function(torch.ops.quantized.linear_prepack),
            ),
            (
                True,
                LinearModule,
                (),
                (linear_module_input,),
                ns.call_module(nnqr.Linear) if is_reference else ns.call_module(nnqd.Linear),
                None,
            ),
            (
                False,
                LinearModule,
                (),
                (linear_module_input,),
                ns.call_module(nnqr.Linear if is_reference else nnq.Linear),
                None,
            ),
        ]
        return tests

    @skipIfNoFBGEMM
    def test_conv_linear_not_reference(self):
        """ Test quantizing conv and linear
        """
        tests = self._get_conv_linear_test_cases(is_reference=False)
        for (is_dynamic, ModuleClass, module_constructor_inputs,
             inputs, quantized_node, weight_prepack_node) in tests:
            quant_type = QuantType.DYNAMIC if is_dynamic else QuantType.STATIC
            node_occurrence = dict()
            if weight_prepack_node:
                node_occurrence[weight_prepack_node] = 0
            self.checkGraphModeFxOp(
                ModuleClass(*module_constructor_inputs),
                inputs, quant_type,
                expected_node=quantized_node,
                expected_node_occurrence=node_occurrence,
                is_reference=False)

    @skipIfNoFBGEMM
    def test_conv_linear_reference(self):
        """ Test quantizing functional conv and linear with reference option
        """
        tests = self._get_conv_linear_test_cases(is_reference=True)

        def _get_keys(prefix, is_dynamic):
            all_keys = [prefix + "." + k for k in ["weight_qscheme", "weight_dtype"]]
            if not is_dynamic:
                all_keys.extend([prefix + "." + k for k in ["weight_scale", "weight_zero_point"]])
            return all_keys

        for (is_dynamic, ModuleClass, module_constructor_inputs,
             inputs, quantized_node, weight_prepack_node) in tests:
            quant_type = QuantType.DYNAMIC if is_dynamic else QuantType.STATIC
            node_occurrence = dict()
            if weight_prepack_node:
                node_occurrence[weight_prepack_node] = 0
            result_dict = self.checkGraphModeFxOp(
                ModuleClass(*module_constructor_inputs),
                inputs, quant_type,
                expected_node=quantized_node,
                expected_node_occurrence=node_occurrence,
                is_reference=True)
            qr = result_dict["quantized_reference"]

            def checkWeightQParams(model):
                for module_name in ("linear", "conv"):
                    if hasattr(model, module_name):
                        self.assertTrue(hasattr(qr.get_submodule(module_name), "weight_qscheme"))
                        self.assertTrue(hasattr(qr.get_submodule(module_name), "weight_scale"))
                        self.assertTrue(hasattr(qr.get_submodule(module_name), "weight_zero_point"))
                        self.assertTrue("Reference" in qr.get_submodule(module_name)._get_name())

            def checkSerDeser(model, is_dynamic):
                for module_name in ("linear", "conv"):
                    if hasattr(model, module_name):
                        # make sure seralization works
                        state_dict = copy.deepcopy(model.state_dict())
                        all_keys = _get_keys(module_name, is_dynamic)
                        for key in all_keys:
                            self.assertTrue(key in state_dict)
                        # check load_state_dict restores states
                        module = getattr(model, module_name)
                        prev_scale = module.weight_scale
                        module.weight_scale = None
                        model.load_state_dict(state_dict)
                        module = getattr(model, module_name)
                        self.assertTrue(torch.equal(prev_scale, module.weight_scale))


            checkWeightQParams(qr)
            qr = copy.deepcopy(qr)
            # make sure the qparams are preserved after copy
            checkWeightQParams(qr)

            checkSerDeser(qr, is_dynamic)

    @skipIfNoFBGEMM
    def test_dynamic_quant_weight_observer(self):
        ''' Test that weight observer is run in convert step
        '''

        class M(torch.nn.Module):
            def __init__(self, weight):
                super().__init__()
                self.weight = torch.nn.Parameter(weight)

            def forward(self, x):
                return F.linear(x, self.weight)

        m = M(torch.rand(1, 1)).eval()
        qconfig = default_dynamic_qconfig
        qconfig_dict = {'': qconfig}
        prepared = prepare_fx(m, qconfig_dict)
        quantized = convert_fx(prepared, is_reference=True)
        qparams = (quantized._input_scale_0, quantized._input_zero_point_0)
        weight_obs = qconfig.weight()
        weight_obs(quantized.weight)
        # Get the actual value to avoid tensor size mismatch error, torch.Size([]) vs torch.Size([1])
        ref_qparams = (weight_obs.calculate_qparams()[0].item(), weight_obs.calculate_qparams()[1].item())
        self.assertEqual(qparams, ref_qparams)

    def test_conv_bn_relu(self):
        convs = {
            1: nn.Conv1d,
            2: nn.Conv2d,
            3: nn.Conv3d,
        }
        bns = {
            1: nn.BatchNorm1d,
            2: nn.BatchNorm2d,
            3: nn.BatchNorm3d,
        }
        quantized_convs = {
            1: nnq.Conv1d,
            2: nnq.Conv2d,
            3: nnq.Conv3d,
        }
        quantized_conv_relus = {
            1: nniq.ConvReLU1d,
            2: nniq.ConvReLU2d,
            3: nniq.ConvReLU3d,
        }

        class M(torch.nn.Module):
            def __init__(self, dim, has_relu):
                super().__init__()
                self.conv = convs[dim](3, 3, 3)
                self.bn = bns[dim](3)
                self.relu = nn.ReLU() if has_relu else nn.Identity()
                self.has_relu = has_relu
                self.quant = QuantStub()
                self.dequant = DeQuantStub()

            def forward(self, x):
                x = self.quant(x)
                x = self.conv(x)
                x = self.bn(x)
                if self.has_relu:
                    x = self.relu(x)
                x = self.dequant(x)
                return x

        # TODO: add 1d support
        options = itertools.product([2, 3], [True, False], self.static_quant_types)
        for dim, has_relu, quant_type in options:
            expected_node = ns.call_module(
                quantized_conv_relus[dim] if has_relu
                else quantized_convs[dim])
            m = M(dim, has_relu)
            m_eager = copy.deepcopy(m)
            result_dict = self.checkGraphModeFxOp(
                m,
                self.img_data_dict[dim],
                quant_type,
                expected_node=expected_node,
            )
            result = result_dict["result"]

            # check numerics
            qengine = torch.backends.quantized.engine
            if quant_type == QuantType.STATIC:
                m_eager.eval()
                qconfig = get_default_qconfig(qengine)
                prepare_fn = prepare
            else:
                m_eager.train()
                qconfig = get_default_qat_qconfig(qengine)
                prepare_fn = prepare_qat

            fuse_list = ["conv", "bn"]
            if has_relu:
                fuse_list.append("relu")
            fuse_modules(m_eager, fuse_list, inplace=True)
            m_eager.qconfig = qconfig
            m_eager = prepare_fn(m_eager)
            m_eager(*self.img_data_dict[dim][0])
            m_eager = convert(m_eager)
            result_eager = m_eager(*self.img_data_dict[dim][0])
            self.assertEqual(result, result_eager)


    @skipIfNoFBGEMM
    def test_dynamic_quant_fp16(self):
        class Linear(torch.nn.Module):
            def __init__(self, weight):
                super().__init__()
                self.weight = torch.nn.Parameter(weight)

            def forward(self, x):
                return F.linear(x, self.weight)

        linear_input = torch.rand(8, 5)
        linear_weight = torch.rand(10, 5)

        class LinearModule(torch.nn.Module):
            def __init__(self):
                super().__init__()
                self.linear = torch.nn.Linear(5, 10)

            def forward(self, x):
                return self.linear(x)

        linear_module_input = torch.rand(8, 5)

        tests = [
            (Linear, (linear_weight,), (linear_input,),
             ns.call_function(torch.ops.quantized.linear_dynamic_fp16),
             ns.call_function(torch.ops.quantized.linear_prepack_fp16)),
            (LinearModule, (), (linear_module_input,),
             ns.call_module(nnqd.Linear),
             None),
        ]
        for (ModuleClass, module_constructor_inputs,
             inputs, quantized_node, weight_prepack_node) in tests:
            for is_reference in [True, False]:
                node_occurrence = dict()
                if weight_prepack_node:
                    node_occurrence[weight_prepack_node] = 0
                m = ModuleClass(*module_constructor_inputs).eval()
                qconfig_dict = {"": float16_dynamic_qconfig}
                m = prepare_fx(m, qconfig_dict)
                m = convert_fx(m, is_reference=is_reference)
                self.checkGraphModuleNodes(m, expected_node_occurrence=node_occurrence)



    @unittest.skipIf(not TEST_MULTIGPU, "multi-GPU not supported")
    @unittest.skipIf(not TEST_CUDA, "CUDA unavailable")
    @override_qengines
    def test_qat_prepare_device_affinity(self):
        """
        Tests that FX QAT prepare pass respects device affinity
        """
        class Model(nn.Module):

            def __init__(self):
                super(Model, self).__init__()
                self.conv = nn.Conv2d(1, 1, 1)
                self.bn = nn.BatchNorm2d(1)
                self.relu = nn.ReLU()

            def forward(self, x):
                x = self.conv(x)
                x = self.bn(x)
                x = self.relu(x)
                return x

        model = Model()
        qengine = torch.backends.quantized.engine
        qconfig_dict = {'': torch.ao.quantization.get_default_qat_qconfig(qengine)}
        device = torch.device('cuda:0')
        model.to(device)

        # QAT prepare
        model = prepare_qat_fx(model, qconfig_dict)

        # ensure that running an input on CUDA works without any needed changes
        input = torch.randn(4, 1, 4, 4, device=device)
        model(input)

        # ensure all buffers and parameters are on the device we expect
        model_devices = {p.device for p in model.parameters()} | \
            {p.device for p in model.buffers()}
        self.assertEqual(len(model_devices), 1)
        model_device = next(iter(model_devices))
        self.assertEqual(model_device, device)

    @skipIfNoFBGEMM
    def test_dict_output(self):
        """ Make sure quantization runs for models with dictionary output
        """
        class M(torch.nn.Module):
            def __init__(self):
                super().__init__()
                self.conv = torch.nn.Conv2d(1, 1, 1)

            def forward(self, x):
                return {"output": self.conv(x["input"])}

        dict_input = {"input": torch.randn(1, 1, 1, 1)}
        m = M().eval()
        qconfig_dict = {"": default_qconfig}
        m = prepare_fx(m, qconfig_dict)
        m(dict_input)
        m = convert_fx(m)
        m(dict_input)

    @override_qengines
    def test_attention(self):
        """ Make sure quantization runs for a corner case in attention module
        """
        class M(torch.nn.Module):
            def __init__(self):
                super().__init__()
                self.conv = torch.nn.Conv2d(1, 1, 1)

            def forward(self, x):
                x = self.conv(x)
                q, k, v = x.chunk(3, dim=0)
                q = q.contiguous().view(-1, 1).transpose(0, 1)
                k = k.contiguous().view(-1, 1).transpose(0, 1)
                v = v.contiguous().view(-1, 1).transpose(0, 1)
                torch._assert(
                    k.size(1) == 1, "key size should be equal to 1"
                )
                r = torch.mm(k, v)
                return q * k + r

        tensor_input = torch.randn(3, 1, 1, 1)
        m = M().eval()
        qconfig_dict = {
            "": None,
            "object_type": [
                (nn.Conv2d, default_qconfig),
            ]
        }
        # make sure it runs
        m = prepare_fx(m, qconfig_dict)
        m(tensor_input)
        m = convert_fx(m)
        m(tensor_input)

    def _test_standalone_module(
            self,
            interface_config,
            prepare_count_check,
            standalone_prepare_count_check,
            convert_count_check,
            standalone_convert_count_check):
        """ Test standalone module with different quantized input/quantized output
        configurations
        """
        class StandaloneModule(torch.nn.Module):
            def __init__(self):
                super().__init__()
                self.conv = torch.nn.Conv2d(1, 1, 1)

            def forward(self, x):
                return self.conv(x)

        class M(torch.nn.Module):
            def __init__(self):
                super().__init__()
                self.conv = torch.nn.Conv2d(1, 1, 1)
                self.standalone = StandaloneModule()

            def forward(self, x):
                x = self.conv(x)
                x = self.standalone(x)
                return x

        class RefM(torch.nn.Module):
            def __init__(self):
                super().__init__()
                self.conv1 = torch.nn.Conv2d(1, 1, 1)
                self.conv2 = torch.nn.Conv2d(1, 1, 1)

            def forward(self, x):
                x = self.conv1(x)
                x = self.conv2(x)
                return x

        data = torch.randn(1, 1, 1, 1)
        # instantiate M and RefM and align the parameters
        original_m = M().eval()
        original_ref_m = RefM().eval()
        original_ref_m.conv1.weight = torch.nn.Parameter(original_m.conv.weight.detach())
        original_ref_m.conv1.bias = torch.nn.Parameter(original_m.conv.bias.detach())
        original_ref_m.conv2.weight = torch.nn.Parameter(original_m.standalone.conv.weight.detach())
        original_ref_m.conv2.bias = torch.nn.Parameter(original_m.standalone.conv.bias.detach())

        for is_name in [True, False]:
            if is_name:
                prepare_config = {
                    "standalone_module_name": [("standalone", None, interface_config)]
                }
            else:
                prepare_config = {
                    "standalone_module_class": [(StandaloneModule, None, interface_config)]
                }

            original_m_copy = copy.deepcopy(original_m)
            original_ref_m_copy = copy.deepcopy(original_ref_m)

            qconfig_dict = {"": default_qconfig}
            # check prepared model
            m = prepare_fx(
                original_m_copy, qconfig_dict, prepare_custom_config_dict=prepare_config)
            # calibration
            m(data)
            self.checkGraphModuleNodes(m, expected_node_occurrence=prepare_count_check)
            self.checkGraphModuleNodes(m.standalone, expected_node_occurrence=standalone_prepare_count_check)

            # check converted/quantized model
            m = convert_fx(m)
            self.checkGraphModuleNodes(m, expected_node_occurrence=convert_count_check)
            self.checkGraphModuleNodes(m.standalone, expected_node_occurrence=standalone_convert_count_check)
            res = m(data)

            # quantize the reference model
            ref_m = prepare_fx(original_ref_m_copy, qconfig_dict)
            ref_m(data)
            ref_m = convert_fx(ref_m)
            ref_res = ref_m(data)
            self.assertEqual(res, ref_res)

    def test_standalone_module_float_interface(self):
        float_interface_config = {
            "input_quantized_idxs": [],  # float input
            "output_quantized_idxs": [],  # float output
        }
        interface_config = float_interface_config
        # input and output of first conv, observer for standalone module
        # will be inserted in the standalone module itself
        prepare_count_check = {
            ns.call_module(torch.ao.quantization.MinMaxObserver): 2
        }
        # for input and output of conv in the standalone module
        standalone_prepare_count_check = {
            ns.call_module(torch.ao.quantization.MinMaxObserver): 2
        }
        convert_count_check = {
            ns.call_function(torch.quantize_per_tensor) : 1,
            ns.call_module(nnq.Conv2d) : 1,
            ns.call_method("dequantize") : 1,
        }
        standalone_convert_count_check = {
            # standalone module will take float as input and output
            # so we'll see quantize and dequantize in the modoule
            ns.call_function(torch.quantize_per_tensor) : 1,
            ns.call_module(nnq.Conv2d): 1,
            ns.call_method("dequantize") : 1,
        }
        self._test_standalone_module(
            interface_config,
            prepare_count_check,
            standalone_prepare_count_check,
            convert_count_check,
            standalone_convert_count_check)

    def test_standalone_module_quantized_interface(self):
        quantized_interface_config = {
            "input_quantized_idxs": [0],  # quantized input
            "output_quantized_idxs": [0],  # quantized output
        }
        interface_config = quantized_interface_config
        # observer for input and output of first conv
        prepare_count_check = {
            ns.call_module(torch.ao.quantization.MinMaxObserver): 2
        }
        # for output of conv in the standalone module
        standalone_prepare_count_check = {
            ns.call_module(torch.ao.quantization.MinMaxObserver): 1
        }
        convert_count_check = {
            # quantizing input for conv
            ns.call_function(torch.quantize_per_tensor) : 1,
            ns.call_module(nnq.Conv2d) : 1,
            # dequantizing output of standalone module
            ns.call_method("dequantize") : 1,
        }
        standalone_convert_count_check = {
            # quantization of input happens in parent module
            # quantization of output happens in the quantized conv module
            ns.call_function(torch.quantize_per_tensor) : 0,
            ns.call_module(nnq.Conv2d): 1,
            # dequantization for output happens in parent module
            ns.call_method("dequantize") : 0,
        }
        self._test_standalone_module(
            interface_config,
            prepare_count_check,
            standalone_prepare_count_check,
            convert_count_check,
            standalone_convert_count_check)

    @skipIfNoFBGEMM
    def test_qconfig_none(self):
        class M(torch.nn.Module):
            def __init__(self):
                super(M, self).__init__()
                self.conv1 = nn.Conv2d(1, 1, 1)
                self.conv2 = nn.Conv2d(1, 1, 1)

            def forward(self, x):
                x = self.conv1(x)
                x = self.conv2(x)
                return x

        m = M().eval()
        qconfig_dict = {"": default_qconfig,
                        "module_name": [("conv2", None)]}
        m = prepare_fx(m, qconfig_dict)
        data = torch.randn(1, 1, 1, 1)
        m(data)
        m = convert_fx(m)
        m(data)
        # first conv is quantized, second conv is not quantized
        node_list = [
            ns.call_function(torch.quantize_per_tensor),
            ns.call_module(nnq.Conv2d),
            ns.call_method("dequantize"),
            ns.call_module(nn.Conv2d),
        ]
        self.checkGraphModuleNodes(m, expected_node_list=node_list)

    def test_qconfig_module_type(self):
        class M(torch.nn.Module):
            def __init__(self):
                super(M, self).__init__()
                self.conv1 = nn.Conv2d(1, 1, 1)
                self.conv2 = nn.Conv2d(1, 1, 1)

            def forward(self, x):
                x = self.conv1(x)
                x = self.conv2(x)
                return x

        m = M().eval()
        qconfig_dict = {"object_type": [(torch.nn.Conv2d, default_qconfig)]}
        m = prepare_fx(m, qconfig_dict)
        data = torch.randn(1, 1, 1, 1)
        m(data)
        m = convert_fx(m)
        m(data)
        # first conv is quantized, second conv is not quantized
        node_list = [
            ns.call_function(torch.quantize_per_tensor),
            ns.call_module(nnq.Conv2d),
            ns.call_module(nnq.Conv2d),
            ns.call_method("dequantize"),
        ]
        self.checkGraphModuleNodes(m, expected_node_list=node_list)

    def test_qconfig_qat_module_type(self):
        class LinearRelu(nn.Sequential):
            def __init__(self):
                super().__init__(
                    nn.Linear(5, 5),
                    nn.ReLU(),
                )

        class M(torch.nn.Module):
            def __init__(self):
                super().__init__()
                self.lin_relu = LinearRelu()
                self.linear = nn.Linear(5, 5)

            def forward(self, x):
                x = self.lin_relu(x)
                x = self.linear(x)
                return x

        model = M().train()

        qconfig_dict = {
            "": None,
            "object_type": [
                (torch.nn.Linear, default_qat_qconfig),
                (torch.nn.ReLU, default_qat_qconfig),
            ],
        }
        m = prepare_qat_fx(model, qconfig_dict)
        m(torch.rand(5, 5))
        m = convert_fx(m)
        m(torch.rand(5, 5))
        node_list = [
            ns.call_function(torch.quantize_per_tensor),
            ns.call_module(nniq.LinearReLU),
            ns.call_module(nnq.Linear),
            ns.call_method("dequantize"),
        ]
        self.checkGraphModuleNodes(m, expected_node_list=node_list)

    def test_qconfig_function(self):
        class M(torch.nn.Module):
            def __init__(self):
                super(M, self).__init__()

            def forward(self, x, y):
                return x + y

        m = M().eval()
        qconfig_dict = {"object_type": [(operator.add, default_qconfig)]}
        m = prepare_fx(m, qconfig_dict)
        data = torch.randn(1, 1, 1, 1)
        m(data, data)
        m = convert_fx(m)
        m(data, data)
        # first conv is quantized, second conv is not quantized
        node_list = [
            ns.call_function(torch.quantize_per_tensor),
            ns.call_function(torch.ops.quantized.add),
            ns.call_method("dequantize"),
        ]
        self.checkGraphModuleNodes(m, expected_node_list=node_list)

    def test_qconfig_module_name_regex(self):
        class M(torch.nn.Module):
            def __init__(self):
                super(M, self).__init__()
                self.conv1 = nn.Conv2d(1, 1, 1)
                self.conv2 = nn.Conv2d(1, 1, 1)

            def forward(self, x):
                x = self.conv1(x)
                x = self.conv2(x)
                return x

        m = M().eval()
        qconfig_dict = {"module_name_regex": [("conv*", default_qconfig)]}
        m = prepare_fx(m, qconfig_dict)
        data = torch.randn(1, 1, 1, 1)
        m(data)
        m = convert_fx(m)
        m(data)
        # first conv is quantized, second conv is not quantized
        node_list = [
            ns.call_function(torch.quantize_per_tensor),
            ns.call_module(nnq.Conv2d),
            ns.call_module(nnq.Conv2d),
            ns.call_method("dequantize"),
        ]
        self.checkGraphModuleNodes(m, expected_node_list=node_list)

    def test_qconfig_precedence(self):
        for device in get_supported_device_types():
            class M(torch.nn.Module):
                def __init__(self):
                    super(M, self).__init__()
                    self.linear = nn.Linear(1, 1)
                    self.conv = nn.Conv2d(1, 1, 1)
                    self.module_conv1 = nn.Conv2d(1, 1, 1)
                    self.module_conv2 = nn.Conv2d(1, 1, 1)

                def forward(self, x):
                    # global
                    x = self.linear(x)
                    # global + object_type --> object_type
                    x = self.conv(x)
                    # global + object_type + module_name_regex --> module_name_regex
                    x = self.module_conv1(x)
                    # global + object_type + module_name_regex + module_name --> module_name
                    x = self.module_conv2(x)
                    return x

            m = M().to(device).eval()

            global_qconfig = default_qconfig
            object_type_qconfig = default_dynamic_qconfig
            module_name_regex_qconfig = float16_dynamic_qconfig
            module_name_qconfig = default_qat_qconfig
            qconfig_dict = {
                "": global_qconfig,
                "object_type": [(nn.Conv2d, object_type_qconfig)],
                "module_name_regex": [("module_conv*", module_name_regex_qconfig)],
                "module_name": [("module_conv2", module_name_qconfig)]}
            m_prep = prepare_fx(m, qconfig_dict)
            self.assertEqual(m_prep.linear.qconfig.activation.p.func, global_qconfig.activation.p.func)
            self.assertEqual(m_prep.linear.qconfig.weight.p.func, global_qconfig.weight.p.func)
            self.assertEqual(m_prep.conv.qconfig.activation.p.func, object_type_qconfig.activation.p.func)
            self.assertEqual(m_prep.conv.qconfig.weight.p.func, object_type_qconfig.weight.p.func)
            self.assertEqual(m_prep.module_conv1.qconfig.activation.p.func, module_name_regex_qconfig.activation.p.func)
            self.assertEqual(m_prep.module_conv1.qconfig.weight.p.func, module_name_regex_qconfig.weight.p.func)
            self.assertEqual(m_prep.module_conv2.qconfig.activation.p.func, module_name_qconfig.activation.p.func)
            self.assertEqual(m_prep.module_conv2.qconfig.weight.p.func, module_name_qconfig.weight.p.func)

    def test_qconfig_module_name_object_type_order(self):
        class M1(torch.nn.Module):
            def __init__(self):
                super().__init__()
                self.fc1 = nn.Linear(1, 1)
                self.fc2 = nn.Linear(1, 1)

            def forward(self, x):
                x = self.fc1(x)
                x = self.fc2(x)
                x = torch.add(x, x)
                x = torch.add(x, x)
                return x

        class M2(torch.nn.Module):
            def __init__(self):
                super().__init__()
                self.fc1 = nn.Linear(1, 1)
                self.fc2 = nn.Linear(1, 1)
                self.m1 = M1()

            def forward(self, x):
                x = self.fc1(x)
                x = self.fc2(x)
                x = torch.add(x, x)
                x = torch.add(x, x)
                x = self.m1(x)
                return x

        class M3(torch.nn.Module):
            def __init__(self):
                super().__init__()
                self.fc1 = nn.Linear(1, 1)
                self.fc2 = nn.Linear(1, 1)
                self.m2 = M2()

            def forward(self, x):
                x = self.fc1(x)
                x = self.fc2(x)
                x = torch.add(x, x)
                x = torch.add(x, x)
                x = self.m2(x)
                return x

        m = M3().eval()
        qconfig_dict = {
            "module_name_object_type_order": [
                # test various FQNs: global, single child, multiple children
                ("", nn.Linear, 0, torch.ao.quantization.default_qconfig),
                ("", torch.add, 0, torch.ao.quantization.default_qconfig),
                ("m2", nn.Linear, 1, torch.ao.quantization.default_qconfig),
                ("m2", torch.add, 1, torch.ao.quantization.default_qconfig),
                ("m2.m1", nn.Linear, 0, torch.ao.quantization.default_qconfig),
                ("m2.m1", torch.add, 0, torch.ao.quantization.default_qconfig),
            ],
        }
        m = prepare_fx(m, qconfig_dict)
        data = torch.randn(1, 1, 1, 1)
        m(data)
        m = convert_fx(m)
        m(data)

        node_list = [
            # m3
            ns.call_function(torch.quantize_per_tensor),
            ns.call_module(nnq.Linear),
            ns.call_method("dequantize"),
            ns.call_module(nn.Linear),
            ns.call_function(torch.quantize_per_tensor),
            ns.call_function(torch.ops.quantized.add),
            ns.call_method("dequantize"),
            ns.call_function(torch.add),
            # m2
            ns.call_module(nn.Linear),
            ns.call_function(torch.quantize_per_tensor),
            ns.call_module(nnq.Linear),
            ns.call_method("dequantize"),
            ns.call_function(torch.add),
            ns.call_function(torch.quantize_per_tensor),
            ns.call_function(torch.ops.quantized.add),
            # m1
            ns.call_module(nnq.Linear),
            ns.call_method("dequantize"),
            ns.call_module(nn.Linear),
            ns.call_function(torch.quantize_per_tensor),
            ns.call_function(torch.ops.quantized.add),
            ns.call_method("dequantize"),
            ns.call_function(torch.add),
        ]
        self.checkGraphModuleNodes(m, expected_node_list=node_list)

        # test that function order overrides global qconfig
        class M4(torch.nn.Module):
            def __init__(self):
                super().__init__()
                self.fc1 = nn.Linear(1, 1)
                self.fc2 = nn.Linear(1, 1)

            def forward(self, x):
                x = self.fc1(x)
                x = self.fc2(x)
                x = torch.add(x, x)
                x = torch.add(x, x)
                return x

        m = M4().eval()
        qconfig_dict = {
            "": torch.ao.quantization.default_qconfig,
            "module_name_object_type_order": [
                ("", nn.Linear, 1, None),
                ("", torch.add, 1, None),
            ],
        }
        m = prepare_fx(m, qconfig_dict)
        data = torch.randn(1, 1, 1, 1)
        m(data)
        m = convert_fx(m)
        m(data)

        node_list = [
            ns.call_function(torch.quantize_per_tensor),
            ns.call_module(nnq.Linear),
            ns.call_method("dequantize"),
            ns.call_module(nn.Linear),
            ns.call_function(torch.quantize_per_tensor),
            ns.call_function(torch.ops.quantized.add),
            ns.call_method("dequantize"),
            ns.call_function(torch.add),
        ]
        self.checkGraphModuleNodes(m, expected_node_list=node_list)


    def test_qconfig_dict_validity(self):
        r"""
        Verifies that if a user passes an invalid key or makes a typo when
        constructing a qconfig_dict, an error will be thrown and users will be
        notified of what keys are supported.
        """
        m = ConvModel().eval()
        qconfig_dict = {"object_typo": [(torch.nn.Conv2d, default_qconfig)]}

        with self.assertRaises(ValueError) as context:
            m = prepare_fx(m, qconfig_dict)
        self.assertTrue(
            'Expected qconfig_dict to have the following keys:' in str(context.exception)
        )
        self.assertTrue('But found \'object_typo\' instead.' in str(context.exception))

    def test_prepare_custom_config_dict_validity(self):
        r"""
        Verifies that if a user passes an invalid key or makes a typo when
        constructing a prepare_custom_config_dict, an error will be thrown and
        users will be notified of what keys are supported.
        """
        m = ConvModel().eval()
        qconfig_dict = {"object_type": [(torch.nn.Conv2d, default_qconfig)]}
        prepare_custom_config_dict = {"typo": None}

        with self.assertRaises(ValueError) as context:
            m = prepare_fx(m, qconfig_dict, prepare_custom_config_dict)
        self.assertTrue(
            'Expected prepare_custom_config_dict to have the following keys:'
            in str(context.exception)
        )
        self.assertTrue('But found \'typo\' instead.' in str(context.exception))

    def test_convert_custom_config_dict_validity(self):
        r"""
        Verifies that if a user passes an invalid key or makes a typo when
        constructing a convert_custom_config_dict, an error will be thrown and
        users will be notified of what keys are supported.
        """
        m = ConvModel().eval()
        qconfig_dict = {"module_name_regex": [("conv*", default_qconfig)]}
        m = prepare_fx(m, qconfig_dict)
        convert_custom_config_dict = {"typo": None}

        with self.assertRaises(ValueError) as context:
            m = convert_fx(m, convert_custom_config_dict=convert_custom_config_dict)
        self.assertTrue(
            'Expected convert_custom_config_dict to have the following keys:'
            in str(context.exception)
        )
        self.assertTrue('But found \'typo\' instead.' in str(context.exception))

    def test_remove_qconfig(self):
        class M(torch.nn.Module):
            def __init__(self):
                super().__init__()
                self.avg_pool = torch.nn.AvgPool2d(1)

            def forward(self, x):
                return self.avg_pool(x)

        m = M().eval()
        qconfig_dict = {'': default_qconfig}
        m = prepare_fx(m, qconfig_dict)
        data = torch.randn(1, 1, 1, 1)
        m(data)
        m = convert_fx(m)
        m(data)
        for name, module in m.named_modules():
            self.assertFalse(hasattr(module, 'qconfig'),
                             'qconfig is not removed for ' + name)

    def test_return_none(self):
        class M(torch.nn.Module):
            def forward(self, x):
                pass

        m = M().eval()
        qconfig_dict = {'': torch.ao.quantization.default_qconfig}
        m = prepare_fx(m, qconfig_dict)
        m = convert_fx(m)

    def test_default_quant_after_none_qconfig(self):
        """ Make sure default quant is inserted properly"""
        class M(torch.nn.Module):
            def __init__(self):
                super().__init__()
                self.conv1 = torch.nn.Conv2d(1, 1, 1)
                self.conv2 = torch.nn.Conv2d(1, 1, 1)

            def forward(self, x):
                x = self.conv1(x)
                x = x.transpose(1, 2)
                x = self.conv2(x)

        m = M().eval()
        qconfig_dict = {
            "": default_qconfig,
            "module_name": [
                ("conv1", None)
            ]
        }
        m = prepare_fx(m, qconfig_dict)
        m = convert_fx(m)

    def test_qconfig_for_call_method(self):
        class Sub(torch.nn.Module):
            def __init__(self):
                super().__init__()
                self.conv = torch.nn.Conv2d(1, 1, 1)

            def forward(self, x):
                x = x.transpose(2, 3)
                x = self.conv(x)
                return x.transpose(2, 3)

        class M(torch.nn.Module):
            def __init__(self):
                super().__init__()
                self.sub = Sub()
                self.conv1 = torch.nn.Conv2d(1, 1, 1)
                self.conv2 = torch.nn.Conv2d(1, 1, 1)

            def forward(self, x):
                x = self.conv1(x)
                x = self.sub(x)
                x = self.conv2(x)
                return x.transpose(2, 3)

        qconfig_dict1 = {"": default_qconfig, "module_name": [("sub", None)]}
        # since sub is configured to have qconfig None, we should dequantize the output
        # of self.conv1 and quantize the input of self.conv2
        # dequantize after conv2 should happen after transpose since
        # it is configured with default_qconfig
        # nodes in Sub module instance is not quantized
        node_list1 = [
            ns.call_function(torch.quantize_per_tensor),
            ns.call_module(nnq.Conv2d),
            ns.call_method("dequantize"),
            ns.call_method("transpose"),
            ns.call_module(nn.Conv2d),
            ns.call_method("transpose"),
            ns.call_function(torch.quantize_per_tensor),
            ns.call_module(nnq.Conv2d),
            ns.call_method("transpose"),
            ns.call_method("dequantize")
        ]

        qconfig_dict2 = {"": None, "module_name": [("sub", default_qconfig)]}
        # Only nodes in Sub module instance are quantized
        # the first transpose is not quantized because the input is not quantized
        node_list2 = [
            ns.call_module(nn.Conv2d),
            ns.call_function(torch.quantize_per_tensor),
            ns.call_method("transpose"),
            ns.call_module(nnq.Conv2d),
            ns.call_method("transpose"),
            ns.call_method("dequantize"),
            ns.call_module(nn.Conv2d),
            ns.call_method("transpose"),
        ]

        for qconfig_dict, node_list in [
                (qconfig_dict1, node_list1),
                (qconfig_dict2, node_list2)
        ]:
            m = M().eval()
            m = prepare_fx(m, qconfig_dict)
            m(torch.randn(2, 1, 3, 3))
            m = convert_fx(m)
            self.checkGraphModuleNodes(m, expected_node_list=node_list)
            # make sure it runs
            m(torch.randn(2, 1, 3, 3))

    def test_qconfig_for_call_func(self):
        class Linear(torch.nn.Module):
            def __init__(self):
                super().__init__()
                self.w = torch.ones(5, 5)
                self.b = torch.zeros(5)

            def forward(self, x):
                return torch.nn.functional.linear(x, self.w, self.b)

        class M(torch.nn.Module):
            def __init__(self):
                super().__init__()
                self.mods1 = torch.nn.Sequential(
                    Linear(),
                    Linear()
                )
                self.mods2 = Linear()

            def forward(self, x):
                x = self.mods1(x)
                x = self.mods2(x)
                return x

        model = M().eval()
        qconfig_dict = {"": default_qconfig, "module_name": [("mods2", None)]}
        m = prepare_fx(model, qconfig_dict)
        m(torch.rand(5, 5))

        m = convert_fx(m)
        node_list = [
            ns.call_function(torch.quantize_per_tensor),
            ns.call_function(torch.ops.quantized.linear),
            ns.call_function(torch.ops.quantized.linear),
            ns.call_method('dequantize'),
            ns.call_function(torch.nn.functional.linear)
        ]
        self.checkGraphModuleNodes(m, expected_node_list=node_list)
        m(torch.rand(5, 5))

    def test_preserve_attributes(self):
        class M(torch.nn.Module):
            def __init__(self):
                super().__init__()
                self.conv = torch.nn.Conv2d(1, 1, 1)

            def forward(self, x):
                return self.conv(x)

        m = M()
        m.eval()
        m.preserved_attr = 3
        prepare_custom_config_dict = {
            "preserved_attributes": ["preserved_attr"]
        }
        m = prepare_fx(m, {"": default_qconfig}, prepare_custom_config_dict)

        def assertAttrPreserved(m):
            self.assertTrue(hasattr(m, "preserved_attr"))
            self.assertTrue(m.preserved_attr, 3)

        assertAttrPreserved(m)
        convert_custom_config_dict = {
            "preserved_attributes": ["preserved_attr"]
        }
        m = convert_fx(m, convert_custom_config_dict=convert_custom_config_dict)
        assertAttrPreserved(m)

    @skipIfNoFBGEMM
    def test_qat_and_script(self):
        model = LinearModelWithSubmodule().train()
        qengine = torch.backends.quantized.engine
        qconfig_dict = {'': torch.ao.quantization.get_default_qat_qconfig(qengine)}
        model = prepare_qat_fx(model, qconfig_dict)

        # ensure scripting works
        scripted = torch.jit.script(model)
        # run one round to make sure model runs
        x = torch.randn(5, 5)
        scripted(x)
        FileCheck().check_count('FakeQuantize = prim::GetAttr[name="', 4, exactly=True) \
                   .run(scripted.graph)

        # disable fake_quant and observer
        for epoch in range(3):
            if epoch == 1:
                scripted.apply(torch.ao.quantization.disable_observer)
            if epoch == 2:
                scripted.apply(torch.ao.quantization.disable_fake_quant)

        # ensure the fake_quant and observer have been disabled.
        matches = ['.fake_quant_enabled', '.observer_enabled']
        for key, v in scripted.state_dict().items():
            if any(x in key for x in matches):
                self.assertEqual(v, torch.tensor([0], dtype=torch.int64))

        # enable them back
        scripted.apply(torch.ao.quantization.enable_fake_quant)
        scripted.apply(torch.ao.quantization.enable_observer)
        for key, v in scripted.state_dict().items():
            if any(x in key for x in matches):
                self.assertEqual(v, torch.tensor([1], dtype=torch.int64))

    @skipIfNoFBGEMM
    def test_save_observer_state_dict(self):
        orig = LinearModelWithSubmodule().eval()
        model = orig
        qconfig_dict = {'': torch.ao.quantization.get_default_qconfig('fbgemm')}
        model = prepare_fx(model, qconfig_dict)

        # run it through input
        x = torch.randn(5, 5)
        model(x)

        quant = convert_fx(model)

        # save state_dict of model
        obs_dict = torch.ao.quantization.get_observer_state_dict(model)
        b = io.BytesIO()
        torch.save(obs_dict, b)
        b.seek(0)

        # Load the stats into new model
        model_2 = orig
        model_2 = prepare_fx(model_2, qconfig_dict)

        loaded_dict = torch.load(b)
        torch.ao.quantization.load_observer_state_dict(model_2, loaded_dict)

        quant_2 = convert_fx(model_2)

        # Verify that loaded state dict produces same results.
        self.assertEqual(quant(x), quant_2(x))

    @skipIfNoFBGEMM
    def test_custom_module_class(self):
        class CustomModule(torch.nn.Module):
            def __init__(self):
                super().__init__()
                self.linear = torch.nn.Linear(3, 3)

            def forward(self, x):
                return self.linear(x)

        class ObservedCustomModule(torch.nn.Module):
            def __init__(self, linear):
                super().__init__()
                self.linear = linear

            def forward(self, x):
                return self.linear(x)

            @classmethod
            def from_float(cls, float_module):
                assert hasattr(float_module, 'qconfig')
                observed = cls(float_module.linear)
                observed.qconfig = float_module.qconfig
                return observed

        class StaticQuantCustomModule(torch.nn.Module):
            def __init__(self, linear):
                super().__init__()
                self.linear = linear

            def forward(self, x):
                return self.linear(x)

            @classmethod
            def from_observed(cls, observed_module):
                assert hasattr(observed_module, 'qconfig')
                assert hasattr(observed_module, 'activation_post_process')
                observed_module.linear.activation_post_process = \
                    observed_module.activation_post_process
                quantized = cls(nnq.Linear.from_float(observed_module.linear))
                return quantized

        class DynamicQuantCustomModule(torch.nn.Module):
            def __init__(self, linear):
                super().__init__()
                self.linear = linear

            def forward(self, x):
                return self.linear(x)

            @classmethod
            def from_observed(cls, observed_module):
                assert hasattr(observed_module, 'qconfig')
                quantized = cls(nnqd.Linear.from_float(observed_module.linear))
                return quantized

        class M(torch.nn.Module):
            def __init__(self):
                super().__init__()
                self.linear = torch.nn.Linear(3, 3)
                self.custom = CustomModule()

            def forward(self, x):
                x = self.linear(x)
                x = self.custom(x)
                return x

        class RefM(torch.nn.Module):
            def __init__(self):
                super().__init__()
                self.linear1 = torch.nn.Linear(3, 3)
                self.linear2 = torch.nn.Linear(3, 3)

            def forward(self, x):
                x = self.linear1(x)
                x = self.linear2(x)
                return x

        data = torch.randn(3, 3)
        # instantiate M and RefM and align the parameters
        original_m = M().eval()
        original_ref_m = RefM().eval()
        original_ref_m.linear1.weight = torch.nn.Parameter(original_m.linear.weight.detach())
        original_ref_m.linear1.bias = torch.nn.Parameter(original_m.linear.bias.detach())
        original_ref_m.linear2.weight = torch.nn.Parameter(original_m.custom.linear.weight.detach())
        original_ref_m.linear2.bias = torch.nn.Parameter(original_m.custom.linear.bias.detach())

        test_configs = {
            "static": (default_qconfig, StaticQuantCustomModule, 3),
            "dynamic": (default_dynamic_qconfig, DynamicQuantCustomModule, 0)
        }

        for quant_type in [QuantType.STATIC, QuantType.DYNAMIC]:
            key = quant_type_to_str(quant_type)
            qconfig, quantized_module_class, num_observers = test_configs[key]
            qconfig_dict = {"": qconfig}
            if key == "static":
                prepare_custom_config_dict = {
                    "float_to_observed_custom_module_class": {
                        "static": {
                            CustomModule: ObservedCustomModule
                        }
                    }
                }
                convert_custom_config_dict = {
                    "observed_to_quantized_custom_module_class": {
                        "static": {
                            ObservedCustomModule: quantized_module_class
                        }
                    }
                }
            else:
                prepare_custom_config_dict = {
                    "non_traceable_module_class": [
                        CustomModule
                    ]
                }
                convert_custom_config_dict = {
                    "observed_to_quantized_custom_module_class": {
                        "dynamic": {
                            CustomModule: quantized_module_class
                        }
                    }
                }

            # check prepared model
            m = prepare_fx(
                original_m,
                qconfig_dict,
                prepare_custom_config_dict=prepare_custom_config_dict)
            # calibration
            m(data)
            # all activation observers are inserted in the top level module
            count_check = {
                ns.call_module(torch.ao.quantization.MinMaxObserver): num_observers
            }
            self.checkGraphModuleNodes(m, expected_node_occurrence=count_check)

            # check converted/quantized model
            m = convert_fx(
                m,
                convert_custom_config_dict=convert_custom_config_dict)
            if quant_type == QuantType.STATIC:
                count_check = {
                    ns.call_function(torch.quantize_per_tensor) : 1,
                    ns.call_module(nnq.Linear) : 1,
                    ns.call_method('dequantize') : 1,
                }
                self.checkGraphModuleNodes(m, expected_node_occurrence=count_check)
            self.assertEqual(type(m.custom), quantized_module_class)
            res = m(data)

            # quantize the reference model
            ref_m = prepare_fx(original_ref_m, qconfig_dict)
            ref_m(data)
            ref_m = convert_fx(ref_m)
            ref_res = ref_m(data)
            self.assertEqual(res, ref_res)

    @skipIfNoFBGEMM
    def test_non_traceable_module(self):
        class NonTraceable(torch.nn.Module):
            def __init__(self):
                super().__init__()

            def forward(self, x):
                for k in x.keys():
                    print(x[k])
                return x

        class NonTraceable2(torch.nn.Module):
            def __init__(self):
                super().__init__()

            def forward(self, x):
                # data dependent control flow is not traceable
                for i in x:
                    print(i)
                return x

        class M(torch.nn.Module):
            def __init__(self):
                super().__init__()
                self.m1 = NonTraceable()
                self.m2 = NonTraceable2()

            def forward(self, x):
                x = self.m1(x)
                x = self.m2(x)
                return x

        m = M().eval()
        qconfig_dict = {"": default_qconfig}
        prepare_custom_config_dict = {
            "non_traceable_module_name": [
                "m1"
            ],
            "non_traceable_module_class": [
                NonTraceable2
            ]
        }
        m = prepare_fx(
            m, qconfig_dict,
            prepare_custom_config_dict=prepare_custom_config_dict)

        node_occurrence = {
            ns.call_module(NonTraceable) : 1,
            ns.call_module(NonTraceable2) : 1,
        }
        # make sure these modules are not traced
        self.checkGraphModuleNodes(m, expected_node_occurrence=node_occurrence)

    def test_prepared_model_deepcopy(self):
        """Ensures that copy.deepcopy works correctly on a prepared model.
        """
        class M(torch.nn.Module):
            def __init__(self):
                super().__init__()
                self.conv = torch.nn.Conv2d(1, 1, 1)
                self._foobar = 'foobar'
                self.foobar2 = 'foobar2'

            def forward(self, x):
                x = self.conv(x)
                return x

        m = M()
        m.eval()
        qconfig_dict = {'': torch.ao.quantization.default_qconfig}
        prepared = prepare_fx(m, qconfig_dict)
        # calibrate
        prepared(torch.randn(4, 1, 4, 4))
        # copy
        prepared_copy = copy.deepcopy(prepared)
        # quantize, should run with no errors
        quantized = convert_fx(prepared_copy)

    def test_dequantize(self):
        r""" Test to make sure dequantize node are placed before
        non-quantizable node
        """
        class M(torch.nn.Module):
            def __init__(self):
                super().__init__()
                self.conv = torch.nn.Conv2d(1, 1, 1)
                self.act = torch.nn.GELU()

            def forward(self, x):
                x = self.conv(x)
                return self.act(x)

        data = torch.rand(5, 1, 3, 3, dtype=torch.float)
        for quant_type in self.static_quant_types:
            node_list = [
                ns.call_module(nnq.Conv2d),
                ns.call_method("dequantize"),
                ns.call_module(nn.GELU),
            ]
            self.checkGraphModeFxOp(
                M().eval(), (data,), quant_type, expected_node_list=node_list)

    def test_sequential(self):
        class M(torch.nn.Module):
            def __init__(self):
                super().__init__()
                self.convs = torch.nn.Sequential(
                    torch.nn.Conv2d(1, 1, 1),
                    torch.nn.Conv2d(1, 1, 1)
                )

            def forward(self, x):
                x = self.convs(x)
                return x

        data = torch.rand(5, 1, 3, 3, dtype=torch.float)
        for quant_type in self.static_quant_types:
            node_list = [
                ns.call_module(nnq.Conv2d),
                ns.call_module(nnq.Conv2d),
            ]
            self.checkGraphModeFxOp(
                M().eval(), (data,), quant_type, expected_node_list=node_list)

    def _test_quantized_inputs_outputs(
            self, prepare_custom_config_dict, prepare_count_check,
            convert_count_check):
        """
        Test the option to have inputs and outputs of the graph quantized
        """
        class M(torch.nn.Module):
            def __init__(self):
                super().__init__()
                self.conv1 = torch.nn.Conv2d(1, 1, 1)
                self.conv2 = torch.nn.Conv2d(1, 1, 1)

            def forward(self, x):
                x = self.conv1(x)
                x = self.conv2(x)
                return x

        # quantized input, quantized output
        m = M()
        qconfig_dict = {'': torch.ao.quantization.default_qconfig}
        m.eval()
        mp = torch.ao.quantization.quantize_fx.prepare_fx(
            m, qconfig_dict,
            prepare_custom_config_dict=prepare_custom_config_dict)
        self.checkGraphModuleNodes(mp, expected_node_occurrence=prepare_count_check)
        mp(torch.randn(1, 1, 4, 4))
        mq = torch.ao.quantization.quantize_fx.convert_fx(mp)
        self.checkGraphModuleNodes(mq, expected_node_occurrence=convert_count_check)

    def test_quantized_input_quantized_output(self):
        prepare_custom_config_dict = {
            'input_quantized_idxs': [0], 'output_quantized_idxs': [0]}
        prepare_count_check = {
            ns.call_module(torch.ao.quantization.MinMaxObserver): 2,
        }
        convert_count_check = {
            ns.call_function(torch.quantize_per_tensor): 0,
            ns.call_method('dequantize'): 0,
        }
        self._test_quantized_inputs_outputs(
            prepare_custom_config_dict, prepare_count_check, convert_count_check)

    def test_fp32_input_quantized_output(self):
        prepare_custom_config_dict = {
            'output_quantized_idxs': [0]}
        prepare_count_check = {
            ns.call_module(torch.ao.quantization.MinMaxObserver): 3,
        }
        convert_count_check = {
            ns.call_function(torch.quantize_per_tensor): 1,
            ns.call_method('dequantize'): 0,
        }
        self._test_quantized_inputs_outputs(
            prepare_custom_config_dict, prepare_count_check, convert_count_check)

    def test_quantized_input_fp32_output(self):
        prepare_custom_config_dict = {
            'input_quantized_idxs': [0]}
        prepare_count_check = {
            ns.call_module(torch.ao.quantization.MinMaxObserver): 2,
        }
        convert_count_check = {
            ns.call_function(torch.quantize_per_tensor): 0,
            ns.call_method('dequantize'): 1,
        }
        self._test_quantized_inputs_outputs(
            prepare_custom_config_dict, prepare_count_check, convert_count_check)

    def test_fp32_input_fp32_output(self):
        prepare_custom_config_dict = {}
        prepare_count_check = {
            ns.call_module(torch.ao.quantization.MinMaxObserver): 3,
        }
        convert_count_check = {
            ns.call_function(torch.quantize_per_tensor): 1,
            ns.call_method('dequantize'): 1,
        }
        self._test_quantized_inputs_outputs(
            prepare_custom_config_dict, prepare_count_check, convert_count_check)

    @skipIfNoFBGEMM
    def test_convtranspose_per_channel_fails_early(self):
        r"""
        Verifies that attempting to quantize a ConvTranspose module with per-Channel
        weight observers fails in the prepare step, as opposed to the convert step.
        """
        m = torch.nn.Sequential(torch.nn.ConvTranspose2d(1, 1, 1))
        m.eval()
        qconfig_dict = {'': torch.ao.quantization.get_default_qconfig('fbgemm')}
        with self.assertRaises(AssertionError) as context:
            mp = prepare_fx(m, qconfig_dict)
        self.assertTrue(
            str(context.exception) ==
            'Per channel weight observer is not supported yet for ConvTranspose{n}d.')

    @skipIfNoFBGEMM
    def test_qparams_buffers(self):
        class Linear(torch.nn.Module):
            def __init__(self):
                super().__init__()
                self.w = torch.ones(5, 5)
                self.b = torch.zeros(5)

            def forward(self, x):
                return torch.nn.functional.linear(x, self.w, self.b)

        class M(torch.nn.Module):
            def __init__(self):
                super().__init__()
                self.mods1 = torch.nn.Sequential(
                    Linear(),
                    Linear()
                )
                self.mods2 = Linear()

            def forward(self, x):
                x = self.mods1(x)
                x = self.mods2(x)
                return x

        model = M().eval()
        qconfig_dict = {"": default_qconfig}
        m = prepare_fx(model, qconfig_dict)
        m(torch.rand(5, 5))
        m = convert_fx(m)
        keys = m.state_dict().keys()
        quant_scale_count = quant_zero_point = scale_count = zero_point_count = 0
        for k in keys:
            if 'input_scale' in k:
                quant_scale_count = quant_scale_count + 1
            elif 'input_zero_point' in k:
                quant_zero_point = quant_zero_point + 1
            elif 'scale' in k:
                scale_count = scale_count + 1
            elif 'zero_point' in k:
                zero_point_count = zero_point_count + 1

        # Expect each quantized linear op to have a scale and zero point
        self.assertTrue(scale_count == 3, "Expect each quantized linear op to have a scale in state_dict")
        self.assertTrue(zero_point_count == 3, "Expect each quantized linear op to have a zero_point in state_dict")
        # ensure it runs
        m(torch.rand(5, 5))
        # ensure it is scriptable
        scripted = torch.jit.script(m)
        scripted_keys = scripted.state_dict().keys()
        scripted.mods1_0_packed_weight_0 = m.state_dict()["mods1_0_packed_weight_0"]
        non_packed_weight_keys = [key for key in keys if "_packed_weight" not in key]
        self.assertTrue(
            set(scripted_keys) == set(non_packed_weight_keys),
            "Expected the scripted model to preserve the state_dict for non-packed weight attributes")
        for attr_name in [
                "mods1_0_input_scale_0", "mods1_0_input_zero_point_0",
                "mods1_0_scale_0", "mods1_0_zero_point_0",
                "mods1_1_scale_0", "mods1_1_zero_point_0",
                "mods2_scale_0", "mods2_zero_point_0"]:
            self.assertTrue(hasattr(m, attr_name))

    @skipIfNoFBGEMM
    def test_packed_weight_fused_op(self):
        class Linear(torch.nn.Module):
            def __init__(self):
                super().__init__()
                self.w = torch.ones(5, 5)
                self.b = torch.zeros(5)

            def forward(self, x):
                return F.linear(x, self.w, self.b)

        class M(torch.nn.Module):
            def __init__(self):
                super().__init__()
                self.mods1 = torch.nn.Sequential(
                    Linear(),
                    Linear()
                )
                self.mods2 = Linear()
                self.relu = F.relu

            def forward(self, x):
                x = self.mods1(x)
                x = self.mods2(x)
                x = self.relu(x)
                return x

        model = M().eval()
        qconfig_dict = {"": default_qconfig}
        m = prepare_fx(model, qconfig_dict)
        m(torch.rand(5, 5))
        m = convert_fx(m)
        assert hasattr(m, "mods1_0_packed_weight_0")
        assert hasattr(m, "mods1_1_packed_weight_0")
        assert hasattr(m, "mods2_packed_weight_0")

    def test_mul_add_fp16_config(self):
        class Linear(torch.nn.Module):
            def __init__(self):
                super().__init__()
                self.w = torch.ones(5, 5)
                self.b = torch.zeros(5)

            def forward(self, x):
                return torch.nn.functional.linear(x, self.w, self.b)

        class M(torch.nn.Module):
            def __init__(self):
                super().__init__()
                self.mods1 = torch.nn.Sequential(
                    Linear(),
                    Linear()
                )
                self.mods2 = Linear()

            def forward(self, x):
                x = x * 5
                x = x + 5
                x = self.mods1(x)
                x = self.mods2(x)
                return x
        model = M().eval()
        qconfig_dict = {"": float16_dynamic_qconfig}
        m = prepare_fx(model, qconfig_dict)
        m = convert_fx(m)
        # make sure it runs
        m(torch.randn(5, 5))

    def test_getattr_with_nontensor_result(self):
        """
        Verifies that binary ops get quantized correctly if some
        of the args are nodes but not Tensors, such as an `x.ndim`
        pattern.
        """
        class M1(torch.nn.Module):
            def __init__(self):
                super().__init__()

            def forward(self, x):
                dims = x.ndim
                dims_sub = dims - 1
                dims_sub2 = dims_sub - 1
                x = torch.add(x, dims_sub2)
                return x

        class M2(torch.nn.Module):
            def __init__(self):
                super().__init__()

            def forward(self, x):
                dims = x.ndim
                dims_sub = dims - 2
                mul = [1] * dims_sub
                dims_list = [-1, x.size(1)] + mul
                x = x.view(dims_list)
                return x

        class M3(torch.nn.Module):
            def forward(self, x):
                shape = x.shape
                x = x.view(shape)
                return x

        for cls in (M1, M2, M3):
            m = cls().eval()
            m(torch.rand(4, 4, 4, 4))
            qconfig_dict = {'': torch.ao.quantization.default_qconfig}
            mp = prepare_fx(m, qconfig_dict)
            mp(torch.rand(4, 4, 4, 4))
            mc = convert_fx(mp)

    def test_assert_on_size_after_quant_layer(self):
        """
        Verifies that calculating a size of a quantized tensor works
        correctly in quantization passes.
        """
        class M(torch.nn.Module):
            def __init__(self):
                super().__init__()
                self.conv1 = nn.Conv2d(1, 1, 1)

            def forward(self, x):
                x = self.conv1(x)
                torch._assert(x.size(1) == 1, 'foobar')
                return x

        m = M().eval()
        m(torch.rand(4, 1, 4, 4))
        qconfig_dict = {'': torch.ao.quantization.default_qconfig}
        mp = prepare_fx(m, qconfig_dict)
        mp(torch.rand(4, 1, 4, 4))
        mc = convert_fx(mp)
        mc(torch.rand(4, 1, 4, 4))

    def test_fp32_sum(self):
        """
        Verifies that fp32 sum works correctly if it's before or after
        quantized layers.
        """
        class M1(torch.nn.Module):
            def __init__(self):
                super().__init__()
                self.conv1 = nn.Conv2d(1, 1, 1)

            def forward(self, x):
                x = self.conv1(x)
                x = torch.stack([x])
                x = torch.sum(x)
                return x

        class M2(torch.nn.Module):
            def __init__(self):
                super().__init__()
                self.conv1 = nn.Conv2d(1, 1, 1)
                self.conv2 = nn.Conv2d(1, 1, 1)

            def forward(self, x):
                x = self.conv1(x)
                x1 = torch.stack([x])
                x1 = torch.sum(x1, dim=0)
                x2 = self.conv2(x1)
                return x2

        for cls in (M1, M2):
            m = cls().eval()
            m(torch.rand(4, 1, 4, 4))
            qconfig_dict = {'': torch.ao.quantization.default_qconfig}
            mp = prepare_fx(m, qconfig_dict)
            mp(torch.rand(4, 1, 4, 4))
            mc = convert_fx(mp)
            mc(torch.rand(4, 1, 4, 4))

    def test_fusion_pattern_unquantized(self):
        """
        Ensure that leaving a possible fusion pattern of multiple nodes
        unquantized runs through the APIs without errors.
        """
        class Child(torch.nn.Module):
            def __init__(self):
                super().__init__()
                self.relu = nn.ReLU()

            def forward(self, x):
                x = torch.add(x, 1.0)
                x = torch.nn.functional.relu(x)
                return x

        class Parent(torch.nn.Module):
            def __init__(self):
                super().__init__()
                self.child = Child()
                self.conv = nn.Conv2d(1, 1, 1)

            def forward(self, x):
                x = self.child(x)
                x = self.conv(x)
                return x

        m = Parent().eval()
        qconfig_dict = {
            '': torch.ao.quantization.default_qconfig,
            'module_name': [
                ('child', None),
            ],
        }
        mp = prepare_fx(m, qconfig_dict)
        mp(torch.rand(1, 1, 1, 1))
        mc = convert_fx(mp)

    def test_state_dict(self):
        """ Make sure packed params appear in state_dict
        """

        # test linear packed weight
        class M1(torch.nn.Module):
            def __init__(self):
                super().__init__()
                self.w = torch.rand(4, 30)
                self.b = torch.rand(4)

            def forward(self, x):
                return F.linear(x, self.w, self.b)

        m = M1().eval()
        qconfig_dict = {"": default_qconfig}
        m = prepare_fx(m, qconfig_dict)
        m = convert_fx(m)
        state_dict = m.state_dict()
        self.assertTrue("_packed_weight_0" in state_dict)

        # test conv packed weight
        class M2(torch.nn.Module):
            def __init__(self):
                super().__init__()
                self.w = torch.rand(3, 3, 3, 3)
                self.b = torch.rand(3)
                self.stride = (1, 1)
                self.padding = (0, 0)
                self.dilation = (1, 1)
                self.groups = 1

            def forward(self, x):
                return F.conv2d(x, self.w, self.b, self.stride, self.padding, self.dilation, self.groups)

        m = M2().eval()
        qconfig_dict = {"": default_qconfig}
        m = prepare_fx(m, qconfig_dict)
        m = convert_fx(m)
        state_dict = m.state_dict()
        self.assertTrue("_packed_weight_0" in state_dict)

        # test load
        ref_weight, ref_bias = torch.ops.quantized.conv2d_unpack(state_dict["_packed_weight_0"])
        data = torch.rand(1, 3, 5, 5)
        ref_res = m(data)
        m = M2().eval()
        m = prepare_fx(m, qconfig_dict)
        m = convert_fx(m)
        res = m(data)
        weight, bias = m._packed_weight_0.unpack()
        # check that random model weight/bias does not match ref weight/bias
        self.assertNotEqual(weight, ref_weight)
        self.assertNotEqual(bias, ref_bias)
        self.assertNotEqual(res, ref_res)
        m.load_state_dict(state_dict)

        def checkModel(m, data, ref_weight, ref_bias, ref_res):
            res = m(data)
            weight, bias = m._packed_weight_0.unpack()
            # check that weight/bias matches after load the state_dict
            self.assertEqual(weight, ref_weight)
            self.assertEqual(bias, ref_bias)
            self.assertEqual(res, ref_res)

        checkModel(m, data, ref_weight, ref_bias, ref_res)

        # Test save to disk and load back
        m = M2().eval()
        m = prepare_fx(m, qconfig_dict)
        m = convert_fx(m)
        m.load_state_dict(state_dict)
        with TemporaryFileName() as fname:
            torch.save(m.state_dict(), fname)
            m.load_state_dict(torch.load(fname))

        checkModel(m, data, ref_weight, ref_bias, ref_res)

    def test_preserve_qconfig(self):
        """
        Test to make sure the temporary config option to preserve qconfig attributes
        in the model works
        """
        class Linear(torch.nn.Module):
            def __init__(self):
                super().__init__()
                self.w = torch.ones(5, 5)
                self.b = torch.zeros(5)

            def forward(self, x):
                return torch.nn.functional.linear(x, self.w, self.b)

        class M(torch.nn.Module):
            def __init__(self):
                super().__init__()
                self.mods1 = torch.nn.Sequential(
                    Linear(),
                    Linear()
                )
                self.mods2 = torch.nn.Sigmoid()

            def forward(self, x):
                x = self.mods1(x)
                x = self.mods2(x)
                return x

        model = M().eval()
        qconfig_dict = {
            "object_type": [
                (torch.nn.functional.linear, float16_dynamic_qconfig),
            ],
        }
        m = prepare_fx(model, qconfig_dict)
        m(torch.rand(5, 5))
        m = convert_fx(m, _remove_qconfig=False)

        self.assertTrue(hasattr(m.mods2, 'qconfig'))

    def test_not_used(self):
        """ Test quantizing a not used value"""

        class M(torch.nn.Module):
            def __init__(self):
                super().__init__()

            def forward(self, x):
                x = x + x
                x.sigmoid_()
                return x

        m = M().eval()
        qconfig_dict = {"": float16_static_qconfig}
        # make sure quantization runs
        m = prepare_fx(m, qconfig_dict)
        m = convert_fx(m)

    def test_qparams_fqn(self):
        """ Test that the FQN of input_scale/zero_point is set
        to that of first linear use. """
        class Linear(torch.nn.Module):
            def __init__(self):
                super().__init__()
                self.w = torch.ones(5, 5)
                self.b = torch.zeros(5)

            def forward(self, x):
                return torch.nn.functional.linear(x, self.w, self.b)

        class M(torch.nn.Module):
            def __init__(self):
                super().__init__()
                self.mods1 = torch.nn.Sequential(
                    Linear(),
                    Linear()
                )

            def forward(self, x):
                x = torch.cat((x,), 1)
                tmp = x.size()
                x = self.mods1(x)
                y = x * tmp[0]
                return y

        model = M().eval()
        qconfig_dict = {
            "": None,
            "object_type": [
                (torch.nn.functional.linear, default_qconfig),
                (torch.nn.functional.relu, default_qconfig),
            ],
        }
        m = prepare_fx(model, qconfig_dict)
        m(torch.rand(5, 5))
        m = convert_fx(m)
        keys = m.state_dict().keys()
        m(torch.randn(5, 5))
        for attr_name in [
                "mods1_0_input_scale_0", "mods1_0_input_zero_point_0",
                "mods1_0_scale_0", "mods1_0_zero_point_0",
                "mods1_1_scale_0", "mods1_1_zero_point_0"]:
            self.assertTrue(hasattr(m, attr_name))

    def test_no_obs_between_unmatched_node_and_copy_node(self):
        """
        Verifies that an observer is not inserted between an unmatched
        node and a node matched to CopyNodeQuantizeHandler.  This is done
        because observers require activations to be Tensors, and there is
        no guarantee that an output of an unmatched node is a Tensor.
        """

        class M(nn.Module):
            def __init__(self):
                super().__init__()
                self.relu = nn.ReLU()

            def forward(self, x):
                x = _user_func_with_complex_return_type(x)
                x1 = x[0] + 1
                return x1, x[1]

        m = M().eval()

        qconfig_dict = {'': torch.ao.quantization.default_qconfig}
        mp = prepare_fx(m, qconfig_dict)
        # if an observer is inserted after _user_func_with_complex_return_type,
        # the following call will fail
        mp(torch.randn(4, 4, 4, 4))
        mc = convert_fx(mp)
        mc(torch.randn(4, 4, 4, 4))

    def test_fold_quant_dequant(self):
        """ Test that the sequence of quant-dequant nodes in the
            graph, get folded and we erase the extra dequant nodes.
        """
        class M(torch.nn.Module):
            def __init__(self):
                super().__init__()
                self.w = torch.ones(5, 5)
                self.b = torch.zeros(5)

            def forward(self, x):
                x = torch.cat((x,), 1)
                tmp = x.size()
                x = torch.nn.functional.linear(x, self.w, self.b)
                y = x * tmp[0]
                return y

        model = M().eval()
        qconfig_dict = {
            "": None,
            "object_type": [
                (torch.nn.functional.linear, default_qconfig),
            ],
        }
        m = prepare_fx(model, qconfig_dict)
        m(torch.rand(5, 5))
        m = convert_fx(m)
        keys = m.state_dict().keys()
        m(torch.randn(5, 5))
        dequant = 0
        quant = 0
        for n in m.graph.nodes:
            if n.op == "call_method" and n.target == "dequantize":
                dequant = dequant + 1
            if n.op == "call_function" and n.target == torch.quantize_per_tensor:
                quant = quant + 1
        self.assertEqual(dequant, 1)
        self.assertEqual(quant, 1)

    def test_quant_output_always_observed(self):
        """
        If the output is hardcoded to be quantized, ensure that
        there is always an observer, even if the last non-output node is not
        quantizeable.
        """
        qconfig_dict = {'': torch.ao.quantization.get_default_qat_qconfig('fbgemm')}
        prepare_custom_config_dict = {'output_quantized_idxs': [0]}
        data = (torch.randn(4, 1, 4, 4),)

        # non-quantizeable node, quantized output
        class M1(torch.nn.Module):
            def __init__(self):
                super().__init__()
                self.identity = torch.nn.Identity()

            def forward(self, x):
                x = self.identity(x)
                return x

        m1 = M1()
        self.checkGraphModeFxOp(
            m1, data, QuantType.QAT,
            prepare_expected_node_occurrence={
                ns.call_module(torch.ao.quantization.FusedMovingAvgObsFakeQuantize): 2,
            },
            expected_node_occurrence={
                ns.call_function(torch.quantize_per_tensor): 1,
            },
            prepare_custom_config_dict=prepare_custom_config_dict)

        # quantizeable node, quantized output
        class M2(torch.nn.Module):
            def __init__(self):
                super().__init__()
                self.conv = torch.nn.Conv2d(1, 1, 1)

            def forward(self, x):
                x = self.conv(x)
                return x

        m2 = M2()
        self.checkGraphModeFxOp(
            m2, data, QuantType.QAT,
            prepare_expected_node_occurrence={
                # one for weights, one for activations
                ns.call_module(torch.ao.quantization.FusedMovingAvgObsFakeQuantize): 2,
            },
            expected_node_occurrence={
                ns.call_function(torch.quantize_per_tensor): 1,
            },
            prepare_custom_config_dict=prepare_custom_config_dict)

        # quantizeable node, quantized dictionary output
        class M3(torch.nn.Module):
            def __init__(self):
                super().__init__()
                self.conv = torch.nn.Conv2d(1, 1, 1)

            def forward(self, x):
                x = self.conv(x)
                return {"output": x}

        m3 = M3()
        self.checkGraphModeFxOp(
            m3, data, QuantType.QAT,
            prepare_expected_node_occurrence={
                # one for weights, one for activations
                ns.call_module(torch.ao.quantization.FusedMovingAvgObsFakeQuantize): 2,
            },
            expected_node_occurrence={
                ns.call_function(torch.quantize_per_tensor): 1,
            },
            prepare_custom_config_dict=prepare_custom_config_dict)

    def test_deepcopy_preserve_attributes(self):
        class M(torch.nn.Module):
            def __init__(self):
                super().__init__()
                self.attr = 3

            def forward(self, x):
                return x

        m = M().eval()
        m = prepare_fx(m, {"": default_qconfig}, prepare_custom_config_dict={"preserved_attributes": ["attr"]})
        self.assertTrue(hasattr(m, "attr"))
        m2 = copy.deepcopy(m)
        self.assertTrue(hasattr(m2, "attr"))
        m = convert_fx(m, convert_custom_config_dict={"preserved_attributes": ["attr"]})
        self.assertTrue(hasattr(m, "attr"))
        m2 = copy.deepcopy(m)
        self.assertTrue(hasattr(m2, "attr"))

    def test_output_lists_and_dicts(self):
        """Verify that specifying complicated output types does not crash.
        """
        class M(torch.nn.Module):
            def __init__(self):
                super().__init__()
                self.conv = nn.Conv2d(1, 1, 1)

            def forward(self, x):
                x = self.conv(x)
                return {'foo': [x]}, [{'foo': [[x]]}]

        m = M().eval()
        qconfig_dict = {'': torch.ao.quantization.default_qconfig}
        mp = prepare_fx(m, qconfig_dict)
        mc = convert_fx(mp)

    def test_shape_followed_by_quantized_op(self):
        """ Make sure that shape does not dequantize
        the Tensor before the next operator
        """
        class M(torch.nn.Module):
            def __init__(self):
                super().__init__()
                self.conv1 = torch.nn.Conv2d(2, 2, 2)
                self.conv2 = torch.nn.Conv2d(2, 2, 2)

            def forward(self, x):
                x = self.conv1(x)
                s = x.shape
                torch._assert(s == x.shape, "")
                x = self.conv2(x)
                return x

        # make sure quantization runs
        m = M().eval()
        m = prepare_fx(m, {"": default_qconfig})
        m = convert_fx(m)
        m(torch.randn(2, 2, 4, 4))
        node_occurrence = {
            ns.call_function(torch.quantize_per_tensor): 1,
            ns.call_method("dequantize"): 1
        }
        self.checkGraphModuleNodes(m, expected_node_occurrence=node_occurrence)

    def test_trace_quantize_per_tensor(self):
        class M(torch.nn.Module):
            def __init__(self):
                super().__init__()
                self.conv = torch.nn.Conv2d(1, 1, 1)

            def forward(self, x):
                x = self.conv(x)
                return x

        m = M().eval()
        m = prepare_fx(m, {"": default_qconfig})
        m = convert_fx(m)
        # Make sure this runs without error
        m = torch.fx.Transformer(m).transform()

    def test_copy_node_has_shared_actpp_instance(self):
        """ Test the output of CopyNode to have the same
        observer/fake_quant instance as the input
        """

        class M(torch.nn.Module):
            def __init__(self):
                super().__init__()
                self.avgpool2d = torch.nn.AvgPool2d(kernel_size=3)

            def forward(self, x):
                x = self.avgpool2d(x)
                return x

        for quant_type in self.static_quant_types:
            m = M()
            # Checks that we have an observer for both input and output
            occurrence_map = {
                QuantType.STATIC: {
                    ns.call_module(torch.ao.quantization.MinMaxObserver): 2
                },
                QuantType.QAT: {
                    ns.call_module(torch.ao.quantization.FakeQuantize): 2
                }
            }
            if quant_type == QuantType.QAT:
                m.train()
                prepare = prepare_qat_fx
                qconfig = default_qat_qconfig
                actpp_module_class = torch.ao.quantization.FakeQuantize
            else:
                m.eval()
                prepare = prepare_fx
                qconfig = default_qconfig
                actpp_module_class = torch.ao.quantization.MinMaxObserver

            m = prepare(m, {"": qconfig})
            # check that there is a duplicated observer instance
            actpp_module_count = 0
            for name, module in m.named_modules(remove_duplicate=False):
                if isinstance(module, actpp_module_class):
                    actpp_module_count += 1
            self.assertEqual(actpp_module_count, 2)

            actpp_module_count = 0
            for name, module in m.named_modules():
                if isinstance(module, actpp_module_class):
                    actpp_module_count += 1
            self.assertEqual(actpp_module_count, 1)

            m_copy = copy.deepcopy(m)
            m = convert_fx(m)
            m_reference = convert_fx(m_copy, is_reference=True)

            # checks for non-reference quantized model
            node_occurrence = {
                ns.call_function(torch.quantize_per_tensor): 1,
                ns.call_method("dequantize"): 1
            }
            node_list = [
                ns.call_function(torch.quantize_per_tensor),
                ns.call_module(torch.nn.AvgPool2d),
                ns.call_method("dequantize"),
            ]
            self.checkGraphModuleNodes(m, expected_node_occurrence=node_occurrence, expected_node_list=node_list)

            # checks for reference quantized model, for copy nodes we'll have
            # dequant - copy_node - quant patterns which will be fused later
            # in the backend lowering step
            node_occurrence = {
                ns.call_function(torch.quantize_per_tensor): 2,
                ns.call_method("dequantize"): 2
            }
            node_list = [
                ns.call_function(torch.quantize_per_tensor),
                ns.call_method("dequantize"),
                ns.call_module(torch.nn.AvgPool2d),
                ns.call_function(torch.quantize_per_tensor),
                ns.call_method("dequantize"),
            ]
            self.checkGraphModuleNodes(m_reference, expected_node_occurrence=node_occurrence, expected_node_list=node_list)

    def test_linear_qint8_activation(self):
        """Test support for qint8 activation in reference pattern
        """
        class M(torch.nn.Module):
            def __init__(self):
                super().__init__()
                self.conv = torch.nn.Conv2d(1, 2, 2, 2)
                self.linear = torch.nn.Linear(8, 5)

            def forward(self, x):
                x = self.conv(x)
                x = torch.flatten(x, 1)
                x = self.linear(x)
                return x

        m = M().eval()
        m = prepare_fx(m, {"": torch.ao.quantization.QConfig(
            activation=torch.ao.quantization.HistogramObserver.with_args(
                qscheme=torch.per_tensor_symmetric, dtype=torch.qint8
            ), weight=torch.ao.quantization.default_per_channel_weight_observer)})
        m = convert_fx(m, is_reference=True)
        m(torch.rand(2, 1, 5, 5))

    def test_preserve_tuple(self):
        """ Test tuple input type is preserved
        """
        from typing import List

        class LSTM(nn.Module):
            def __init__(self):
                super().__init__()
                self.lstm = nn.LSTM(50, 50, 1)

            def forward(self, inputs: torch.Tensor, state: List[torch.Tensor]):
                h = state[0]
                c = state[1]
                return self.lstm(inputs, (h, c))

        m = LSTM().eval()
        m = prepare_fx(m, {"": default_qconfig})
        # make sure the arg[1] of lstm module is a tuple
        for n in m.graph.nodes:
            if n.target == "lstm":
                self.assertEqual(type(n.args[1]), tuple)

    def test_relu_lowering(self):
        class M(torch.nn.Module):
            def forward(self, x):
                return torch.nn.functional.relu(x)

        m = M().eval()
        m = prepare_fx(m, {"": default_qconfig})
        m_copy = copy.deepcopy(m)
        m = convert_fx(m)
        m_ref = convert_fx(m_copy, is_reference=True)
        node_occurrence = {
            ns.call_function(torch.quantize_per_tensor): 1,
            ns.call_method("dequantize"): 1
        }
        node_occurrence_ref = {
            ns.call_function(torch.quantize_per_tensor): 2,
            ns.call_method("dequantize"): 2
        }

        self.checkGraphModuleNodes(m, expected_node_occurrence=node_occurrence)
        self.checkGraphModuleNodes(m_ref, expected_node_occurrence=node_occurrence_ref)

    @skipIfNoFBGEMM
    def test_dynamic_with_fusion(self):
        """
        Tests that dynamic quantization APIs work with Linear + Relu fusion
        """
        class LinearRelu(torch.nn.Module):
            def __init__(self):
                super().__init__()
                self.linear = torch.nn.Linear(5, 5)
                self.relu = torch.nn.ReLU()

            def forward(self, x):
                x = self.linear(x)
                return self.relu(x)

        class Linear(torch.nn.Module):
            def __init__(self):
                super().__init__()
                self.w = torch.ones(5, 5)
                self.b = torch.zeros(5)

            def forward(self, x):
                return torch.nn.functional.linear(x, self.w, self.b)

        class M(torch.nn.Module):
            def __init__(self):
                super().__init__()
                self.mods1 = torch.nn.Sequential(LinearRelu(), LinearRelu())
                self.mods2 = Linear()
                self.relu = F.relu

            def forward(self, x):
                x = self.mods1(x)
                x = self.mods2(x)
                x = self.relu(x)
                return x

        model = M().eval()

        dynamic_quantized_ops = {
            float16_dynamic_qconfig: torch.ops.quantized.linear_relu_dynamic_fp16,
            default_dynamic_qconfig: torch.ops.quantized.linear_relu_dynamic
        }
        for config in [float16_dynamic_qconfig, default_dynamic_qconfig]:
            qconfig = {
                "": config
            }
            m = prepare_fx(model, qconfig)
            m = convert_fx(m)
            m(torch.rand(5, 5))
            node_list = [
                ns.call_module(nniqd.LinearReLU),
                ns.call_module(nniqd.LinearReLU),
                ns.call_function(dynamic_quantized_ops[config]),
            ]
            self.checkGraphModuleNodes(m, expected_node_list=node_list)

    def test_ref_linear_module(self):
        """ Make sure the numerics for models with ref linear module
        matches models with fbgemm/qnnpack module
        """
        class M1(torch.nn.Module):
            def __init__(self):
                super().__init__()
                self.linear = torch.nn.Linear(10, 5)

            def forward(self, x):
                return self.linear(x)

        class M2(torch.nn.Module):
            def __init__(self):
                super().__init__()
                self.linear = torch.nn.Linear(10, 5)
                self.relu = torch.nn.ReLU()

            def forward(self, x):
                return self.relu(self.linear(x))

        for M in [M1, M2]:
            m = M().eval()
            m = prepare_fx(m, {"": default_qconfig})
            m_copy = copy.deepcopy(m)
            m = convert_fx(m, is_reference=False)
            m_ref = convert_fx(m_copy, is_reference=True)
            data = torch.randn(5, 10)
            result = m(data)
            result_ref = m_ref(data)
            self.assertTrue(torch.equal(result, result_ref))

    def test_ref_conv_module(self):
        """ Make sure the numerics for models with ref conv module
        matches models with fbgemm/qnnpack module
        """
        convs = {
            1: nn.Conv1d,
            2: nn.Conv2d,
            3: nn.Conv3d,
        }

        class M1(torch.nn.Module):
            def __init__(self, dim):
                super().__init__()
                self.conv = convs[dim](3, 3, 3)

            def forward(self, x):
                return self.conv(x)

        class M2(torch.nn.Module):
            def __init__(self, dim):
                super().__init__()
                self.conv = convs[dim](3, 3, 3)
                self.relu = torch.nn.ReLU()

            def forward(self, x):
                return self.relu(self.conv(x))

        for dim, M in itertools.product([1, 2, 3], [M1, M2]):
            m = M(dim).eval()
            m = prepare_fx(m, {"": default_qconfig})
            m_copy = copy.deepcopy(m)
            m = convert_fx(m, is_reference=False)
            m_ref = convert_fx(m_copy, is_reference=True)
            data = self.img_data_dict[dim][0][0]
            result = m(data)
            result_ref = m_ref(data)
            self.assertTrue(torch.equal(result, result_ref))

    def test_sub_scalar(self):
        class M(torch.nn.Module):
            def forward(self, x):
                x = x + 1
                x = x - 1
                x = x + 3
                x = x - 4
                return x

        m = M().eval()
        m = prepare_fx(m, {"": default_qconfig})
        m = convert_fx(m)
        occurrence = {
            ns.call_function(torch.quantize_per_tensor): 2,
            ns.call_method("dequantize"): 2
        }
        self.checkGraphModuleNodes(m, expected_node_occurrence=occurrence)

    def test_observer_fqn(self):
        """
        Test to make sure the observer FQN is based on the quantizable op/module that it is observing
        and uses the modules FQN to determine the observer name.
        """
        class Linear(torch.nn.Module):
            def __init__(self):
                super().__init__()
                self.w = torch.ones(5, 5)
                self.b = torch.zeros(5)


            def forward(self, x):
                return torch.nn.functional.linear(x, self.w, self.b)


        class M(torch.nn.Module):
            def __init__(self):
                super().__init__()
                self.mods1 = torch.nn.Sequential(
                    Linear(),
                    Linear()
                )
                self.mods2 = Linear()
                self.mods3 = torch.nn.Linear(5, 5)

            def forward(self, x):
                x = self.mods1(x)
                x = torch.add(x, 4)
                x = self.mods2(x)
                y = torch.add(x, 2)
                z = torch.mul(x, 5)
                a = self.mods3(y)
                return a, z

        model = M().eval()

        prepared = prepare_fx(model, {"": default_qconfig})
        name_list = []
        for name, mod in prepared.named_modules():
            if isinstance(mod, torch.ao.quantization.observer.MinMaxObserver):
                name_list.append(name)
        expected_name_list = ['activation_post_process_0',
                              'activation_post_process_1',
                              'activation_post_process_2',
                              'activation_post_process_3',
                              'activation_post_process_4',
                              'activation_post_process_6',
                              'activation_post_process_7',
                              'activation_post_process_10']
        assert name_list == expected_name_list

    def test_linear_lowering(self):
        class M(torch.nn.Module):
            def __init__(self):
                super().__init__()
                self.linear = torch.nn.Linear(5, 5)

            def forward(self, x):
                return self.linear(x)

        m = M().eval()
        m = prepare_fx(m, {"": default_qconfig})
        m_ref = copy.deepcopy(m)
        m_ref = convert_fx(m_ref, is_reference=True)
        m = convert_fx(m)
        data = torch.randn(8, 5)
        out_ref = m_ref(data)
        out = m(data)
        # check that reference pattern for quantized linear module is fused
        expected_node_occurrence = {
            ns.call_function(torch.quantize_per_tensor): 1,
            ns.call_module(torch.nn.quantized.Linear): 1,
            ns.call_method("dequantize"): 1
        }
        self.checkGraphModuleNodes(m, expected_node_occurrence=expected_node_occurrence)

        # checking result match
        self.assertEqual(out_ref, out)

    def test_convert_qconfig_dict(self):
        class Linear(torch.nn.Module):
            def __init__(self):
                super().__init__()
                self.w = torch.ones(5, 5)
                self.b = torch.zeros(5)

            def forward(self, x):
                return torch.nn.functional.linear(x, self.w, self.b)


        class M(torch.nn.Module):
            def __init__(self):
                super().__init__()
                self.mods1 = torch.nn.Sequential(
                    Linear(),
                    Linear()
                )
                self.mods3 = torch.nn.Linear(5, 5)

            def forward(self, x):
                x = self.mods1(x)
                x = torch.add(x, 4)
                z = torch.mul(x, 5)
                x = self.mods3(z)
                return x

        model = M().train()

        for check in ["module_name", "object_type"]:
            qconfig_dict = {"": None,
                            "object_type": [
                                (nn.functional.linear, get_default_qat_qconfig("fbgemm")),
                                (torch.add, get_default_qat_qconfig("fbgemm")),
                                (nn.Linear, get_default_qat_qconfig("fbgemm")),
                            ],
                            }
            prepared = prepare_qat_fx(model, qconfig_dict)
            prepared(torch.rand(5, 5))
            if check == "module_name":
                convert_qconfig_dict = {"": None,
                                        "object_type": [
                                            (nn.functional.linear, get_default_qat_qconfig("fbgemm")),
                                            (torch.add, get_default_qat_qconfig("fbgemm")),
                                            (nn.Linear, get_default_qat_qconfig("fbgemm")),
                                        ],
                                        "module_name": [("mods1.0", None)]}

                node_occurrence = {
                    ns.call_function(torch.quantize_per_tensor): 2,
                    ns.call_function(torch.nn.functional.linear): 1,
                    ns.call_function(torch.ops.quantized.linear): 1,
                    ns.call_function(torch.ops.quantized.add): 1,
                    ns.call_method("dequantize"): 2
                }
                order_check = [
                    ns.call_function(torch.nn.functional.linear),
                    ns.call_function(torch.quantize_per_tensor),
                    ns.call_function(torch.ops.quantized.linear),
                    ns.call_function(torch.ops.quantized.add),
                    ns.call_method("dequantize"),
                    ns.call_function(torch.quantize_per_tensor),
                    ns.call_module(nnq.Linear),
                    ns.call_method("dequantize"),
                ]
            elif check == "object_type":
                convert_qconfig_dict = {"": None,
                                        "object_type": [
                                            (nn.functional.linear, get_default_qat_qconfig("fbgemm")),
                                            (torch.add, get_default_qat_qconfig("fbgemm")),
                                            (nn.Linear, None),
                                        ]}

                node_occurrence = {
                    ns.call_function(torch.quantize_per_tensor): 1,
                    ns.call_function(torch.ops.quantized.linear): 2,
                    ns.call_function(torch.ops.quantized.add): 1,
                    ns.call_method("dequantize"): 1
                }
                order_check = [
                    ns.call_function(torch.quantize_per_tensor),
                    ns.call_function(torch.ops.quantized.linear),
                    ns.call_function(torch.ops.quantized.linear),
                    ns.call_function(torch.ops.quantized.add),
                    ns.call_method("dequantize"),
                    ns.call_module(nn.Linear),
                ]

            converted = convert_fx(prepared, qconfig_dict=convert_qconfig_dict)
            converted(torch.rand(5, 5))
            self.checkGraphModuleNodes(
                converted,
                expected_node_occurrence=node_occurrence,
                expected_node_list=order_check)

@skipIfNoFBGEMM
class TestQuantizeFxOps(QuantizationTestCase):
    def setUp(self):
        super().setUp()
        self.custom_qconfig = torch.ao.quantization.QConfig(
            activation=torch.ao.quantization.observer.HistogramObserver.with_args(
                qscheme=torch.per_tensor_symmetric, dtype=torch.qint8
            ),
            weight=torch.ao.quantization.default_per_channel_weight_observer
        )
        self.common_quant_patterns = {
            torch.nn.ConvTranspose1d: CommonQuantizeHandler,
            torch.nn.ConvTranspose2d: CommonQuantizeHandler,
            torch.nn.ELU: CommonQuantizeHandler,
            torch.nn.LeakyReLU: CommonQuantizeHandler,
            torch.nn.Hardswish: CommonQuantizeHandler,
            torch.nn.InstanceNorm1d: CommonQuantizeHandler,
            torch.nn.InstanceNorm2d: CommonQuantizeHandler,
            torch.nn.InstanceNorm3d: CommonQuantizeHandler,
            torch.nn.LayerNorm: CommonQuantizeHandler,
            torch.nn.SiLU: CommonQuantizeHandler,
            torch.nn.Mish: CommonQuantizeHandler,
            torch.nn.GELU: CommonQuantizeHandler,
            torch.nn.Softmax: CommonQuantizeHandler,
            torch.nn.functional.elu: CommonQuantizeHandler,
            torch.nn.functional.hardswish: CommonQuantizeHandler,
            torch.nn.functional.instance_norm: CommonQuantizeHandler,
            torch.nn.functional.layer_norm: CommonQuantizeHandler,
            torch.nn.functional.leaky_relu: CommonQuantizeHandler,
            torch.nn.functional.silu: CommonQuantizeHandler,
            torch.nn.functional.mish: CommonQuantizeHandler,
            torch.nn.functional.gelu: CommonQuantizeHandler,
            torch.nn.functional.softmax: CommonQuantizeHandler,
            torch.sum: CommonQuantizeHandler
        }

    """Unit tests for individual ops
    """
    @skipIfNoFBGEMM
    def test_linear_module(self):
        class ModuleLinear(torch.nn.Module):
            def __init__(self, has_relu=False, f_relu=False):
                super(ModuleLinear, self).__init__()
                self.linear = torch.nn.Linear(30, 4).float()
                if has_relu:
                    if f_relu:
                        self.relu = F.relu
                    else:
                        self.relu = torch.nn.ReLU()
                else:
                    self.relu = torch.nn.Identity()

            def forward(self, x):
                return self.relu(self.linear(x))

        data = (torch.rand((1, 30), dtype=torch.float),)
        options = itertools.product(
            [ModuleLinear(has_relu=False)],
            self.all_quant_types)
        quantized_nodes = {
            # quant_type:
            QuantType.DYNAMIC: ns.call_module(nnqd.Linear),
            QuantType.STATIC: ns.call_module(nnq.Linear),
            # note that we are checking the final result
            QuantType.QAT: ns.call_module(nnq.Linear),
        }
        for model, quant_type in options:
            self.checkGraphModeFxOp(
                model, data, quant_type, quantized_nodes[quant_type])

        for f_relu, quant_type in itertools.product([True, False], [QuantType.STATIC, QuantType.QAT]):
            for model, quantized_node in [
                    (ModuleLinear(has_relu=True, f_relu=f_relu), ns.call_module(nniq.LinearReLU))]:
                self.checkGraphModeFxOp(model, data, quant_type, quantized_node)

    @skipIfNoFBGEMM
    def test_functional_linear(self):
        class FuncLinear(torch.nn.Module):
            def __init__(self, use_bias, has_relu, f_relu):
                super(FuncLinear, self).__init__()
                self.w = torch.randn(4, 30)
                self.b = torch.randn(4)
                self.use_bias = use_bias
                if has_relu:
                    if f_relu:
                        self.relu = F.relu
                    else:
                        self.relu = torch.nn.ReLU()
                else:
                    self.relu = torch.nn.Identity()

            def forward(self, x):
                if self.use_bias:
                    x = F.linear(x, self.w, self.b)
                else:
                    x = F.linear(x, self.w)
                x = self.relu(x)
                return x

        data = (torch.rand((1, 30), dtype=torch.float),)
        quant_type_to_qlinear_fun = {
            QuantType.DYNAMIC: ns.call_function(torch.ops.quantized.linear_dynamic),
            QuantType.STATIC: ns.call_function(torch.ops.quantized.linear),
            QuantType.QAT: ns.call_function(torch.ops.quantized.linear),
        }
        quant_type_to_qlinear_relu_fun = {
            # we don't have linear_relu_dynamic
            QuantType.DYNAMIC: ns.call_function(torch.ops.quantized.linear_relu_dynamic),
            QuantType.STATIC: ns.call_function(torch.ops.quantized.linear_relu),
            QuantType.QAT: ns.call_function(torch.ops.quantized.linear_relu),
        }

        options = itertools.product(
            self.all_quant_types,
            (True, False),  # use_bias
            (True, False),  # has_relu
            (True, False),  # functional relu
        )
        for quant_type, use_bias, has_relu, f_relu in options:
            # when has_relu is False, we are using an nn.Identity and
            # we will insert observer/fake_quant for the output of nn.Identity since
            # it is a copy node, that's why we have extra observer/fake_quant
            # when has_relu is False
            quant_type_to_prepare_expected_node_occurrence = {
                QuantType.DYNAMIC: {},
                # There should be 3 observers: after input, weight and activation.
                # one more observer for torch.nn.Identity when there is no relu
                QuantType.STATIC: {
                    ns.call_module(torch.ao.quantization.HistogramObserver): 2 if has_relu else 3,
                    ns.call_module(torch.ao.quantization.PerChannelMinMaxObserver): 1,
                },
                # There should be 3 observers: after input, weight and activation.
                QuantType.QAT: {
                    ns.call_module(torch.ao.quantization.FusedMovingAvgObsFakeQuantize): 3 if has_relu else 4,
                },
            }
            model = FuncLinear(use_bias, has_relu, f_relu)
            if has_relu:
                qlinear_fun = quant_type_to_qlinear_relu_fun[quant_type]
            else:
                qlinear_fun = quant_type_to_qlinear_fun[quant_type]

            convert_node_occurrence = {
                ns.call_function(torch.quantize_per_tensor): 1 if quant_type != QuantType.DYNAMIC else 0,
                qlinear_fun: 1,
                ns.call_method("dequantize"): 1 if quant_type != QuantType.DYNAMIC else 0
            }
            prepare_expected_node_occurrence = \
                quant_type_to_prepare_expected_node_occurrence[quant_type]
            self.checkGraphModeFxOp(
                model, data, quant_type, qlinear_fun,
                prepare_expected_node_occurrence=prepare_expected_node_occurrence,
                expected_node_occurrence=convert_node_occurrence)

    def test_linear_dynamic_fp16(self):
        class FuncLinear(torch.nn.Module):
            def __init__(self, use_bias, has_relu, f_relu):
                super(FuncLinear, self).__init__()
                self.w = torch.randn(4, 30)
                self.b = torch.randn(4)
                self.use_bias = use_bias
                if has_relu:
                    if f_relu:
                        self.relu = F.relu
                    else:
                        self.relu = torch.nn.ReLU()
                else:
                    self.relu = torch.nn.Identity()

            def forward(self, x):
                if self.use_bias:
                    x = F.linear(x, self.w, self.b)
                else:
                    x = F.linear(x, self.w)
                x = self.relu(x)
                return x

        data = (torch.rand((1, 30), dtype=torch.float),)
        options = itertools.product(
            (True, False),  # use_bias
            (True, False),  # has_relu
            (True, False),  # functional relu
            (True, False),  # is_reference
        )
        for use_bias, has_relu, f_relu, is_reference in options:
            model = FuncLinear(use_bias, has_relu, f_relu)
            if is_reference:
                qlinear_fun = ns.call_function(torch.nn.functional.linear)
            else:
                if has_relu:
                    qlinear_fun = ns.call_function(torch.ops.quantized.linear_relu_dynamic_fp16)
                else:
                    qlinear_fun = ns.call_function(torch.ops.quantized.linear_dynamic_fp16)
            prepare_node_occurrence = {
                # weight
                ns.call_module(torch.ao.quantization.PlaceholderObserver): 1
            }
            convert_node_occurrence = {
                qlinear_fun: 1,
                # weight
                ns.call_method("to"): 1 if is_reference else 0
            }
            self.checkGraphModeFxOp(
                model, data, QuantType.DYNAMIC, qlinear_fun,
                is_reference=is_reference,
                custom_qconfig_dict={"": float16_dynamic_qconfig},
                prepare_expected_node_occurrence=prepare_node_occurrence,
                expected_node_occurrence=convert_node_occurrence)

    def test_linear_static_fp16(self):
        class FuncLinear(torch.nn.Module):
            def __init__(self, use_bias, has_relu, f_relu):
                super(FuncLinear, self).__init__()
                self.w = torch.randn(4, 30)
                self.b = torch.randn(4)
                self.use_bias = use_bias
                if has_relu:
                    if f_relu:
                        self.relu = F.relu
                    else:
                        self.relu = torch.nn.ReLU()
                else:
                    self.relu = torch.nn.Identity()

            def forward(self, x):
                if self.use_bias:
                    x = F.linear(x, self.w, self.b)
                else:
                    x = F.linear(x, self.w)
                x = self.relu(x)
                return x

        data = (torch.rand((1, 30), dtype=torch.float),)
        options = itertools.product(
            (True, False),  # use_bias
            (True, False),  # has_relu
            (True, False),  # functional relu
            (True, False),  # is_reference
        )
        for use_bias, has_relu, f_relu, is_reference in options:
            model = FuncLinear(use_bias, has_relu, f_relu)
            linear_fun = ns.call_function(torch.nn.functional.linear)
            # when has_relu is False, we are using an nn.Identity and
            # we will insert observer/fake_quant for the output of nn.Identity since
            # it is a copy node, that's why we have extra observer/fake_quant
            # when has_relu is False
            prepare_node_occurrence = {
                # activation, weight, bias and output
                ns.call_module(torch.ao.quantization.PlaceholderObserver): 3 + int(use_bias) + int(not has_relu),
            }
            # We have extra to and dequantize when is_reference is True
            # and has_relu is False since when has_relu is False, we
            # have an nn.Identity in the model, which is a CopyNode
            # and we would add extra quant - dequant for CopyNode in
            # reference patterns
            convert_node_occurrence = {
                # we don't support static fp16 ops, so the linear function
                # is unfused
                linear_fun: 1,
                # activation, weight, bias and output
                ns.call_method("to"): 3 + int(use_bias) + int(not has_relu and is_reference),
                ns.call_method("dequantize"): 3 + int(use_bias) + int(not has_relu and is_reference)
            }
            self.checkGraphModeFxOp(
                model, data, QuantType.DYNAMIC, linear_fun,
                is_reference=is_reference,
                custom_qconfig_dict={"": float16_static_qconfig},
                prepare_expected_node_occurrence=prepare_node_occurrence,
                expected_node_occurrence=convert_node_occurrence, print_debug_info=True)

    @skipIfNoFBGEMM
    def test_conv_module(self):
        conv_module = {1 : torch.nn.Conv1d, 2 : torch.nn.Conv2d, 3 : torch.nn.Conv3d}

        class ConvWrapper(torch.nn.Module):
            def __init__(self, dim):
                super(ConvWrapper, self).__init__()
                self.conv = conv_module[dim](3, 3, 3).float()

            def forward(self, x):
                return self.conv(x)

        options = itertools.product([1, 2, 3], self.static_quant_types)
        quantized_nodes = {
            # dim
            1: ns.call_module(nnq.Conv1d),
            2: ns.call_module(nnq.Conv2d),
            3: ns.call_module(nnq.Conv3d),
        }
        for dim, quant_type in options:
            self.checkGraphModeFxOp(
                ConvWrapper(dim), self.img_data_dict[dim], quant_type,
                quantized_nodes[dim])

    @skipIfNoFBGEMM
    def test_functional_conv(self):
        """ Test for function conv and functional conv + relu
        """
        convs = {
            1: torch.nn.functional.conv1d,
            2: torch.nn.functional.conv2d,
            3: torch.nn.functional.conv3d,
        }

        class FuncConv(torch.nn.Module):
            def __init__(self, dim, use_bias, has_relu, f_relu):
                super().__init__()
                self.dim = dim
                self.w = torch.randn(tuple([3] * (dim + 2)))
                self.b = torch.randn(3) if use_bias else None
                self.stride = tuple([1] * dim)
                self.padding = tuple([0] * dim)
                self.dilation = tuple([1] * dim)
                self.groups = 1
                self.use_bias = use_bias
                if has_relu:
                    if f_relu:
                        self.relu = F.relu
                    else:
                        self.relu = torch.nn.ReLU()
                else:
                    self.relu = torch.nn.Identity()

            def forward(self, x):
                x = convs[self.dim](x, self.w, self.b, self.stride, self.padding, self.dilation, self.groups)
                x = self.relu(x)
                return x

        quant_type_to_qconv_fun = {
            QuantType.STATIC: {
                1: ns.call_function(torch.ops.quantized.conv1d),
                2: ns.call_function(torch.ops.quantized.conv2d),
                3: ns.call_function(torch.ops.quantized.conv3d)
            },
            QuantType.QAT: {
                1: ns.call_function(torch.ops.quantized.conv1d),
                2: ns.call_function(torch.ops.quantized.conv2d),
                3: ns.call_function(torch.ops.quantized.conv3d)
            },
        }
        quant_type_to_qconv_relu_fun = {
            QuantType.STATIC: {
                1: ns.call_function(torch.ops.quantized.conv1d_relu),
                2: ns.call_function(torch.ops.quantized.conv2d_relu),
                3: ns.call_function(torch.ops.quantized.conv3d_relu)
            },
            QuantType.QAT: {
                1: ns.call_function(torch.ops.quantized.conv1d_relu),
                2: ns.call_function(torch.ops.quantized.conv2d_relu),
                3: ns.call_function(torch.ops.quantized.conv3d_relu)
            },
        }

        options = itertools.product(
            [1, 2, 3],  # dims
            self.static_quant_types,
            (True, False),  # use_bias
            (True, False),  # has_relu
            (True, False),  # functional relu
        )
        for dim, quant_type, use_bias, has_relu, f_relu in options:
            # when has_relu is False, we are using an nn.Identity and
            # we will insert observer/fake_quant for the output of nn.Identity since
            # it is a copy node, that's why we have extra observer/fake_quant
            # when has_relu is False
            quant_type_to_prepare_expected_node_occurrence = {
                QuantType.DYNAMIC: {},
                # There should be 3 observers: after input, weight and activation.
                QuantType.STATIC: {
                    ns.call_module(torch.ao.quantization.HistogramObserver): 2 if has_relu else 3,
                    ns.call_module(torch.ao.quantization.PerChannelMinMaxObserver): 1,
                },
                # There should be 3 observers: after input, weight and activation.
                QuantType.QAT: {
                    ns.call_module(torch.ao.quantization.FusedMovingAvgObsFakeQuantize): 3 if has_relu else 4,
                },
            }
            data_dims = [2, 3] + [4] * dim
            data = (torch.randn(tuple(data_dims), dtype=torch.float),)
            model = FuncConv(dim, use_bias, has_relu, f_relu)
            if has_relu:
                qconv_fun = quant_type_to_qconv_relu_fun[quant_type][dim]
            else:
                qconv_fun = quant_type_to_qconv_fun[quant_type][dim]

            convert_node_occurrence = {
                ns.call_function(torch.quantize_per_tensor): 1,
                qconv_fun: 1,
                ns.call_method("dequantize"): 1
            }
            prepare_expected_node_occurrence = \
                quant_type_to_prepare_expected_node_occurrence[quant_type]
            self.checkGraphModeFxOp(
                model, data, quant_type, qconv_fun,
                prepare_expected_node_occurrence=prepare_expected_node_occurrence,
                expected_node_occurrence=convert_node_occurrence)

    @skipIfNoFBGEMM
    def test_quantized_conv_relu(self):
        """tests for conv1d_relu/conv2d_relu/conv3d_relu"""
        conv_module = {1 : torch.nn.Conv1d, 2 : torch.nn.Conv2d, 3 : torch.nn.Conv3d}

        class ConvNdRelu(torch.nn.Module):
            def __init__(self, dim, inplace):
                super(ConvNdRelu, self).__init__()
                self.conv = conv_module[dim](3, 3, 3).float()
                self.relu = torch.nn.ReLU(inplace)

            def forward(self, x):
                return self.relu(self.conv(x))

        class ConvNdFunctionalRelu(torch.nn.Module):
            def __init__(self, dim):
                super(ConvNdFunctionalRelu, self).__init__()
                self.conv = conv_module[dim](3, 3, 3).float()

            def forward(self, x):
                return F.relu(self.conv(x))

        class ConvNdInplaceFunctionalRelu(torch.nn.Module):
            def __init__(self, dim):
                super(ConvNdInplaceFunctionalRelu, self).__init__()
                self.conv = conv_module[dim](3, 3, 3).float()

            def forward(self, x):
                return F.relu(self.conv(x), True)

        options = itertools.product([1, 2, 3], self.static_quant_types)
        quantized_nodes = {
            # dim
            1: ns.call_module(nniq.ConvReLU1d),
            2: ns.call_module(nniq.ConvReLU2d),
            3: ns.call_module(nniq.ConvReLU3d),
        }
        for dim, quant_type in options:
            for m in [ConvNdRelu(dim, True),
                      ConvNdRelu(dim, False),
                      ConvNdFunctionalRelu(dim),
                      ConvNdInplaceFunctionalRelu(dim)]:
                self.checkGraphModeFxOp(
                    m, self.img_data_dict[dim], quant_type,
                    quantized_nodes[dim])


    def _test_binary_op_int8_impl(self, binary_op, ibinary_op, quantized_op):
        data = (torch.randn(1, 1, 1, 1, dtype=torch.float),
                torch.randn(1, 1, 1, 1, dtype=torch.float))
        options = itertools.product([True, False], [True, False], [True, False])
        quant_type = QuantType.STATIC
        # testing for default int8 static quant
        for is_inplace, is_scalar, is_reference in options:
            if is_reference:
                node_list = [
                    ns.call_method("dequantize"),
                    ns.call_function(binary_op),
                    ns.call_function(torch.quantize_per_tensor)
                ]
                quantized_node = None
            else:
                node_list = None
                quantized_node = ns.call_function(quantized_op)

            self.checkGraphModeFxOp(
                BinaryOp(binary_op, ibinary_op, is_inplace, is_scalar), data, quant_type,
                quantized_node, expected_node_list=node_list, is_reference=is_reference)
            # This tests the binary op should be quantized even when it is not feed with a
            # quantized input
            self.checkGraphModeFxOp(
                BinaryOpNonQuantizedInput(binary_op, ibinary_op, is_inplace, is_scalar),
                data, quant_type, quantized_node,
                expected_node_list=node_list, is_reference=is_reference)


    def _test_binary_op_float16_impl(self, binary_op, ibinary_op):
        data = (torch.randn(1, 1, 1, 1, dtype=torch.float),
                torch.randn(1, 1, 1, 1, dtype=torch.float))
        quant_type = QuantType.STATIC
        # testing for fp16 static quant
        # we are producing fp16 patterns
        options = itertools.product([True, False], [True, False])
        custom_qconfig_dict = {
            "object_type": [(binary_op, float16_static_qconfig)]
        }
        for is_inplace, is_scalar in options:
            node_occurrence = {
                # output_conv1, output_add1, output_add2 for scalar
                # output_conv1, output_conv2, output_add1, output_add2 for non-scalar
                ns.call_method("to"): 3 if is_scalar else 4
            }
            self.checkGraphModeFxOp(
                BinaryOp(binary_op, ibinary_op, is_inplace, is_scalar), data, quant_type,
                expected_node_occurrence=node_occurrence,
                custom_qconfig_dict=custom_qconfig_dict)

            node_occurrence = {
                # input_add, output_add for scalar
                # input_add1, input_add2, output_add for non-scalar
                ns.call_method("to"): 2 if is_scalar else 3
            }
            self.checkGraphModeFxOp(
                BinaryOpNonQuantizedInput(binary_op, ibinary_op, is_inplace, is_scalar), data, quant_type,
                expected_node_occurrence=node_occurrence,
                custom_qconfig_dict=custom_qconfig_dict)

    def _test_binary_op_relu_int8_impl(self, binary_op, ibinary_op, quantized_op):
        data = (torch.rand((1, 1, 1, 1), dtype=torch.float),
                torch.rand((1, 1, 1, 1), dtype=torch.float))
        quant_type = QuantType.STATIC
        quantized_node = ns.call_function(quantized_op)
        options = itertools.product(
            [True, False], [True, False], [True, False])
        for is_inplace_op, is_functional_relu, is_scalar in options:
            self.checkGraphModeFxOp(
                BinaryOpRelu(binary_op, ibinary_op, is_inplace_op, is_functional_relu, is_scalar),
                data, quant_type, quantized_node)

    def _test_binary_op_relu_float16_impl(self, binary_op, ibinary_op):
        data = (torch.rand((1, 1, 1, 1), dtype=torch.float),
                torch.rand((1, 1, 1, 1), dtype=torch.float))
        quant_type = QuantType.STATIC
        options = itertools.product(
            [True, False], [True, False], [True, False])
        custom_qconfig_dict = {
            "": float16_static_qconfig,
            "object_type": [(torch.nn.Conv2d, None)]
        }
        for is_inplace_op, is_functional_relu, is_scalar in options:
            node_occurrence = {
                ns.call_method("to"): 3 if is_scalar else 4
            }
            self.checkGraphModeFxOp(
                BinaryOpRelu(binary_op, ibinary_op, is_inplace_op, is_functional_relu, is_scalar),
                data, quant_type, custom_qconfig_dict=custom_qconfig_dict,
                expected_node_occurrence=node_occurrence)


    @skipIfNoFBGEMM
    def test_add(self):
        self._test_binary_op_int8_impl(
            operator.add, operator.iadd, torch.ops.quantized.add)
        self._test_binary_op_float16_impl(
            operator.add, operator.iadd)

    def test_sub(self):
        self._test_binary_op_float16_impl(operator.sub, operator.isub)
        self._test_binary_op_float16_impl(torch.sub, None)

    def test_div(self):
        self._test_binary_op_float16_impl(operator.truediv, operator.itruediv)
        self._test_binary_op_float16_impl(torch.div, None)

    @skipIfNoFBGEMM
    def test_mul(self):
        self._test_binary_op_int8_impl(
            operator.mul, operator.imul, torch.ops.quantized.mul)
        self._test_binary_op_float16_impl(operator.mul, operator.imul)

    def test_sum(self):
        class Sum(torch.nn.Module):
            def forward(self, x):
                x = torch.sum(x, [1], keepdim=True)
                x = torch.sum(x, [1])
                return x

        data = torch.randn(1, 2, 3, 4, dtype=torch.float)
        quant_type = QuantType.STATIC
        # testing for fp16 static quant
        # we are producing fp16 patterns
        custom_qconfig_dict = {
            "object_type": [(torch.sum, float16_static_qconfig)]
        }
        node_occurrence = {
            # input_sum1, output_sum1, output_sum2
            ns.call_method("to"): 3
        }
        self.checkGraphModeFxOp(
            Sum(), data, quant_type,
            expected_node_occurrence=node_occurrence,
            custom_qconfig_dict=custom_qconfig_dict)

    def test_bmm(self):
        class BMMMethod(torch.nn.Module):
            def __init__(self):
                super().__init__()

            def forward(self, x, y):
                return x.bmm(y)

        data = (torch.randn(1, 1, 1, dtype=torch.float),
                torch.randn(1, 1, 1, dtype=torch.float))
        quant_type = QuantType.STATIC
        # testing for fp16 static quant
        # we are producing fp16 patterns
        custom_qconfig_dict = {
            "object_type": [(torch.bmm, float16_static_qconfig),
                            ("bmm", float16_static_qconfig)]
        }
        node_occurrence = {
            # input_bmm1, input_bmm2, output_bmm
            ns.call_method("to"): 3
        }
        self.checkGraphModeFxOp(
            BinaryOpNonQuantizedInput(torch.bmm, None, False, False), data, quant_type,
            expected_node_occurrence=node_occurrence,
            custom_qconfig_dict=custom_qconfig_dict)

        # TODO: support call_method("bmm")
        # we can transform call_method("bmm") to call_function(torch.bmm)
        # self.checkGraphModeFxOp(
        #     BMMMethod(), data, quant_type,
        #     expected_node_occurrence=node_occurrence,
        #     custom_qconfig_dict=custom_qconfig_dict,
        #     print_debug_info=True)

    @skipIfNoFBGEMM
    def test_add_relu(self):
        self._test_binary_op_relu_int8_impl(
            operator.add, operator.iadd, torch.ops.quantized.add_relu)
        self._test_binary_op_relu_float16_impl(
            operator.add, operator.iadd)

    @skipIfNoFBGEMM
    def test_mul_relu(self):
        self._test_binary_op_relu_int8_impl(
            operator.mul, operator.imul, torch.ops.quantized.mul_relu)
        self._test_binary_op_relu_float16_impl(
            operator.mul, operator.imul)

    # TODO(future PR): make more generic
    def _test_quantized_add_mul_qat(self, model, expected_node_occurrence):
        qconfig_dict = {'': torch.ao.quantization.get_default_qat_qconfig('fbgemm')}
        mp = torch.ao.quantization.quantize_fx.prepare_qat_fx(model, qconfig_dict)
        self.checkGraphModuleNodes(
            mp, expected_node_occurrence=expected_node_occurrence)

    @skipIfNoFBGEMM
    def test_quantized_add_qat(self):
        class M(torch.nn.Module):
            def __init__(self):
                super().__init__()
                self.conv1 = torch.nn.Conv2d(1, 1, 1)
                self.conv2 = torch.nn.Conv2d(1, 1, 1)

            def forward(self, x):
                x = torch.add(x, 1.0)
                x = self.conv1(x)
                x = torch.add(x, 1.0)
                x = torch.relu(x)
                x = self.conv2(x)
                return x

        m = M()
        expected_node_occurrence = {
            ns.call_module(torch.ao.quantization.FusedMovingAvgObsFakeQuantize): 6,
        }
        self._test_quantized_add_mul_qat(m, expected_node_occurrence)

    @skipIfNoFBGEMM
    def test_quantized_mul_qat(self):
        class M(torch.nn.Module):
            def __init__(self):
                super().__init__()
                self.conv1 = torch.nn.Conv2d(1, 1, 1)
                self.conv2 = torch.nn.Conv2d(1, 1, 1)

            def forward(self, x):
                x = torch.mul(x, 1.0)
                x = self.conv1(x)
                x = torch.mul(x, 1.0)
                # TODO: add support for add + torch.relu?
                x = torch.relu(x)
                x = self.conv2(x)
                return x

        m = M()
        expected_node_occurrence = {
            ns.call_module(torch.ao.quantization.FusedMovingAvgObsFakeQuantize): 6,
        }
        self._test_quantized_add_mul_qat(m, expected_node_occurrence)

    def test_int8_input_no_unnecessary_fq(self):
        """
        If the inputs to the graph are quantized and the only node
        does not need an activation observer, verifies that the
        activation observer is not inserted.
        """
        class M(nn.Module):
            def __init__(self, scalar):
                super().__init__()
                self.scalar = scalar
                self.add_func = torch.nn.quantized.FloatFunctional()

            def forward(self, x):
                return self.add_func.add_scalar(x, self.scalar)

        m = M(0.5)
        mp = torch.ao.quantization.quantize_fx.prepare_qat_fx(
            m, {'': torch.ao.quantization.get_default_qat_qconfig('fbgemm')},
            prepare_custom_config_dict={"input_quantized_idxs": [0]})
        expected_node_occurrence = {
            ns.call_module(torch.ao.quantization.FusedMovingAvgObsFakeQuantize): 0,
        }
        self.checkGraphModuleNodes(
            mp, expected_node_occurrence=expected_node_occurrence)

    @skipIfNoFBGEMM
    def test_cat(self):
        """ quantization of the output of cat will depend on the
        input of cat. we only quantize the output of cat when its inputs are quantized.
        """
        class M(torch.nn.Module):
            def __init__(self):
                super().__init__()
                self.conv1 = torch.nn.Conv2d(2, 2, 2).float()
                self.conv2 = torch.nn.Conv2d(2, 2, 2).float()

            def forward(self, x, y):
                x = self.conv1(x)
                y = self.conv2(y)
                return torch.cat([x, y], 1)

        data = (torch.randn(1, 2, 5, 5, dtype=torch.float),
                torch.randn(1, 2, 5, 5, dtype=torch.float))
        quantized_node = ns.call_function(torch.cat)
        options = itertools.product(self.static_quant_types, [True, False])
        for quant_type, is_reference in options:
            if is_reference:
                converted_node_list = [
                    ns.call_method("dequantize"),
                    ns.call_function(torch.cat),
                    ns.call_function(torch.quantize_per_tensor)
                ]
            else:
                converted_node_list = None

            self.checkGraphModeFxOp(
                M(),
                data,
                quant_type,
                quantized_node,
                expected_node_list=converted_node_list,
                is_reference=is_reference)

        # check cat is using the same observer for input and output
        m = M().eval()
        m = prepare_fx(m, {"": default_qconfig})
        # two inputs and one output of torch.cat are using same observer, so we have
        # 2 observers that's replicated
        all_observers = len(dict(m.named_modules(remove_duplicate=False)))
        distinct_observers = len(dict(m.named_modules()))
        self.assertEqual(all_observers, distinct_observers + 2)
        # make sure the converted model runs
        m = convert_fx(m)
        m(*data)

    @skipIfNoFBGEMM
    def test_qbatch_norm(self):
        bn_module = {
            # TODO: quantized batchnorm 1d module is missing
            # 1 : torch.nn.BatchNorm1d,
            2 : torch.nn.BatchNorm2d,
            3 : torch.nn.BatchNorm3d,
        }

        class M(torch.nn.Module):
            def __init__(self, dim):
                super(M, self).__init__()
                self.bn = bn_module[dim](3).to(torch.float)

            def forward(self, x):
                return self.bn(x)

        options = itertools.product(self.static_quant_types, [2, 3], [True, False])
        quantized_nodes = {
            False: {
                # 1: ns.call_module(nnq.BatchNorm1d),
                2: ns.call_module(nnq.BatchNorm2d),
                3: ns.call_module(nnq.BatchNorm3d),
            },
            True: {
                # 1: ns.call_module(nn.BatchNorm1d),
                2: ns.call_module(nn.BatchNorm2d),
                3: ns.call_module(nn.BatchNorm3d),
            }
        }
        for quant_type, dim, is_reference in options:
            self.checkGraphModeFxOp(
                M(dim), self.img_data_dict[dim], quant_type, quantized_nodes[is_reference][dim], is_reference=is_reference)

    @skipIfNoFBGEMM
    def test_qbatch_norm_relu(self):
        bn_module = {2 : torch.nn.BatchNorm2d, 3 : torch.nn.BatchNorm3d}

        class BNRelu(torch.nn.Module):
            def __init__(self, dim, inplace):
                super(BNRelu, self).__init__()
                self.bn = bn_module[dim](3).to(torch.float)
                self.relu = torch.nn.ReLU(inplace=inplace)

            def forward(self, x):
                return self.relu(self.bn(x))

        class BNFuncRelu(torch.nn.Module):
            def __init__(self, dim):
                super(BNFuncRelu, self).__init__()
                self.bn = bn_module[dim](3).to(torch.float)

            def forward(self, x):
                return F.relu(self.bn(x), False)

        class BNFuncInplaceRelu(torch.nn.Module):
            def __init__(self, dim):
                super(BNFuncInplaceRelu, self).__init__()
                self.bn = bn_module[dim](3).to(torch.float)

            def forward(self, x):
                return F.relu(self.bn(x), True)

        options = itertools.product(self.static_quant_types, [2, 3], [True, False])
        quantized_nodes = {
            True: {
                2: ns.call_module(nni.BNReLU2d),
                3: ns.call_module(nni.BNReLU3d),
            },
            False: {
                2: ns.call_module(nniq.BNReLU2d),
                3: ns.call_module(nniq.BNReLU3d),
            }
        }
        for quant_type, dim, is_reference in options:
            for instance in [BNRelu(dim, True), BNRelu(dim, False),
                             BNFuncRelu(dim), BNFuncInplaceRelu(dim)]:
                self.checkGraphModeFxOp(
                    instance, self.img_data_dict[dim], quant_type,
                    quantized_nodes[is_reference][dim], is_reference=is_reference)

    def _test_activation_impl(
            self, float_module, float_op, quantized_module, quantized_op):
        ''' Test for activation op(with inplace options), float_op can be
        torch op or functional op
        '''
        class M(torch.nn.Module):
            def __init__(self, is_module, inplace):
                super(M, self).__init__()
                self.is_module = is_module
                self.inplace = inplace
                if self.is_module:
                    self.op = float_module(self.inplace)
                else:
                    self.op = float_op

            def forward(self, input):
                if self.is_module:
                    return self.op(input)
                else:
                    return self.op(input, self.inplace)

        options = itertools.product([True, False], [True, False], self.static_quant_types, [True, False])
        quantized_nodes = {
            # is_module
            True: {
                # is_reference
                True: ns.call_module(float_module),
                False: ns.call_module(quantized_module),
            },
            False: {
                True: ns.call_function(float_op),
                False: ns.call_function(quantized_op),
            }
        }

        for is_module, is_inplace, quant_type, is_reference in options:
            self.checkGraphModeFxOp(
                M(is_module, is_inplace), self.img_data_2d,
                quant_type, quantized_nodes[is_module][is_reference], is_reference=is_reference)

    def test_hardswish(self):
        self._test_activation_impl(nn.Hardswish, F.hardswish, nnq.Hardswish, torch.ops.quantized.hardswish)

    def test_elu(self):
        self._test_activation_impl(nn.ELU, F.elu, nnq.ELU, torch.ops.quantized.elu)

    def test_leaky_relu(self):
        self._test_activation_impl(nn.LeakyReLU, F.leaky_relu, nnq.LeakyReLU, torch.ops.quantized.leaky_relu)

    def _test_norm_impl(
            self, float_module, float_op, op_args, data, quantized_module, quantized_op,
            skip_op_arg_for_functional=False):
        ''' Test for normalization op, float_op can be torch op or functional op,
        op_args is a list of positional argument for the module/op
        '''
        class M(torch.nn.Module):
            def __init__(self, is_module):
                super(M, self).__init__()
                self.is_module = is_module
                if self.is_module:
                    self.op = float_module(*op_args)
                else:
                    self.op = float_op

            def forward(self, input):
                if self.is_module:
                    return self.op(input)
                else:
                    args = [input]
                    if not skip_op_arg_for_functional:
                        args += op_args
                    return self.op(*args)

        options = itertools.product([True, False], self.static_quant_types)
        quantized_nodes = {
            # is_module
            True: ns.call_module(quantized_module),
            False: ns.call_function(quantized_op),
        }

        for is_module, quant_type in options:
            self.checkGraphModeFxOp(
                M(is_module), data, quant_type, quantized_nodes[is_module])

    def _test_norm_float16_impl(
            self, float_module, float_op, op_args, data,
            skip_op_arg_for_functional=False):
        ''' Test for normalization op, float_op can be torch op or functional op,
        op_args is a list of positional argument for the module/op
        '''
        class M(torch.nn.Module):
            def __init__(self, is_module):
                super(M, self).__init__()
                self.is_module = is_module
                if self.is_module:
                    self.op = float_module(*op_args)
                else:
                    self.op = float_op

            def forward(self, input):
                if self.is_module:
                    return self.op(input)
                else:
                    args = [input]
                    if not skip_op_arg_for_functional:
                        args += op_args
                    return self.op(*args)

        options = itertools.product([True, False], self.static_quant_types)
        qconfig_dict = {
            "object_type": [
                (float_module, float16_static_qconfig),
                (float_op, float16_static_qconfig)
            ]
        }
        node_occurrence = {
            ns.call_method("to"): 2
        }
        for is_module, quant_type in options:
            self.checkGraphModeFxOp(
                M(is_module), data, quant_type, custom_qconfig_dict=qconfig_dict, expected_node_occurrence=node_occurrence)

    def test_layer_norm(self):
        data = (torch.rand((1, 2, 5, 5), dtype=torch.float),)
        self._test_norm_impl(
            nn.LayerNorm, F.layer_norm, [[2, 5, 5]], data, nnq.LayerNorm, torch.ops.quantized.layer_norm)

        self._test_norm_float16_impl(
            nn.LayerNorm, F.layer_norm, [[2, 5, 5]], data)

    def test_instance_norm(self):
        data_1d = (torch.rand((1, 4, 5), dtype=torch.float),)
        data_2d = (torch.rand((1, 4, 5, 1), dtype=torch.float),)
        data_3d = (torch.rand((1, 4, 5, 1, 1), dtype=torch.float),)
        data_dict = {1 : data_1d, 2 : data_2d, 3 : data_3d}
        instance_norm_modules = {1 : nn.InstanceNorm1d,
                                 2 : nn.InstanceNorm2d,
                                 3 : nn.InstanceNorm3d}
        quantized_instance_norm_modules = {
            1 : nnq.InstanceNorm1d,
            2 : nnq.InstanceNorm2d,
            3 : nnq.InstanceNorm3d
        }
        for dim in [1, 2, 3]:
            data = data_dict[dim]
            module = instance_norm_modules[dim]
            quantized_module = quantized_instance_norm_modules[dim]
            self._test_norm_impl(
                module, F.instance_norm, [4], data,
                quantized_module, torch.ops.quantized.instance_norm,
                skip_op_arg_for_functional=True)

    def test_norm_weight_bias(self):
        class Linear(torch.nn.Module):
            def __init__(self):
                super().__init__()
                self.w = torch.ones(5, 5)
                self.b = torch.zeros(5)

            def forward(self, x):
                return torch.nn.functional.linear(x, self.w, self.b)

        class M(torch.nn.Module):
            def __init__(self):
                super().__init__()
                self.mods1 = Linear()
                self.scale = torch.randn(5, 5)
                self.bias = torch.randn(5, 5)

            def forward(self, x):
                x1 = self.mods1(x)
                y = F.layer_norm(x1, [5, 5], weight=self.scale, bias=self.bias)
                return y

        model = M()
        expected_occurrence = {
            ns.call_function(torch.quantize_per_tensor): 1,
            ns.call_function(torch.ops.quantized.linear): 1,
            ns.call_function(torch.ops.quantized.layer_norm): 1,
            ns.call_method("dequantize"): 1,
        }

        self.checkGraphModeFxOp(
            model,
            (torch.rand(5, 5),),
            QuantType.STATIC,
            expected_node_occurrence=expected_occurrence
        )

    def _test_default_node_quant_handler_ops(
            self, module, functional, qconfig, is_reference=True, node_list=None, additional_quant_pattern_dict=None
    ):
        class M(torch.nn.Module):
            def __init__(self, mod, func):
                super().__init__()
                self.module = mod()
                self.functional = func

            def forward(self, x):
                x = self.module(x)
                x = self.functional(x)
                return x

        if node_list is None:
            node_list = []
        if additional_quant_pattern_dict is None:
            additional_quant_pattern_dict = {}

        data = torch.randn((2, 2, 2, 2))
        quant_type = QuantType.STATIC
        prepare_custom_qconfig_dict = {"additional_quant_pattern": additional_quant_pattern_dict}
        qconfig_dict = {"": qconfig}

        m = M(module, functional).eval()
        m_prep = torch.ao.quantization.quantize_fx.prepare_fx(m, qconfig_dict, prepare_custom_qconfig_dict)
        m_prep(data)
        m_quant = torch.ao.quantization.quantize_fx.convert_fx(m_prep, is_reference=is_reference)
        m_quant(data)

        self.checkGraphModuleNodes(m_quant, expected_node_list=node_list)

    def test_gelu_normal(self):
        module = torch.nn.GELU
        functional = torch.nn.functional.gelu
        qconfig = torch.ao.quantization.get_default_qconfig("fbgemm")
        is_reference = False
        node_list = [
            ns.call_module(module),
            ns.call_function(functional),
        ]
        self._test_default_node_quant_handler_ops(
            module, functional, qconfig, is_reference, node_list)

    def test_softmax_normal(self):
        module = torch.nn.Softmax
        functional = torch.nn.functional.softmax
        qconfig = torch.ao.quantization.get_default_qconfig("fbgemm")
        is_reference = False
        node_list = [
            ns.call_module(module),
            ns.call_function(functional),
        ]
        self._test_default_node_quant_handler_ops(
            module, functional, qconfig, is_reference, node_list)

    def test_gelu_reference(self):
        module = torch.nn.GELU
        functional = torch.nn.functional.gelu
        qconfig = torch.ao.quantization.get_default_qconfig("fbgemm")
        is_reference = True
        node_list = [
            ns.call_function(torch.quantize_per_tensor),
            ns.call_method("dequantize"),
            ns.call_module(module),
            ns.call_function(torch.quantize_per_tensor),
            ns.call_method('dequantize'),
            ns.call_function(functional),
            ns.call_function(torch.quantize_per_tensor),
            ns.call_method('dequantize')
        ]
        additional_patterns = {torch.nn.GELU: DefaultNodeQuantizeHandler,
                               torch.nn.functional.gelu: DefaultNodeQuantizeHandler}
        self._test_default_node_quant_handler_ops(
            module, functional, qconfig, is_reference, node_list, additional_patterns)

        self._test_default_node_quant_handler_ops(module, functional, self.custom_qconfig, is_reference, node_list,
                                                  additional_quant_pattern_dict=self.common_quant_patterns)

    def test_softmax_reference(self):
        module = torch.nn.Softmax
        functional = torch.nn.functional.softmax
        qconfig = torch.ao.quantization.get_default_qconfig("fbgemm")
        is_reference = True
        node_list = [
            ns.call_function(torch.quantize_per_tensor),
            ns.call_method("dequantize"),
            ns.call_module(module),
            ns.call_function(torch.quantize_per_tensor),
            ns.call_method('dequantize'),
            ns.call_function(functional),
            ns.call_function(torch.quantize_per_tensor),
            ns.call_method('dequantize')
        ]
        additional_patterns = {torch.nn.Softmax: DefaultNodeQuantizeHandler,
                               torch.nn.functional.softmax: DefaultNodeQuantizeHandler}
        self._test_default_node_quant_handler_ops(
            module, functional, qconfig, is_reference, node_list, additional_patterns)

        self._test_default_node_quant_handler_ops(module, functional, self.custom_qconfig, is_reference, node_list,
                                                  additional_quant_pattern_dict=self.common_quant_patterns)

    def test_silu_reference(self):
        module = torch.nn.SiLU
        functional = torch.nn.functional.silu
        qconfig = float16_static_qconfig
        is_reference = True
        node_list = [
            ns.call_method("to"),
            ns.call_method("dequantize"),
            ns.call_module(module),
            ns.call_method("to"),
            ns.call_method('dequantize'),
            ns.call_function(functional),
            ns.call_method("to"),
            ns.call_method('dequantize')
        ]
        self._test_default_node_quant_handler_ops(
            module, functional, qconfig, is_reference, node_list)

        node_list = [
            ns.call_function(torch.quantize_per_tensor),
            ns.call_method("dequantize"),
            ns.call_module(module),
            ns.call_function(torch.quantize_per_tensor),
            ns.call_method("dequantize"),
            ns.call_function(functional),
            ns.call_function(torch.quantize_per_tensor),
            ns.call_method("dequantize")
        ]
        self._test_default_node_quant_handler_ops(module, functional, self.custom_qconfig, is_reference, node_list,
                                                  additional_quant_pattern_dict=self.common_quant_patterns)

    def test_mish_reference(self):
        module = torch.nn.Mish
        functional = torch.nn.functional.mish
        qconfig = float16_static_qconfig
        is_reference = True
        node_list = [
            ns.call_method("to"),
            ns.call_method("dequantize"),
            ns.call_module(module),
            ns.call_method("to"),
            ns.call_method('dequantize'),
            ns.call_function(functional),
            ns.call_method("to"),
            ns.call_method('dequantize')
        ]
        self._test_default_node_quant_handler_ops(
            module, functional, qconfig, is_reference, node_list)

        node_list = [
            ns.call_function(torch.quantize_per_tensor),
            ns.call_method("dequantize"),
            ns.call_module(module),
            ns.call_function(torch.quantize_per_tensor),
            ns.call_method("dequantize"),
            ns.call_function(functional),
            ns.call_function(torch.quantize_per_tensor),
            ns.call_method("dequantize")
        ]
        self._test_default_node_quant_handler_ops(module, functional, self.custom_qconfig, is_reference, node_list,
                                                  additional_quant_pattern_dict=self.common_quant_patterns)

    def test_bmm_int_reference(self):
        """ int8 is not supported for bmm so we won't produce reference
            pattern for it
        """
        class M(torch.nn.Module):
            def __init__(self):
                super().__init__()
                self.bmm = torch.bmm

            def forward(self, x, y):
                out = self.bmm(x, y)
                return out

        data_x = torch.randn((2, 2, 2,))
        data_y = torch.randn((2, 2, 2,))
        qconfig_dict = {"": torch.ao.quantization.get_default_qconfig("fbgemm")}
        is_reference = True
        node_list = [
            ns.call_function(torch.bmm),
        ]

        m = M().eval()
        m_prep = torch.ao.quantization.quantize_fx.prepare_fx(m, qconfig_dict)
        m_prep(data_x, data_y)
        m_quant = torch.ao.quantization.quantize_fx.convert_fx(m_prep, is_reference=is_reference)
        m_quant(data_x, data_y)

        self.checkGraphModuleNodes(m_quant, expected_node_list=node_list)

    @skipIfNoFBGEMM
    def test_clamp(self):
        class M(torch.nn.Module):
            def __init__(self):
                super(M, self).__init__()
                self.conv = torch.nn.Conv2d(2, 2, 2).float()
                self.relu6 = torch.nn.ReLU6()
                self.relu6_ = torch.nn.ReLU6(True)
                self.hardtanh = torch.nn.Hardtanh()
                self.hardtanh_ = torch.nn.Hardtanh(inplace=True)

            def forward(self, x):
                x = self.conv(x)
                x = self.relu6(x)
                self.relu6_(x)
                x = F.relu6(x)
                x = torch.clamp(x, -3, 3)
                x = x.clamp(-2.5, 2.5)
                # x = x.clamp_(-2, 2)  # Enable when quantized `clamp_` is ready
                x = self.hardtanh(x)
                self.hardtanh_(x)
                x = F.hardtanh(x)
                F.hardtanh_(x)
                return x

        data = (torch.rand((1, 2, 5, 5), dtype=torch.float),)
        # list of node that should occur in order
        node_list = [
            ns.call_function(torch.quantize_per_tensor),
            ns.call_module(nnq.Conv2d),
            ns.call_function(F.hardtanh_),
            ns.call_method('dequantize')
        ]
        for quant_type in self.static_quant_types:
            self.checkGraphModeFxOp(
                M(), data, quant_type, expected_node_list=node_list)

    def test_fixed_qparams_ops_fp16(self):
        class M(torch.nn.Module):
            def __init__(self):
                super().__init__()
                self.sigmoid = torch.nn.Sigmoid()
                self.tanh = torch.nn.Tanh()

            def forward(self, x):
                x = self.sigmoid(x)
                x = torch.sigmoid(x)
                x = x.sigmoid()
                x = self.tanh(x)
                x = torch.tanh(x)
                x = x.tanh()
                return x

        data = (torch.randn((2, 2, 2, 2), dtype=torch.float),)
        quant_type = QuantType.STATIC
        qconfig_dict = {
            "": float16_static_qconfig
        }
        node_occurrence = {
            ns.call_method("to"): 7
        }
        self.checkGraphModeFxOp(
            M(), data, quant_type, custom_qconfig_dict=qconfig_dict,
            expected_node_occurrence=node_occurrence)

    def test_fixed_qparams_ops_qint8(self):
        class M(torch.nn.Module):
            def __init__(self):
                super().__init__()
                self.sigmoid = torch.nn.Sigmoid()
                self.tanh = torch.nn.Tanh()

            def forward(self, x):
                x = self.sigmoid(x)
                x = torch.sigmoid(x)
                x = x.sigmoid()
                x = self.tanh(x)
                x = torch.tanh(x)
                x = x.tanh()
                return x

        data = (torch.randn((2, 2, 2, 2), dtype=torch.float),)
        quant_type = QuantType.STATIC
        qconfig = torch.ao.quantization.QConfig(
            activation=HistogramObserver.with_args(qscheme=torch.per_tensor_symmetric, dtype=torch.qint8),
            weight=default_weight_observer)
        qconfig_dict = {"": qconfig}
        node_occurrence = {
            ns.call_function(torch.quantize_per_tensor): 7,
            ns.call_method("dequantize"): 7
        }
        self.checkGraphModeFxOp(
            M(), data, quant_type, custom_qconfig_dict=qconfig_dict,
            expected_node_occurrence=node_occurrence, is_reference=True)

    @skipIfNoFBGEMM
    def test_general_shape_ops(self):
        """ A test that checks dequantize will be swapped for
        all supported general shape ops like aten::flatten
        without actually checking for execution of these ops
        """
        class M(torch.nn.Module):
            def __init__(self):
                super(M, self).__init__()
                self.maxpool1d = torch.nn.MaxPool1d(kernel_size=3)
                self.maxpool2d = torch.nn.MaxPool2d(kernel_size=3)
                self.maxpool3d = torch.nn.MaxPool3d(kernel_size=3)
                self.dropout = torch.nn.Dropout()
                self.conv1 = torch.nn.Conv2d(3, 3, 3)
                self.conv2 = torch.nn.Conv2d(3, 3, 3)
                self.relu = torch.nn.ReLU()

            def forward(self, x):
                x = self.conv1(x)
                # add_scalar
                x = x + 3
                # mul_scalar
                x = x * 3
                # add_scalar_out
                x += 3
                # mul_scalar_out
                x *= 3
                # add_scalar_relu
                x = x + 3
                x = F.relu(x)
                # add_scalar_relu_out
                x += 3
                x = F.relu(x)
                # mul_scalar_relu
                x = x * 3
                x = F.relu(x)
                # mul_scalar_relu_out
                x *= 3
                x = F.relu(x)
                x = self.maxpool1d(x)
                x = self.maxpool2d(x)
                x = self.maxpool3d(x)
                x = torch.flatten(x)
                x = torch.max(x)
                x = torch.min(x)
                x = x.reshape([-1])
                x = x.resize_(1, 1, x.numel())
                x = x.view(-1)
                # prim::ListConstruct
                xs = [x, x]
                # prim::ListUnpack
                x, y = xs
                # prim::TupleConstruct
                xs = (x, x)
                # prim::TupleUnpack
                x, y = xs
                x = x.transpose(1, 2)
                x = x.contiguous()
                # chunk is not supported since observer only supports
                # observing single Tensor currently
                x, y = torch.chunk(x, 2)
                x = F.dropout(x)
                x = self.dropout(x)
                x, _ = torch.sort(x)
                x = x.permute(0, 2, 3, 1)
                x = x.repeat_interleave(3, 1)
                x = torch.repeat_interleave(x, 3, 1)
                x = self.relu(x)
                x = F.relu(x)
                x = F.relu(x, inplace=True)
                x = x.relu()
                x.relu_()
                x = x.squeeze(0)
                x.squeeze_(0)
                x = torch.squeeze(x, 0)
                x = x.unsqueeze(0)
                x.unsqueeze_(0)
                x = torch.unsqueeze(x, 0)
                x = x.detach()
                x.detach_()
                x = x.repeat(4, 2)
                y = []
                y.append(x)
                z = torch.stack(y, 0)
                z = [z, z]
                x, _ = z
                x = self.conv2(x)
                return x

        data = torch.rand(1, 3, 10, 10)
        # This model is not executable since we just put all ops
        # in the same forward
        m = M().eval()
        qconfig_dict = {'': default_qconfig}
        prepared = prepare_fx(m, qconfig_dict)
        # not runnable
        quantized = convert_fx(prepared)

        # This checks that the dequantize from the output of first conv
        # is being propagated to the end, so that we don't insert extra
        # observers and also successfully fused two quantized::conv2d
        # patterns
        # one quantize_per_tensor for input
        # check exact counts of quantize and dequantize
        count_check = {
            # input of conv and two outputs of getitem
            ns.call_function(torch.quantize_per_tensor) : 3,
            # output of the model and two outputs of getitem
            ns.call_method('dequantize') : 3
        }
        order_check = [
            ns.call_function(torch.quantize_per_tensor),
            ns.call_module(nnq.Conv2d),
            ns.call_module(nnq.Conv2d),
            ns.call_method('dequantize'),
        ]
        self.checkGraphModuleNodes(
            quantized,
            expected_node_occurrence=count_check,
            expected_node_list=order_check)


        # Checking the is_reference output
        m = M().eval()
        qconfig_dict = {'': default_qconfig}
        prepared = prepare_fx(m, qconfig_dict)
        # not runnable
        quantized = convert_fx(prepared, is_reference=True)


    @skipIfNoFBGEMM
    def test_general_value_ops(self):
        """ A test that checks correct patterns are produced for
        all supported general value ops like aten::avg_pool2d \
        without actually checking for execution of these ops
        """
        class M(torch.nn.Module):
            def __init__(self):
                super().__init__()
                self.conv = torch.nn.Conv2d(3, 3, 3)
                self.avg_pool1d = torch.nn.AvgPool1d(3)
                self.avg_pool2d = torch.nn.AvgPool2d(3)
                self.avg_pool3d = torch.nn.AvgPool3d(3)
                self.adaptive_avg_pool1d = torch.nn.AdaptiveAvgPool1d((1))
                self.adaptive_avg_pool2d = torch.nn.AdaptiveAvgPool2d((1, 1))
                self.adaptive_avg_pool3d = torch.nn.AdaptiveAvgPool3d((1, 1, 1))

            def forward(self, x):
                x = self.conv(x)
                x = self.avg_pool1d(x)
                x = self.avg_pool2d(x)
                x = self.avg_pool3d(x)
                x = self.adaptive_avg_pool1d(x)
                x = self.adaptive_avg_pool2d(x)
                x = self.adaptive_avg_pool3d(x)
                x = F.avg_pool1d(x, 3)
                x = F.avg_pool2d(x, 3)
                x = F.avg_pool3d(x, 3)
                x = F.adaptive_avg_pool1d(x, (1))
                x = F.adaptive_avg_pool2d(x, (1, 1))
                x = F.adaptive_avg_pool3d(x, (1, 1, 1))
                x = torch.mean(x)
                x = torch.mean(x, [2, 3], False)
                x = x.mean()
                x = x.mean([2, 3], True)
                x = F.interpolate(x, 4, mode='nearest')
                x = F.interpolate(x, 4, mode='linear')
                x = self.conv(x)
                return x

        # This model is not executable since we just put all ops
        # in the same forward
        m = M().eval()
        # nothing to fuse so skipping the fuse step
        qconfig_dict = {'': default_qconfig}
        prepared = prepare_fx(m, qconfig_dict)
        # not runnable
        quantized = convert_fx(prepared)

        # This checks that the dequantize from the output of first conv
        # is being propagated to the end, so that we don't insert extra
        # observers
        # check exact counts of quantize and dequantize
        count_check = {
            ns.call_function(torch.quantize_per_tensor) : 1,
            ns.call_method('dequantize') : 1
        }
        order_check = [
            ns.call_function(torch.quantize_per_tensor),
            ns.call_module(nnq.Conv2d),
            ns.call_module(nnq.Conv2d),
            ns.call_method('dequantize'),
        ]
        self.checkGraphModuleNodes(
            quantized,
            expected_node_occurrence=count_check,
            expected_node_list=order_check)

    def test_getitem(self):
        """ Make sure we only insert observer for getitem if the following node is matched
        or needs to be quantized
        """
        class M(torch.nn.Module):
            def forward(self, xs):
                x = xs[0]
                return x

        m = M().eval()
        m = prepare_fx(m, {"": default_qconfig})
        self.checkGraphModuleNodes(m, expected_node_occurrence={
            ns.call_module(torch.ao.quantization.MinMaxObserver): 0
        })
        m = convert_fx(m)
        m(torch.rand(1, 2))

        class M2(torch.nn.Module):
            def forward(self, xs):
                x = xs[0]
                x = torch.sigmoid(x)
                return x

        m2 = M2().eval()
        m2 = prepare_fx(m2, {"": default_qconfig})
        self.checkGraphModuleNodes(m2, expected_node_occurrence={
            ns.call_module(torch.ao.quantization.MinMaxObserver): 1
        })
        m2 = convert_fx(m2)
        self.checkGraphModuleNodes(m2, expected_node_list=[
            ns.call_function(torch.quantize_per_tensor),
            ns.call_method("dequantize")
        ])
        m2([torch.rand(1, 2)])

        # testing prepare recognizes non-Tensor input for getitem
        class M3(torch.nn.Module):
            def forward(self, x):
                s = x.shape
                n, c = s[:2]
                x = torch.sigmoid(x)
                return x

        m3 = M3().eval()
        m3 = prepare_fx(m3, {"": default_qconfig})
        self.checkGraphModuleNodes(m3, expected_node_occurrence={
            ns.call_module(torch.ao.quantization.MinMaxObserver): 1
        })
        m3 = convert_fx(m3)
        self.checkGraphModuleNodes(m3, expected_node_list=[
            ns.call_function(torch.quantize_per_tensor),
            ns.call_method("dequantize")
        ])
        m3(torch.rand(1, 2, 3, 4))


    @skipIfNoFBGEMM
    def test_fixed_qparams_ops(self):
        class M(torch.nn.Module):
            def __init__(self):
                super().__init__()
                self.conv = torch.nn.Conv2d(3, 3, 3)
                self.sigmoid = torch.nn.Sigmoid()
                self.hardsigmoid = torch.nn.Hardsigmoid()
                self.tanh = torch.nn.Tanh()

            def forward(self, x):
                x = self.conv(x)
                # F.sigmoid is deprecated
                x = self.sigmoid(x)
                x = torch.sigmoid(x)
                x = x.sigmoid()
                x.sigmoid_()
                x = self.hardsigmoid(x)
                x = F.hardsigmoid(x)
                x = F.hardsigmoid(x, inplace=True)
                x = x.hardsigmoid()
                x.hardsigmoid_()
                x = self.tanh(x)
                # F.tanh is deprecated
                x = torch.tanh(x)
                x = x.tanh()
                x.tanh_()
                x = self.conv(x)
                return x

        for eval_mode in [True, False]:
            # This model is not executable since we just put all ops
            # in the same forward
            m = M()
            if eval_mode:
                m.eval()
                qconfig = default_qconfig
                prepare = prepare_fx
                fq_count = 13
            else:
                m.train()
                qconfig = default_qat_qconfig
                prepare = prepare_qat_fx
                fq_count = 13

            # nothing to fuse so skipping the fuse step
            qconfig_dict = {'': qconfig}
            prepared = prepare(m, qconfig_dict)
            prepared_copy = copy.deepcopy(prepared)
            # check the correct number of activation_post_process is inserted
            count_check = {
                ns.call_module(FixedQParamsFakeQuantize) : fq_count,
            }
            self.checkGraphModuleNodes(
                prepared,
                expected_node_occurrence=count_check)
            # not runnable
            quantized = convert_fx(prepared)
            quantized_reference = convert_fx(prepared_copy, is_reference=True)

            # This checks that the dequantize from the output of first conv
            # is being propagated to the end, so that we don't insert extra
            # observers
            # check exact counts of quantize and dequantize
            count_check = {
                ns.call_function(torch.quantize_per_tensor) : 1,
                ns.call_method('dequantize') : 1
            }
            order_check = [
                ns.call_function(torch.quantize_per_tensor),
                ns.call_module(nnq.Conv2d),
                ns.call_module(nn.Sigmoid),
                ns.call_module(nnq.Conv2d),
                ns.call_method('dequantize'),
            ]
            self.checkGraphModuleNodes(
                quantized,
                expected_node_occurrence=count_check,
                expected_node_list=order_check)

            reference_count_check = {
                ns.call_function(torch.quantize_per_tensor) : 16,
                ns.call_method('dequantize') : 13
            }
            reference_order_check = [
                ns.call_function(torch.quantize_per_tensor),
                ns.call_method('dequantize'),
                ns.call_module(nnqr.Conv2d),
                ns.call_function(torch.quantize_per_tensor),
                ns.call_method('dequantize'),
                ns.call_module(nn.Sigmoid),
                ns.call_function(torch.quantize_per_tensor),
                ns.call_method('dequantize'),
                ns.call_module(nnqr.Conv2d),
                ns.call_function(torch.quantize_per_tensor),
                ns.call_method('dequantize'),
            ]
            self.checkGraphModuleNodes(
                quantized_reference,
                expected_node_occurrence=reference_count_check,
                expected_node_list=reference_order_check)


    def test_float_functional(self):
        class TorchAdd(nn.Module):
            """Wrapper around torch.add so that all ops can be found at build"""
            def __init__(self):
                super().__init__()
                self.add_func = nnq.FloatFunctional()

            def forward(self, x, y):
                return self.add_func.add(x, y)

        class M(torch.nn.Module):
            def __init__(self):
                super().__init__()
                self.ff1 = TorchAdd()
                self.ff2 = nnq.FloatFunctional()
                self.ff3 = nnq.FloatFunctional()
                self.ff4 = nnq.FloatFunctional()
                self.ff5 = nnq.FloatFunctional()
                self.ff6 = nnq.FloatFunctional()

            def forward(self, x):
                x = self.ff1(x, x)
                x = self.ff2.add_scalar(x, 3)
                x = self.ff3.mul(x, x)
                x = self.ff4.mul_scalar(x, 3)
                x = self.ff5.add_relu(x, x)
                x = self.ff6.cat([x])
                return x

        data = torch.rand(3, 3)
        # Note: QAT test succeeded by chance, to make it actually work
        # we need to fix eager mode FloatFunctional by removing
        # activation_post_process in add_scalar and mul_scalar
        for quant_type in self.static_quant_types:
            m = M()
            ref_m = torch.ao.quantization.QuantWrapper(M())
            is_qat = quant_type == QuantType.QAT
            if is_qat:
                m.train()
                ref_m.train()
                qconfig = default_qat_qconfig
                expected_act_post_process = torch.ao.quantization.FakeQuantize
            else:
                m.eval()
                ref_m.eval()
                qconfig = default_qconfig
                expected_act_post_process = torch.ao.quantization.MinMaxObserver

            prepare_fx_function = prepare_qat_fx if is_qat else prepare_fx
            qconfig_dict = {"": qconfig}
            m = prepare_fx_function(m, qconfig_dict)
            node_occurrence = {
                ns.call_module(expected_act_post_process): 7,
                ns.call_module(torch.nn.quantized.FloatFunctional): 0
            }
            self.checkGraphModuleNodes(m, expected_node_occurrence=node_occurrence)
            m(data)
            node_list = [
                ns.call_function(torch.quantize_per_tensor),
                ns.call_function(torch.ops.quantized.add),
                ns.call_function(torch.ops.quantized.add),
                ns.call_function(torch.ops.quantized.mul),
                ns.call_function(torch.ops.quantized.mul),
                ns.call_function(torch.ops.quantized.add_relu),
                ns.call_function(torch.cat),
                ns.call_method('dequantize')
            ]
            m = convert_fx(m)
            self.checkGraphModuleNodes(m, expected_node_list=node_list)

            # make sure numerics match with eager mode
            ref_m.qconfig = qconfig
            prepare_function = prepare_qat if is_qat else prepare
            ref_m = prepare_function(ref_m)
            ref_m(data)
            ref_m = convert(ref_m)
            # FX Graph Mode and Eager Mode now diverages in numerics of add_scalar and mul_scalar
            # self.assertEqual(m(data), ref_m(data))

    def test_embedding(self):
        class M(torch.nn.Module):
            def __init__(self):
                super().__init__()
                self.emb = torch.nn.Embedding(num_embeddings=10, embedding_dim=12)

            def forward(self, indices):
                return self.emb(indices)

        model = M().eval()
        indices = torch.tensor([9, 6, 5, 7, 8, 8, 9, 2, 8, 6, 6, 9, 1, 6, 8, 8, 3, 2, 3, 6, 3, 6, 5, 7, 0, 8, 4, 6, 5, 8, 2, 3])
        quantized_node = ns.call_module(nnq.Embedding)
        configs = [
            (float_qparams_weight_only_qconfig, ns.call_module(nnq.Embedding)),
            (None, ns.call_module(nn.Embedding)),
            (default_qconfig, ns.call_module(nn.Embedding)),
        ]

        for qconfig, node in configs:
            qconfig_dict = {"": qconfig}
            m = prepare_fx(model, qconfig_dict)
            self.checkGraphModuleNodes(m, expected_node_occurrence={
                ns.call_module(torch.ao.quantization.MinMaxObserver): 0
            })
            m = convert_fx(m)
            self.checkGraphModuleNodes(m, expected_node=node)
            # make sure it runs
            m(indices)

    def test_embedding_bag(self):
        class M(torch.nn.Module):
            def __init__(self):
                super().__init__()
                self.emb = torch.nn.EmbeddingBag(num_embeddings=10, embedding_dim=12, include_last_offset=True)

            def forward(self, indices, offsets):
                return self.emb(indices, offsets)

        indices = torch.tensor([9, 6, 5, 7, 8, 8, 9, 2, 8, 6, 6, 9, 1, 6, 8, 8, 3, 2, 3, 6, 3, 6, 5, 7, 0, 8, 4, 6, 5, 8, 2, 3])
        offsets = torch.tensor([0, 19, 20, 28, 28, 32])
        quantized_node = ns.call_module(nnq.EmbeddingBag)
        inputs = (indices, offsets)

        for dtype in [torch.quint8, torch.quint4x2]:
            model = M().eval()
            float_qparams_observer = PerChannelMinMaxObserver.with_args(dtype=dtype,
                                                                        qscheme=torch.per_channel_affine_float_qparams,
                                                                        ch_axis=0)
            float_qparams_qconfig = QConfigDynamic(activation=default_placeholder_observer,
                                                   weight=float_qparams_observer)
            self.checkGraphModeFxOp(
                model,
                inputs,
                QuantType.DYNAMIC,
                quantized_node,
                custom_qconfig_dict={"": float_qparams_qconfig}
            )

        # check it works in None and static qconfig
        for qconfig in [None, default_qconfig]:
            qconfig_dict = {"": default_qconfig}
            m = M().eval()
            m = prepare_fx(model, qconfig_dict)
            self.checkGraphModuleNodes(m, expected_node_occurrence={
                ns.call_module(torch.ao.quantization.MinMaxObserver): 0
            })
            m = convert_fx(m)
            self.checkGraphModuleNodes(m, expected_node=ns.call_module(nn.EmbeddingBag))
            # make sure it runs
            m(*inputs)

    def _test_rnn_impl(self, qconfigs, M, module_type_strs, module_types, sample_input):
        options = itertools.product(qconfigs, module_type_strs)
        for qconfig, module_type_str in options:
            model_eager = M(module_type_str).eval()
            model_graph = copy.deepcopy(model_eager)
            if torch.backends.quantized.engine == 'qnnpack' and \
               qconfig is float16_dynamic_qconfig:
                continue
                # fp16 dynamic quant is not supported for qnnpack

            eager_qconfig_dict = {x : qconfig for x in module_types}
            model_eager = quantize_dynamic(model_eager, qconfig_spec=eager_qconfig_dict)

            graph_qconfig_dict = {
                "object_type": [
                    (x, qconfig) for x in module_types
                ]
            }
            model_graph = prepare_fx(model_graph, graph_qconfig_dict)
            model_graph = convert_fx(model_graph)
            self.assertEqual(model_eager(sample_input), model_graph(sample_input))
            self.checkScriptable(model_graph, [[sample_input]], True)

    def test_rnn_cell(self):
        qconfigs = [per_channel_dynamic_qconfig, default_dynamic_qconfig, float16_dynamic_qconfig]
        module_type_strs = ['LSTMCell', 'GRUCell', 'RNNTanh', 'RNNReLU']
        module_types = [torch.nn.LSTMCell, torch.nn.GRUCell, torch.nn.RNNCell]
        sample_input = torch.tensor([[100, -155],
                                     [-155, 100],
                                     [100, -155]], dtype=torch.float)
        self._test_rnn_impl(qconfigs, RNNCellDynamicModel, module_type_strs, module_types, sample_input)

    def test_rnn(self):
        qconfigs = [per_channel_dynamic_qconfig, default_dynamic_qconfig, float16_dynamic_qconfig]
        module_type_strs = ['LSTM']
        module_types = [torch.nn.LSTM]
        niter = 10
        sample_input = torch.tensor([[100, -155],
                                     [-155, 100],
                                     [100, -155]], dtype=torch.float).unsqueeze(0).repeat(niter, 1, 1)
        self._test_rnn_impl(qconfigs, RNNDynamicModel, module_type_strs, module_types, sample_input)

    def _test_conv_transpose_impl(
            self, float_cls: Callable, q_cls: Callable, data: torch.Tensor):
        with override_quantized_engine('qnnpack'):
            # Create fp32 versions of FX and Eager models
            m1 = torch.nn.Sequential(float_cls(1, 1, 1))
            m2 = torch.nn.Sequential(float_cls(1, 1, 1))
            m2.load_state_dict(m1.state_dict())
            m2 = torch.ao.quantization.QuantWrapper(m2)
            # FX graph
            result_dict = self.checkGraphModeFxOp(
                m1, (data,), QuantType.STATIC,
                expected_node_occurrence={
                    ns.call_module(q_cls): 1,
                })
            q_result1 = result_dict["result"]
            # Eager
            m2.qconfig = get_default_qconfig(torch.backends.quantized.engine)
            m2.eval()
            m2p = torch.ao.quantization.prepare(m2)
            m2p(data)
            m2q = torch.ao.quantization.convert(m2p)
            q_result2 = m2q(data)
            # verify results match
            self.assertEqual(q_result1, q_result2)

    @unittest.skipUnless('qnnpack' in supported_qengines,
                         "This Pytorch Build has not been built with or does not support QNNPACK")
    def test_conv_transpose_1d(self):
        self._test_conv_transpose_impl(
            torch.nn.ConvTranspose1d, nnq.ConvTranspose1d, torch.randn(4, 1, 4))

    @unittest.skipUnless('qnnpack' in supported_qengines,
                         "This Pytorch Build has not been built with or does not support QNNPACK")
    def test_conv_transpose_2d(self):
        self._test_conv_transpose_impl(
            torch.nn.ConvTranspose2d, nnq.ConvTranspose2d, torch.randn(4, 1, 4, 4))

    def test_reshape_fp16(self):
        class M(torch.nn.Module):
            def __init__(self, w, b):
                super().__init__()
                self.w = w
                self.b = b

            def forward(self, x):
                x = torch.nn.functional.linear(x, self.w)
                x = x.reshape(-1, 4)
                x = torch.nn.functional.linear(x, self.w)
                return x

        w = torch.randn(4, 4)
        b = torch.randn(4)
        m = M(w, b).eval()
        qconfig_dict = {
            # this has no effect on reshape since it's a CopyNode
            "": float16_static_qconfig,
            "object_type": [
                (torch.nn.functional.linear, default_qconfig)
            ]
        }
        m = prepare_fx(m, qconfig_dict)
        expected_occurrence = {
            # input and weight of first and second linear, output of first and second linear
            ns.call_module(torch.ao.quantization.MinMaxObserver): 6,
            # we insert placeholder observer for both input and output of reshape
            ns.call_module(torch.ao.quantization.PlaceholderObserver): 2
        }
        self.checkGraphModuleNodes(
            m,
            expected_node_occurrence=expected_occurrence
        )
        m = convert_fx(m)
        expected_occurrence = {
            ns.call_function(torch.quantize_per_tensor): 2,
            # dequantize after first linear, before reshape and before output
            ns.call_method("dequantize"): 3,
            ns.call_method("to"): 1,
            ns.call_function(torch.ops.quantized.linear): 2
        }
        self.checkGraphModuleNodes(
            m,
            expected_node_occurrence=expected_occurrence
        )
        # make sure it runs
        m(torch.randn(2, 4))

    def test_multiple_qconfigs_for_single_value(self):
        """ Test multiple qconfigs for a single value"""
        class M(torch.nn.Module):
            def __init__(self, w, b):
                super().__init__()
                self.w = w
                self.b = b

            def forward(self, x):
                x = torch.nn.functional.linear(x, self.w)
                x = torch.sigmoid(x)
                return x

        w = torch.randn(4, 4)
        b = torch.randn(4)
        m = M(w, b).eval()
        qconfig_dict = {
            "": float16_static_qconfig,
            "object_type": [
                (torch.nn.functional.linear, default_qconfig)
            ]
        }
        m = prepare_fx(m, qconfig_dict)
        expected_occurrence = {
            # input and weight of linear, output of linear
            ns.call_module(torch.ao.quantization.MinMaxObserver): 3,
            # input and output of sigmoid
            ns.call_module(torch.ao.quantization.PlaceholderObserver): 2,
        }
        self.checkGraphModuleNodes(
            m,
            expected_node_occurrence=expected_occurrence
        )
        # make sure it runs
        m = convert_fx(m)
        expected_occurrence = {
            ns.call_function(torch.quantize_per_tensor): 1,
            ns.call_method("dequantize"): 3,
            ns.call_method("to"): 2
        }
        self.checkGraphModuleNodes(
            m,
            expected_node_occurrence=expected_occurrence
        )

    def test_boolean_tensor(self):
        """ Make sure we don't insert observer for boolean Tensors """
        class M(torch.nn.Module):
            def forward(self, x, mask):
                mask = mask.unsqueeze(0)
                mask = mask.unsqueeze(1)
                x = x.masked_fill(mask, 1)
                return x

        m = M().eval()
        m = prepare_fx(m, {"": default_qconfig})
        expected_occurrence = {
            ns.call_module(torch.ao.quantization.MinMaxObserver): 0
        }
        self.checkGraphModuleNodes(
            m,
            expected_node_occurrence=expected_occurrence)
        m = convert_fx(m)
        m(torch.rand(1, 2, 3, 4), torch.rand(3, 4).bool())
        return m

    def test_chunk(self):
        class M(torch.nn.Module):
            def forward(self, x):
                x, y = torch.chunk(x, 2)
                x = x + y
                return x
        m = M().eval()
        m = prepare_fx(m, {"": default_qconfig})
        data = torch.rand(2, 2, 2, 2)
        m(data)
        m = convert_fx(m)
        m(data)
        # make sure everything runs

class TestQuantizeFxOpsNew(QuantizationTestCase):
    def test_ops(self):
        class M(torch.nn.Module):
            def __init__(self):
                super().__init__()
                self.conv = torch.nn.Conv2d(3, 3, 3)
                self.linear = torch.nn.Linear(5, 5)
                self.relu = torch.nn.ReLU()

            def forward(self, x):
                x = self.conv(x)
                x = self.linear(x)
                x = x + 3
                x = self.relu(x)
                x = x + 6
                return x

        m = M().eval()
        m = prepare_fx(m, {"": default_qconfig})
        m = _convert_fx_do_not_use(m, is_reference=True)
        expected_occurrence = {
            ns.call_function(torch.quantize_per_tensor): 5,
            ns.call_method("dequantize"): 5,
            ns.call_module(torch.nn.quantized._reference.Linear): 1,
            ns.call_module(torch.nn.quantized._reference.Conv2d): 1,
        }
        self.checkGraphModuleNodes(
            m,
            expected_node_occurrence=expected_occurrence)

@unittest.skipIf(not TEST_CUDA, "gpu is not available.")
class TestQuantizeFxTRTOps(QuantizationTestCase):
    def setUp(self):
        super().setUp()
        self.qconfig = torch.ao.quantization.QConfig(
            activation=torch.ao.quantization.observer.HistogramObserver.with_args(
                qscheme=torch.per_tensor_symmetric, dtype=torch.qint8
            ),
            weight=torch.ao.quantization.default_weight_observer
        )
        self.backend_config_dict = get_tensorrt_backend_config_dict()

    def _test_module(
            self,
            m,
            inputs,
            shape_ranges,
            no_prepare=None,
            no_convert=None):
        """
        Args:
          m: the float module we want to test
          inputs: list of inputs for the module
          shape_ranges: a list of shape_range, where every shape_range is a tuple of
          three tuples
          ((min_input_shape), (optimized_input_shape), (max_input_shape)).
          Each shape_range is used to populate a TensorRT optimization profile.
          e.g. If the input shape varies from (1, 224) to (100, 224) and we want to optimize
          for (25, 224) because it's the most common input shape, then we set shape_ranges to
          ((1, 224), (25, 225), (100, 224))
          no_prepare: node occurrence after prepare
          no_convert: node occurrence after convert
        """
        m = m.eval()
        prepared = prepare_fx(m, {"": self.qconfig}, backend_config_dict=self.backend_config_dict)
        self.checkGraphModuleNodes(prepared, expected_node_occurrence=no_prepare)
        # calibration
        prepared(*inputs)
        quantized = _convert_fx_do_not_use(prepared, is_reference=True)
        self.checkGraphModuleNodes(quantized, expected_node_occurrence=no_convert)
        # lower to trt
        trt_mod = lower_to_trt(quantized, inputs, shape_ranges)
        inputs_cuda = [i.cuda() for i in inputs]
        # make sure it runs
        trt_mod(*inputs_cuda)


    def test_conv(self):
        class Conv2dModule(torch.nn.Module):
            def __init__(self):
                super().__init__()
                self.conv = torch.nn.Conv2d(3, 3, 3)

            def forward(self, x):
                return self.conv(x)

        conv2d_input = torch.rand(1, 3, 224, 224)
<<<<<<< HEAD
        no_convert = {
=======
        conv2d_module_args = (3, 3, 3)

        m = Conv2d(*conv2d_module_args).eval()
        prepared = prepare_fx(m, {"": self.qconfig}, backend_config_dict=self.backend_config_dict)
        # calibration
        prepared(conv2d_input)
        quantized = _convert_fx_do_not_use(prepared, is_reference=True)
        node_occurrence = {
>>>>>>> 2d81d5ab
            ns.call_function(torch.quantize_per_tensor): 2,
            ns.call_method("dequantize"): 2
        }
        self._test_module(
            Conv2dModule(),
            [conv2d_input],
            [((1, 3, 224, 224),
              (5, 3, 224, 224),
              (10, 3, 224, 224))],
            no_convert=no_convert)

    def test_linear(self):
        class LinearModule(torch.nn.Module):
            def __init__(self):
                super().__init__()
                self.linear = torch.nn.Linear(5, 10)

            def forward(self, x):
                return self.linear(x)

        linear_input = torch.rand(8, 5)

        shape_ranges = [
            ((1, 5),
             (5, 5),
             (10, 5))
        ]
        no_convert = {
            ns.call_function(torch.quantize_per_tensor): 2,
            ns.call_method("dequantize"): 2,
        }
        self._test_module(
            LinearModule(),
            [linear_input],
            shape_ranges,
            no_convert=no_convert)

    def test_unsupported_qconfig(self):
        """ Check that we won't quantize the model if the qconfig is not supported
        """
        class LinearModule(torch.nn.Module):
            def __init__(self):
                super().__init__()
                self.linear = torch.nn.Linear(5, 10)

            def forward(self, x):
                return self.linear(x)

        linear_module_input = torch.rand(8, 5)

        m = LinearModule().eval()
        trt_unsupported_qconfig = default_qconfig
        prepared = prepare_fx(m, {"": trt_unsupported_qconfig}, backend_config_dict=self.backend_config_dict)
        # calibration
        prepared(linear_module_input)
        quantized = _convert_fx_do_not_use(prepared, is_reference=True)
        node_occurrence = {
            ns.call_function(torch.quantize_per_tensor): 0,
            ns.call_method("dequantize"): 0,
            ns.call_module(torch.nn.Linear): 1,
            ns.call_module(torch.nn.quantized._reference.Linear): 0,
        }
        # check model is not quantized
        self.checkGraphModuleNodes(quantized, expected_node_occurrence=node_occurrence)

class TestQuantizeFxModels(QuantizationTestCase):
    @skipIfNoFBGEMM
    @unittest.skipIf(not TEST_CUDA, "gpu is not available.")
    def test_static_gpu_convert_basic(self):

        class Net(nn.Module):
            def __init__(self):
                super(Net, self).__init__()
                self.relu1 = nn.ReLU()
                self.conv1 = nn.Conv2d(1, 6, 5)
                self.linear1 = nn.Linear(120, 1)

            def forward(self, x):
                x = self.relu1(self.conv1(x))
                y = self.linear1(x.view(-1))
                return y

        input = torch.randn((5, 1, 6, 6)).to('cuda')
        model = Net().to('cuda').eval()
        qconfig_dict = {"": torch.ao.quantization.get_default_qconfig('fbgemm')}
        model_prepared = prepare_fx(model, qconfig_dict)
        model_prepared(input)
        model_quantized = convert_fx(model_prepared, is_reference=True)
        out = model_quantized(input)
        self.assertEqual(out.device.type, 'cuda')

    @skipIfNoFBGEMM
    @unittest.skipIf(not TEST_CUDA, "gpu is not available.")
    def test_switch_device_prepare_convert(self):

        class Net(nn.Module):
            def __init__(self):
                super(Net, self).__init__()
                self.relu1 = nn.ReLU()
                self.conv1 = nn.Conv2d(1, 6, 5)
                self.linear1 = nn.Linear(120, 1)

            def forward(self, x):
                x = self.relu1(self.conv1(x))
                y = self.linear1(x.view(-1))
                return y

        for device in ['cuda', 'cpu']:
            device_after = 'cuda' if device == 'cpu' else 'cpu'
            input = torch.randn((5, 1, 6, 6)).to(device)
            model = Net().to(device).eval()
            qconfig_dict = {"": torch.ao.quantization.get_default_qconfig('fbgemm')}
            model_prepared = prepare_fx(model, qconfig_dict)
            model_prepared(input)
            model_prepared.to(device_after)
            model_quantized = convert_fx(model_prepared, is_reference=True)
            out = model_quantized(input.to(device_after))
            self.assertEqual(out.device.type, device_after)

    @skipIfNoFBGEMM
    @unittest.skipIf(not TEST_CUDA, "gpu is not available.")
    def test_prepare_serialize_switch_device_convert(self):
        class Net(nn.Module):
            def __init__(self):
                super(Net, self).__init__()
                self.conv1 = nn.Conv2d(1, 6, 5)
                self.linear1 = nn.Linear(120, 1)

            def forward(self, x):
                x = self.conv1(x)
                y = self.linear1(x.view(-1))
                return y

        for device in ['cuda', 'cpu']:
            for device_after in ['cuda', 'cpu']:
                input = torch.randn((5, 1, 6, 6)).to(device)
                model = Net().to(device).eval()
                qconfig_dict = {"": torch.ao.quantization.get_default_qconfig('fbgemm')}
                model_prepared_first = prepare_fx(model, qconfig_dict)
                model_prepared_second = prepare_fx(model, qconfig_dict)
                model_prepared_first(input)
                state_dict = model_prepared_first.state_dict()
                del model_prepared_first
                model_prepared_second.load_state_dict(state_dict)
                model_prepared_second.to(device_after)
                model_quantized = convert_fx(model_prepared_second, is_reference=True)
                out = model_quantized(input.to(device_after))
                self.assertEqual(out.device.type, device_after)

    def _test_model_impl(
            self, mode, name, model, eager_quantizable_model,
            check_with_eager=True,
            diff_of_quant=None,
            diff_from_eager=None):
        if diff_of_quant is None or diff_from_eager is None:
            diff_of_quant = {}
            diff_from_eager = {}

        if mode not in diff_of_quant or mode not in diff_from_eager:
            diff_of_quant[mode] = {}
            diff_from_eager[mode] = {}

        input_tensor = torch.rand(1, 3, 224, 224)
        input_tensor_inception = torch.rand(1, 3, 299, 299)
        output_value = torch.randint(0, 1, (1,))

        # print('quantizing:', name, ' mode:', mode)
        if name == 'inception_v3':
            input_value = input_tensor_inception
        else:
            input_value = input_tensor

        qconfig = default_qconfig if mode == 'static' else default_qat_qconfig
        qconfig_dict = {'': qconfig}
        script = torch.jit.script(model)

        # make sure graph module and script module are both runanble
        original_out = model(input_value)
        is_not_tuple_out = not isinstance(original_out, tuple)
        script_out = script(input_value)

        # set to train just before quantization
        prepare_fx_fn = prepare_fx
        if mode != 'static':
            model.train()
            prepare_fx_fn = prepare_qat_fx

        prepared = prepare_fx_fn(model, qconfig_dict)

        if mode == 'ddp':
            mp.spawn(run_ddp,
                     args=(world_size, prepared),
                     nprocs=world_size,
                     join=True)
        elif mode == 'qat':
            assert prepared.training, 'prepared must be in training mode for qat'
            optimizer = torch.optim.SGD(prepared.parameters(), lr=0.0001)
            criterion = nn.CrossEntropyLoss()
            train_one_epoch(prepared, criterion, optimizer, [(input_value, output_value)], torch.device('cpu'), 1)
        else:
            for i in range(10):
                prepared(input_value)

        # print('after observation root:', prepared.root)

        qgraph = convert_fx(prepared)
        # print('after quantization root:', qgraph.root)
        # print('after quantization code:', qgraph.src)
        qgraph.eval()
        qgraph_script = torch.jit.script(qgraph)
        # print('quantized and scripted:', qgraph_script.graph)

        qgraph_out = qgraph(input_value)
        qgraph_script = qgraph_script(input_value)

        if is_not_tuple_out:
            diff_of_quant[mode][name] = (original_out - qgraph_out).abs().max()
            assert torch.allclose(qgraph_out, qgraph_script), 'graph, scripted graph'
        else:
            print('tuple output')

        if eager_quantizable_model is not None:
            # comparing to eager mode quantization
            qeager = eager_quantizable_model
            ref_out = qeager(input_value)
            qeager.qconfig = qconfig
            if mode == 'static':
                qeager.fuse_model()
                prepare(qeager, inplace=True)
            else:
                qeager.train()
                qeager.fuse_model()
                prepare_qat(qeager, inplace=True)

            # calibration
            if mode == 'ddp':
                mp.spawn(run_ddp,
                         args=(world_size, qeager),
                         nprocs=world_size,
                         join=True)
            elif mode == 'qat':
                assert qeager.training, 'qeager should be in training mode for qat'
                optimizer = torch.optim.SGD(qeager.parameters(), lr=0.0001)
                train_one_epoch(qeager, criterion, optimizer, [(input_value, output_value)], torch.device('cpu'), 1)
            else:
                for i in range(10):
                    qeager(input_value)

            # print('ref after observation:', qeager)

            convert(qeager, inplace=True)
            qeager.eval()

            # print('ref after quantization:', qeager)
            qeager_out = qeager(input_value)
            qeager_script = torch.jit.script(qeager)
            qscript_out = qeager_script(input_value)
            if is_not_tuple_out:
                diff_from_eager[mode][name] = (qeager_out - qgraph_out).abs().max()
                if check_with_eager:
                    self.assertEqual(diff_from_eager[mode][name], 0,
                                     'Result of graph mode quantization and ' +
                                     'eager mode quantization on model: ' + name +
                                     ' should match. Mode: ' + mode +
                                     ' diff:' + str(diff_from_eager[mode][name]))

    def _test_building_block(self, quant_type, BB):
        eager = BB().float()
        graph = copy.deepcopy(eager)

        if quant_type == QuantType.STATIC:
            qconfig = default_qconfig
            eager_prepare = prepare
            graph_prepare = prepare_fx
            eager.eval()
            graph.eval()
            calibrate_or_train = test_only_eval_fn
            data = self.img_data_2d
        else:
            assert quant_type == QuantType.QAT
            qconfig = default_qat_qconfig
            eager_prepare = prepare_qat
            graph_prepare = prepare_qat_fx
            eager.train()
            graph.train()
            calibrate_or_train = test_only_train_fn
            data = self.img_data_2d_train

        if hasattr(eager, "fuse_model"):
            eager.fuse_model()
        eager = QuantWrapper(eager)
        eager.qconfig = qconfig
        eager = eager_prepare(eager)

        qconfig_dict = {"": qconfig}
        graph = graph_prepare(graph, qconfig_dict)

        eager_out = eager(data[0][0])
        graph_out = graph(data[0][0])
        # Eager Mode and FX Graph Mode QAT now differ in numerics both
        # in Post Training and QAT because FX Graph Mode uses same fake_quant instances
        # for input and output of CopyNode
        # self.assertEqual(eager_out, graph_out)

        calibrate_or_train(eager, data)
        calibrate_or_train(graph, data)

        eager = convert(eager)
        graph = convert_fx(graph)

        eager_out = eager(data[0][0])
        graph_out = graph(data[0][0])

    @override_qengines
    def test_resnet_base(self):
        models = [ResNetBase]
        options = itertools.product(self.static_quant_types, models)
        for quant_type, M in options:
            self._test_building_block(quant_type, M)

    @skip_if_no_torchvision
    @skipIfNoFBGEMM
    @unittest.skip("skip for now since tbb failed")
    def test_torchvision(self):
        from torchvision import models
        from torchvision.models import quantization as quantized_models
        from torchvision.models.quantization.utils import _replace_relu

        def get_available_classification_models(models):
            return [k for k, v in models.__dict__.items() if callable(v) and k[0].lower() == k[0] and k[0] != "_"]

        model_list = get_available_classification_models(models)
        quantized_model_list = get_available_classification_models(quantized_models)

        no_pretrained_model = set(['shufflenet_v2_x0_5', 'shufflenet_v2_x1_5', 'shufflenet_v2_x2_0'])
        quantized_model_list = set(quantized_model_list) - no_pretrained_model
        # test eager and graph consistency
        model_list = quantized_model_list
        model_list = set(model_list)
        # mobilenet/inception_v3/googlenet qat is not working due to AdaptiveAveragePool qat
        # we might observe the output of AdaptiveAveragePool in the future
        # and re-enable the test
        fx_eager_not_matching = [
            ("mobilenet_v2", "qat"),
            ("inception_v3", "qat"),
            ("googlenet", "qat")
        ]  # because relu6 is replaced as relu in mobilenetv2

        diff_of_quant = {}
        diff_from_eager = {}
        modes = ['static', 'qat']
        options = itertools.product(modes, model_list)
        for mode, name in options:
            pretrained = name in quantized_model_list  # load pretrained model to compare with quantized model
            kwargs = {}
            # turn off transform input for inception_v3 since
            # it's not quantized in eager mode and in fx graph
            # mode we can't skip quantizing a method right now
            # (might be supported in the future)
            if name in ["inception_v3", "googlenet"]:
                kwargs["transform_input"] = False
            eager_quantizable_model = None
            if name in quantized_model_list:
                eager_quantizable_model = quantized_models.__dict__[name](pretrained=False, quantize=False, **kwargs).eval().float()
            # compare with eager mode quantized model when it is available
            pretrained = eager_quantizable_model is not None
            model = models.__dict__[name](pretrained=pretrained, **kwargs).eval().float()
            if name == "mobilenet_v2":
                _replace_relu(model)
            # disable aux logits
            if hasattr(model, "aux_logits"):
                model.aux_logits = False
                model.AuxLogits = None
                if eager_quantizable_model:
                    eager_quantizable_model.aux_logits = False
                    eager_quantizable_model.AuxLogits = None

            check_with_eager = (name, mode) not in fx_eager_not_matching
            self._test_model_impl(
                mode, name, model, eager_quantizable_model,
                check_with_eager,
                diff_of_quant, diff_from_eager)

        def print_diffs(diffs):
            for mode, diffs_for_mode in diffs.items():
                print('mode:', mode)
                for name, diff in diffs_for_mode.items():
                    print(name, ':', diff)

        # print('differences between float and quantized')
        # print_diffs(diff_of_quant)
        # print('----------------------')
        # print('differences between graph mode and eager mode')
        # print_diffs(diff_from_eager)
        # print('----------------------')

    @skip_if_no_torchvision
    @skipIfNoFBGEMM
    @unittest.skip("TODO: Test is always failing - https://github.com/pytorch/pytorch/issues/54979")
    def test_resnet18_ddp(self):
        from torchvision import models
        from torchvision.models import quantization as quantized_models
        eager_quantizable_model = quantized_models.__dict__[name](pretrained=False, quantize=False).eval().float()
        model = models.__dict__[name](pretrained=False).eval().float()
        self._test_model_impl(
            'ddp', 'resnet18', model, eager_quantizable_model)

    @given(
        device=st.sampled_from(
            ["cpu", "cuda"] if torch.cuda.is_available() else ["cpu"]
        )
    )
    @settings(deadline=None)
    def test_qat_functional_linear(self, device):
        class Linear(torch.nn.Module):
            def __init__(self):
                super().__init__()
                self.w = torch.ones(5, 5)
                self.b = torch.zeros(5)

            def forward(self, x):
                return torch.nn.functional.linear(x, self.w, self.b)

        class M(torch.nn.Module):
            def __init__(self):
                super().__init__()
                self.mods1 = torch.nn.Sequential(Linear(), Linear())
                self.mods2 = Linear()

            def forward(self, x):
                x = self.mods1(x)
                x = self.mods2(x)
                return x

        model = M().train()
        ref_fake_quant = FakeQuantize.with_args(
            observer=MovingAverageMinMaxObserver,
            quant_min=0,
            quant_max=255,
            dtype=torch.quint8,
            reduce_range=False,
        )
        ref_weight_fake_quant = FakeQuantize.with_args(
            observer=MovingAverageMinMaxObserver,
            quant_min=-128,
            quant_max=127,
            dtype=torch.qint8,
            reduce_range=False,
        )
        ref_qat_qconfig = QConfig(
            activation=ref_fake_quant, weight=ref_weight_fake_quant
        )
        qconfig_dict = {"": ref_qat_qconfig}

        prepared_ref = prepare_qat_fx(model, qconfig_dict)

        custom_fake_quant = FusedMovingAvgObsFakeQuantize.with_args(
            observer=MovingAverageMinMaxObserver,
            quant_min=0,
            quant_max=255,
            dtype=torch.quint8,
            reduce_range=False,
        )
        custom_weight_fake_quant = FusedMovingAvgObsFakeQuantize.with_args(
            observer=MovingAverageMinMaxObserver,
            quant_min=-128,
            quant_max=127,
            dtype=torch.qint8,
            reduce_range=False,
        )
        custom_qconfig = QConfig(
            activation=custom_fake_quant, weight=custom_weight_fake_quant
        )
        custom_qconfig_dict = {"": custom_qconfig}
        prepared = prepare_qat_fx(model, custom_qconfig_dict)

        prepared.to(device)
        prepared_ref.to(device)

        prepared.apply(torch.ao.quantization.disable_fake_quant)
        prepared.apply(torch.ao.quantization.disable_observer)
        prepared_ref.apply(torch.ao.quantization.disable_fake_quant)
        prepared_ref.apply(torch.ao.quantization.disable_observer)

        inp = torch.randn(5, 5, device=device, requires_grad=True)
        for i in range(10):
            if i == 2:
                prepared.apply(torch.ao.quantization.enable_observer)
                prepared_ref.apply(torch.ao.quantization.enable_observer)
            if i == 4:
                prepared.apply(torch.ao.quantization.enable_fake_quant)
                prepared_ref.apply(torch.ao.quantization.enable_fake_quant)

            inp = torch.randn(5, 5, device=device, requires_grad=True)
            out_ref = prepared_ref(inp)
            out = prepared(inp)
            torch.testing.assert_allclose(out, out_ref)

            # try backward pass
            labels = torch.randn(5, 5, device=device)
            loss = (out - labels).sum()
            grad = torch.autograd.grad(loss, [inp])
            loss_ref = (out_ref - labels).sum()
            grad_ref = torch.autograd.grad(loss_ref, [inp])
            torch.testing.assert_allclose(grad[0], grad_ref[0])

        if 'fbgemm' in torch.backends.quantized.supported_engines:
            converted = convert_fx(prepared)
            converted_ref = convert_fx(prepared_ref)
            inp = torch.rand(5, 5)
            out = converted(inp)
            out_ref = converted(inp)

            torch.testing.assert_allclose(out, out_ref)
if __name__ == '__main__':
    raise RuntimeError("This test file is not meant to be run directly, use:\n\n"
                       "\tpython test/test_quantization.py TESTNAME\n\n"
                       "instead.")<|MERGE_RESOLUTION|>--- conflicted
+++ resolved
@@ -5398,18 +5398,7 @@
                 return self.conv(x)
 
         conv2d_input = torch.rand(1, 3, 224, 224)
-<<<<<<< HEAD
         no_convert = {
-=======
-        conv2d_module_args = (3, 3, 3)
-
-        m = Conv2d(*conv2d_module_args).eval()
-        prepared = prepare_fx(m, {"": self.qconfig}, backend_config_dict=self.backend_config_dict)
-        # calibration
-        prepared(conv2d_input)
-        quantized = _convert_fx_do_not_use(prepared, is_reference=True)
-        node_occurrence = {
->>>>>>> 2d81d5ab
             ns.call_function(torch.quantize_per_tensor): 2,
             ns.call_method("dequantize"): 2
         }
