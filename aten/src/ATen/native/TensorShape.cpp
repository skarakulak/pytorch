--- conflicted
+++ resolved
@@ -1333,8 +1333,6 @@
 }
 
 Tensor reshape_symint(const Tensor& self, c10::SymIntArrayRef proposed_shape) {
-<<<<<<< HEAD
-=======
   if (self.is_sparse()) {
     AT_ERROR("reshape is not implemented for sparse tensors");
   }
@@ -1376,7 +1374,6 @@
 // Duplicate of above code for non-symbolic ints. Kept for BC purposes and to
 // minimize breakages.
 Tensor reshape(const Tensor& self, IntArrayRef proposed_shape) {
->>>>>>> 36380897
   if (self.is_sparse()) {
     AT_ERROR("reshape is not implemented for sparse tensors");
   }
