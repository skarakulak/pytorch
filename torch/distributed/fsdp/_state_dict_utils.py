import functools
import math
import warnings
from typing import Any, Callable, cast, Dict, Iterator, no_type_check, Tuple

import torch
import torch.distributed as dist
import torch.distributed.algorithms._checkpoint.checkpoint_wrapper as checkpoint_wrapper

# Import the entire FSDP file to avoid circular imports
import torch.nn as nn
import torch.nn.functional as F

from torch.distributed._shard.sharded_tensor import (
    init_from_local_shards,
    Shard,
    ShardedTensor,
)
from torch.distributed.fsdp._common_utils import (
    _all_handles,
    _FSDPState,
    _get_module_fsdp_state,
    _has_fsdp_params,
    _is_composable,
    _module_handles,
    clean_tensor_name,
    FSDP_PREFIX,
    FSDP_WRAPPED_MODULE,
)
from torch.distributed.fsdp._runtime_utils import (
    _cast_buffers_to_dtype_and_device,
    _clear_grads_if_needed,
    _get_buffer_dtypes,
    _lazy_init,
)
from torch.distributed.fsdp.api import FullStateDictConfig, StateDictType
from torch.distributed.utils import _replace_by_prefix

from ._fsdp_extensions import (
    _ext_chunk_tensor,
    _ext_pre_load_state_dict_transform,
    _extensions as _user_extensions,
)
from ._unshard_param_utils import (
    _deregister_orig_params,
    _register_orig_params,
    _unshard_params,
    FLAT_PARAM,
)
from .flat_param import FlatParamHandle


def _convert_to_wrapped_module_name(module_name: str) -> str:
    module_name = module_name.replace(f"{FSDP_PREFIX}", "")
    module_name = module_name.replace(f"{FSDP_WRAPPED_MODULE}", "")
    if module_name:
        module_name = f"{module_name}."
    # Activation checkpoint adds a prefix that has to be
    # removed as well.
    module_name = module_name.replace(checkpoint_wrapper._CHECKPOINT_PREFIX, "")
    return module_name


def _param_fqns(
    module: nn.Module, fsdp_state: _FSDPState
) -> Iterator[Tuple[str, str, str]]:
    if not _has_fsdp_params(fsdp_state, module):
        return
    for param_name, module_name in _module_handles(fsdp_state, module)[
        0
    ].parameter_module_names():
        module_name = _convert_to_wrapped_module_name(module_name)
        fqn = f"{module_name}{param_name}"
        yield fqn, param_name, module_name


def _shared_param_fqns(module: nn.Module, fsdp_state) -> Iterator[Tuple[str, str, str]]:
    for param_name, module_name in _module_handles(fsdp_state, module)[
        0
    ].shared_parameter_module_names():
        module_name = _convert_to_wrapped_module_name(module_name)
        fqn = f"{module_name}{param_name}"
        yield fqn, param_name, module_name


@no_type_check
def _enter_unshard_params_ctx(
    module: nn.Module,
    fsdp_state: _FSDPState,
    recurse: bool = False,
    writeback: bool = False,
    rank0_only: bool = False,
    offload_to_cpu: bool = False,
    with_grads: bool = False,
) -> None:
    """
    state_dict hooks cannot use the pure context call as the checkpoint flow
    requires to enter the context in the pre-hook but leave the context in the
    post-hook. This API enters the context of ``_unshard_params``.
    """
    assert module not in fsdp_state._unshard_params_ctx, (
        "Entering the ``_unshard_params`` context but _unshard_params_ctx[module] "
        "is not None."
    )
    fsdp_state._unshard_params_ctx[module] = _unshard_params(
        module,
        fsdp_state,
        writeback=writeback,
        rank0_only=rank0_only,
        offload_to_cpu=offload_to_cpu,
        with_grads=with_grads,
    )
    fsdp_state._unshard_params_ctx[module].__enter__()


@no_type_check
def _exit_unshard_params_ctx(module: nn.Module, fsdp_state: _FSDPState) -> None:
    """A helper function to exit ``_unshard_params`` context."""
    fsdp_state._unshard_params_ctx[module].__exit__(None, None, None)
    fsdp_state._unshard_params_ctx.pop(module)


def _common_pre_state_dict_hook(
    module: nn.Module,
    fsdp_state: _FSDPState,
) -> None:
    """Performs the pre-state_dict tasks shared by all state_dict types."""
    if torch.cuda.is_available():
        torch.cuda.synchronize()
    # TODO: need to check if this is always correct for composable FSDP.
    _lazy_init(fsdp_state, module)
    # TODO: change to this call after pre_state_dict_hook is in `nn.Module`.
    if fsdp_state._is_root:
        _clear_grads_if_needed(_all_handles(fsdp_state))


def _common_unshard_pre_state_dict_hook(
    module: nn.Module,
    fsdp_state: _FSDPState,
    offload_to_cpu: bool,
    rank0_only: bool,
) -> None:
    """
    Performs the pre-state_dict tasks shared by all state_dict types that require
    ``_unshard_params()``. FULL_STATE_DICT and SHARDED_STATE_DICT use this hook.
    """
    _enter_unshard_params_ctx(
        module,
        fsdp_state,
        recurse=False,
        writeback=False,
        offload_to_cpu=offload_to_cpu,
        rank0_only=rank0_only,
    )


# TODO: change to the decorator style. See ``_full_pre_state_dict_hook``.
@no_type_check
def _common_unshard_post_state_dict_hook(
    module: nn.Module,
    fsdp_state: _FSDPState,
    state_dict: Dict[str, Any],
    prefix: str,
    param_hook: Callable,
) -> Dict[str, Any]:
    """
    The post-state_dict flow that shared by all state_dict types that require
    ``_unshard_params()``. FULL_STATE_DICT and SHARDED_STATE_DICT use this
    hook.
    """
    _replace_by_prefix(state_dict, prefix + f"{FSDP_PREFIX}", prefix)
    # Return early for trivial cases
    if not state_dict or not _has_fsdp_params(fsdp_state, module):
        _exit_unshard_params_ctx(module, fsdp_state)
        return state_dict

    # If a rank does not have unsharded parameters(when `rank0_only=True`
    # and `rank != 0`), then the rank only needed to participate in the
    # all-gather and does not need to save the # state dict. We simply check
    # rank0_only to ensure this issue.
    rank0_only = (
        fsdp_state._state_dict_type == StateDictType.FULL_STATE_DICT
        and cast(FullStateDictConfig, fsdp_state._state_dict_config).rank0_only
    )
    # no_fsdp_return means the state_dict returned by this rank should contain
    # only non-FSDP controlled parameters and buffers.
    no_fsdp_return = rank0_only and fsdp_state.rank != 0
    if no_fsdp_return and not fsdp_state._use_orig_params:
        for clean_key in fsdp_state._buffer_names:
            # This is a hack to support activation checkpoint.
            clean_key = clean_key.replace(
                f"{checkpoint_wrapper._CHECKPOINT_PREFIX}.", ""
            )
            state_dict.pop(f"{prefix}{clean_key}", None)
        # Non-zero ranks have flat_param key when rank0_only=True, because rank0_only=True is
        # passed in to unshard context, but nonzero ranks reshard early, causing this flat_param
        # to appear in state_dict.
        state_dict.pop(f"{prefix}{FLAT_PARAM}")
        _exit_unshard_params_ctx(module, fsdp_state)
        return state_dict

    # Loop only the parameters saved in this instance's wrapped module to
    # avoid processing buffers.
    for fqn, param_name, module_name in _param_fqns(module, fsdp_state):
        fqn = f"{prefix}{fqn}"
        if no_fsdp_return:
            state_dict.pop(fqn)
            continue
        assert fqn in state_dict, (
            f"FSDP assumes {fqn} is in the state_dict but the state_dict only "
            f"has {state_dict.keys()}. "
            f"prefix={prefix}, module_name={module_name}, "
            f"param_name={param_name} rank={fsdp_state.rank}."
        )

        param_hook(state_dict, prefix, fqn)
    _exit_unshard_params_ctx(module, fsdp_state)

    cpu_device = torch.device("cpu")
    buffer_clean_fqns = []
    buffers = []
    for clean_key in fsdp_state._buffer_names:
        # This is a hack to support activation checkpoint.
        clean_key = clean_tensor_name(clean_key)
        fqn = f"{prefix}{clean_key}"
        if fqn not in state_dict:
            # A buffer can be registered as non-persistent.
            continue
        if no_fsdp_return:
            state_dict.pop(fqn)
        else:
            buffer = state_dict[fqn]
            if (
                fsdp_state._state_dict_config.offload_to_cpu
                and buffer.device != cpu_device
            ):
                state_dict[fqn] = buffer.to(cpu_device)
            # TODO: for composable FSDP, this should be clean_tensor_name(clean_key),
            buffer_clean_fqns.append(clean_key)
            buffers.append(state_dict[fqn])
    if buffers and fsdp_state._mixed_precision_enabled_for_buffers():
        buffer_dtypes = _get_buffer_dtypes(fsdp_state, buffer_clean_fqns)
        _cast_buffers_to_dtype_and_device(
            buffers, buffer_dtypes, fsdp_state.compute_device
        )
        for buffers, clean_fqn in zip(buffers, buffer_clean_fqns):
            fqn = f"{prefix}{clean_fqn}"
            state_dict[fqn] = buffer.clone()
    return state_dict


@no_type_check
def _full_pre_state_dict_hook(
    fsdp_state: _FSDPState,
    module: nn.Module,
    *args,
    **kwargs,
) -> None:
    """
    Hook that runs before model.state_dict() is called. pre-state_dict hook is
    not actually supported by ``nn.Module``. As a result, this API is called
    from ``_full_post_state_dict_hook()`` to simulate the case. Once pre-state_dict
    is supported in ``nn.Module``, this hook will be registered as a hook in
    ``nn.Module``.

    TODO: clean the callsites and hacks after ``pre_state_dict_hook` ` is supported
    in ``nn.Module``.
    """
    _common_pre_state_dict_hook(module, fsdp_state)
    _common_unshard_pre_state_dict_hook(
        module,
        fsdp_state,
        offload_to_cpu=fsdp_state._state_dict_config.offload_to_cpu,
        rank0_only=cast(FullStateDictConfig, fsdp_state._state_dict_config).rank0_only,
    )


@no_type_check
def _full_post_state_dict_hook(
    module: nn.Module,
    fsdp_state: _FSDPState,
    state_dict: Dict[str, Any],
    prefix: str,
) -> Dict[str, Any]:
    """
    Hook that runs after model.state_dict() is called before returning result to
    user. For FSDP, we may have to clone the tensors in state_dict as params go
    back to sharded version after _unshard_params ends, and also remove
    the ``FSDP_WRAPPED_MODULE`` prefix.
    """

    def param_hook(
        state_dict: Dict[str, Any],
        prefix: str,
        fqn: str,
    ) -> None:
        clean_key = fqn
        clean_prefix = clean_tensor_name(prefix)
        # Strip prefix out of key if needed as buffer names and param names
        # do not have prefix considered as they are not computed in `state_dict`
        # call.
        if clean_key.startswith(clean_prefix):
            clean_key = clean_key[len(clean_prefix) :]

        # Clone non-ignored parameters before exiting the `_unshard_params()` context.
        if clean_key not in fsdp_state._ignored_param_names and not getattr(
            state_dict[fqn], "_has_been_cloned", False
        ):
            try:
                state_dict[fqn] = state_dict[fqn].clone().detach()
                state_dict[fqn]._has_been_cloned = True  # type: ignore[attr-defined]
            except BaseException as e:
                warnings.warn(
                    f"Failed to clone() tensor with name {fqn} on rank {fsdp_state.rank}. "
                    "This may mean that this state_dict entry could point to invalid "
                    "memory regions after returning from state_dict() call if this "
                    "parameter is managed by FSDP. Please check clone "
                    f"implementation of {fqn}. Error: {str(e)}"
                )

    return _common_unshard_post_state_dict_hook(
        module, fsdp_state, state_dict, prefix, param_hook
    )


def _full_pre_load_state_dict_hook(
    module: nn.Module,
    fsdp_state: _FSDPState,
    state_dict: Dict[str, Any],
    prefix: str,
) -> None:
    _lazy_init(fsdp_state, module)
    _enter_unshard_params_ctx(module, fsdp_state, recurse=False, writeback=True)
    _replace_by_prefix(state_dict, prefix, prefix + f"{FSDP_PREFIX}")


def _full_post_load_state_dict_hook(
    module: nn.Module, fsdp_state: _FSDPState, *args, **kwargs
) -> None:
    _exit_unshard_params_ctx(module, fsdp_state)


def _local_pre_state_dict_hook(
    fsdp_state: _FSDPState,
    module: nn.Module,
    *args,
    **kwargs,
) -> None:
    """
    Hook that runs before model.state_dict() is called. Right now, pre-state_dict
    hook is not supported by the PyTorch core. So this API is called from
    `_local_post_state_dict_hook()` to simulate the case.
    """
    if (
        _has_fsdp_params(fsdp_state, module)
        and not _module_handles(fsdp_state, module)[0].uses_sharded_strategy
    ):
        raise RuntimeError(
            "``local_state_dict`` can only be used when parameters are flatten "
            "and sharded."
        )
    _common_pre_state_dict_hook(module, fsdp_state)


@no_type_check
def _local_post_state_dict_hook(
    module: nn.Module,
    fsdp_state: _FSDPState,
    state_dict: Dict[str, Any],
    prefix: str,
) -> Dict[str, Any]:
    """
    This hook create a ShardedTensor from the local flat_param and replace
    the state_dict[f"{prefix}{FLAT_PARAM}] with the ShardedTensor. No copy
    will happen. The underlying storage is the same.
    """

    _replace_by_prefix(state_dict, f"{prefix}{FSDP_PREFIX}", prefix)
    if not _has_fsdp_params(fsdp_state, module):
        return state_dict

    # state_dict[f"{prefix}{FLAT_PARAM}"] exists and has the same tensor
    # value as the flat_param but it is a pure Tensor because
    # nn.Module.state_dict() will detach the parameter. Therefore, we need
    # to get flat_param to get the metadata.
    assert _module_handles(fsdp_state, module), "Should have returned early"
    flat_param = _module_handles(fsdp_state, module)[0].flat_param
    # Construct a ShardedTensor from the flat_param.
    full_numel = flat_param._unpadded_unsharded_size.numel()  # type: ignore[attr-defined]
    shard_offset = flat_param.numel() * fsdp_state.rank
    valid_data_size = flat_param.numel() - flat_param._shard_numel_padded
    if valid_data_size > 0 and flat_param._shard_numel_padded > 0:
        flat_param = flat_param.narrow(0, 0, valid_data_size)
    local_shards = [
        Shard.from_tensor_and_offsets(flat_param, [shard_offset], fsdp_state.rank)
    ]
    sharded_tensor = init_from_local_shards(
        local_shards, full_numel, process_group=fsdp_state.process_group
    )  # type: ignore[assignment]
    if fsdp_state._state_dict_config.offload_to_cpu:
        sharded_tensor = sharded_tensor.cpu()
    state_dict[f"{prefix}{FLAT_PARAM}"] = sharded_tensor
    return state_dict


def _local_post_load_state_dict_hook(
    module: nn.Module, fsdp_state: _FSDPState, *args, **kwargs
) -> None:
    pass


def _local_pre_load_state_dict_hook(
    module: nn.Module,
    fsdp_state: _FSDPState,
    state_dict: Dict[str, Any],
    prefix: str,
) -> None:
    """
    This hook finds the local flat_param for this FSDP module from the
    state_dict. The flat_param should be a ShardedTensor. This hook converts
    the ShardedTensor to a tensor. No copy happen unless padding is required.
    """
    _lazy_init(fsdp_state, module)
    _replace_by_prefix(state_dict, prefix, f"{prefix}{FSDP_PREFIX}")
    fqn = f"{prefix}{FSDP_PREFIX}{FLAT_PARAM}"
    if fqn not in state_dict:
        assert not _has_fsdp_params(fsdp_state, module), (
            "No `FlatParameter` in `state_dict` for this FSDP instance "
            "but it has parameters"
        )
        return
    load_tensor = state_dict[fqn]
    assert isinstance(
        load_tensor, ShardedTensor
    ), "Tensors in local_state_dict should be ShardedTensor."

    # Convert the ShardedTensor to a Tensor.
    shards = load_tensor.local_shards()
    assert len(shards), "load_local_state_dict assume one shard per ShardedTensor."
    load_tensor = shards[0].tensor

    # Get the metadata of the flat_param to decide whether to pad the loaded
    # tensor.
    flat_param = _module_handles(fsdp_state, module)[0].flat_param
    assert flat_param is not None
    if flat_param._shard_numel_padded not in (0, flat_param.numel()):
        assert load_tensor.numel() < flat_param.numel(), (
            f"Local shard size = {flat_param.numel()} and the tensor in "
            f"the state_dict is {load_tensor.numel()}."
        )
        load_tensor = F.pad(load_tensor, [0, flat_param._shard_numel_padded])
    state_dict[fqn] = load_tensor


def _sharded_pre_state_dict_hook(
    fsdp_state: _FSDPState,
    module: nn.Module,
    *args,
    **kwargs,
) -> None:
    """
    Hook that runs before model.state_dict() is called. Check
    ``_full_pre_load_state_dict_hook`` for the detail.
    """
    if (
        _has_fsdp_params(fsdp_state, module)
        and not _module_handles(fsdp_state, module)[0].uses_sharded_strategy
    ):
        raise RuntimeError(
            "``sharded_state_dict`` can only be used when parameters are flatten "
            "and sharded."
        )
    _common_pre_state_dict_hook(module, fsdp_state)
    # Setting offload_to_cpu here does not work even if offload_to_cpu is True.
    # We have to create ShardedTensor first then move it to CPU.
    _common_unshard_pre_state_dict_hook(
        module,
        fsdp_state,
        offload_to_cpu=False,
        rank0_only=False,
    )


@no_type_check
def _sharded_post_state_dict_hook(
    module: nn.Module,
    fsdp_state: _FSDPState,
    state_dict: Dict[str, Any],
    prefix: str,
) -> Dict[str, Any]:
    """
    The hook replaces the unflattened, unsharded parameter in the state_dict
    with a unflattened, sharded parameter (a ShardedTensor).
    """

    def param_hook(state_dict: Dict[str, Any], prefix: str, fqn: str):
        param = state_dict[fqn]
        sharded_tensor = _ext_chunk_tensor(
            tensor=param,
            rank=fsdp_state.rank,
            world_size=fsdp_state.world_size,
            num_devices_per_node=torch.cuda.device_count(),
            pg=fsdp_state.process_group,
        )
        if fsdp_state._state_dict_config.offload_to_cpu:
            sharded_tensor = sharded_tensor.cpu()
        state_dict[fqn] = sharded_tensor

    return _common_unshard_post_state_dict_hook(
        module, fsdp_state, state_dict, prefix, param_hook
    )


@no_type_check
def _sharded_post_load_state_dict_hook(
    module: nn.Module, fsdp_state: _FSDPState, *args, **kwargs
) -> None:
    if fsdp_state._use_orig_params:
        _register_orig_params(module, fsdp_state)


@no_type_check
def _sharded_pre_load_state_dict_hook(
    module: nn.Module,
    fsdp_state: _FSDPState,
    state_dict: Dict[str, Any],
    prefix: str,
) -> None:
    """
    The hook combines the unflattened, sharded parameters (ShardedTensor) to
    a new FlatParameter and shards the new FlatParameter to the local chunk.
    """
    _lazy_init(fsdp_state, module)
    _replace_by_prefix(state_dict, prefix, prefix + f"{FSDP_PREFIX}")
    if not _has_fsdp_params(fsdp_state, module):
        return

    if not _module_handles(fsdp_state, module)[0].uses_sharded_strategy:
        raise RuntimeError(
            "load_sharded_state_dict can only be called when parameters "
            "are flatten and sharded."
        )

    nonsharded_tensors = []
    shared_fqns = [fqn for fqn, _, _ in _shared_param_fqns(module, fsdp_state)]
    loaded_shapes = []
    for fqn, _, _ in _param_fqns(module, fsdp_state):
        full_fqn = f"{prefix}{FSDP_PREFIX}{fqn}"
        param = state_dict.pop(full_fqn)
        if fqn in shared_fqns:
            continue
        # All-gather the param (ShardedTensor)
        param, shards = _ext_pre_load_state_dict_transform(param)
        loaded_shapes.append(param.size())
        assert len(shards) < 2, (
            "Expects 0 or 1 shard per rank "
            f"but got {len(shards)} shards on rank {fsdp_state.rank}."
        )
        param_numel = param.size().numel()
        dim_0_size = param.size()[0]
        chunk_size = (
            math.ceil(dim_0_size / fsdp_state.world_size) * param_numel // dim_0_size
        )
        if len(shards) == 1:
            local_tensor = shards[0].tensor.flatten()
            if not local_tensor.is_cuda:
                local_tensor = local_tensor.cuda()
            num_padding = chunk_size - local_tensor.numel()
            if num_padding > 0:
                local_tensor = F.pad(local_tensor, [0, num_padding])
        else:
            local_tensor = torch.zeros(chunk_size, dtype=param.dtype).cuda()
        tensor = torch.empty(
            chunk_size * fsdp_state.world_size, dtype=local_tensor.dtype
        ).cuda()
        dist.all_gather_into_tensor(
            tensor, local_tensor, group=fsdp_state.process_group
        )
        tensor = tensor.narrow(0, 0, param_numel).reshape(param.size())
        nonsharded_tensors.append(tensor)

    # Create a new flat_param from the loaded, non-sharded tensors.
    flat_param = _module_handles(fsdp_state, module)[0].flat_param
    loaded_flat_param = FlatParamHandle.flatten_params(
        nonsharded_tensors, requires_grad=False
    )

    # Get the chunk from the loaded flat_param for the local rank.
    loaded_flat_tensor, num_to_pad = FlatParamHandle._get_shard(
        loaded_flat_param,
        fsdp_state.rank,
        fsdp_state.world_size,
    )
    loaded_flat_tensor.to(flat_param.device)
    assert all(s1 == s2 for s1, s2 in zip(loaded_shapes, flat_param._shapes)), (
        f"The original shapes in FSDP are {flat_param._shapes}. "
        f"The loaded shapes are {loaded_shapes}. "
        f"FSDP extension is {'NOT' if _user_extensions is not None else ''} None."
    )
    assert flat_param.numel() == loaded_flat_tensor.numel(), (
        f"The loaded local chunk has different numel({loaded_flat_tensor.numel()}) "
        f"from the local chunk {flat_param.numel()}."
    )
    assert flat_param._shard_numel_padded == num_to_pad, (
        f"The loaded local chunk has different padding({num_to_pad}) "
        f"from the local chunk {flat_param._shard_numel_padded}."
    )
    state_dict[f"{prefix}{FSDP_PREFIX}{FLAT_PARAM}"] = loaded_flat_tensor
    if fsdp_state._use_orig_params:
        _deregister_orig_params(module, fsdp_state)


@no_type_check
@torch.no_grad()
def _post_state_dict_hook(
    fsdp_state: _FSDPState,
    module: nn.Module,
    state_dict: Dict[str, Any],
    prefix: str,
    *args: Any,
) -> Dict[str, Any]:
    """
    _post_state_dict_hook() is called after the state_dict() of this
    FSDP module is executed. ``fsdp_state._state_dict_type`` is used to decide
    what postprocessing will be done.
    """
<<<<<<< HEAD
    state = _get_module_fsdp_state(module)
    assert state is not None, "state_dict_hook get a module without _FSDPState"
    fsdp_state = cast(_FSDPState, state)
=======
>>>>>>> da024117
    _post_state_dict_hook_fn = {
        StateDictType.FULL_STATE_DICT: _full_post_state_dict_hook,
        StateDictType.LOCAL_STATE_DICT: _local_post_state_dict_hook,
        StateDictType.SHARDED_STATE_DICT: _sharded_post_state_dict_hook,
    }
    processed_state_dict = _post_state_dict_hook_fn[fsdp_state._state_dict_type](
        module, fsdp_state, state_dict, prefix
    )
    return processed_state_dict


@no_type_check
@torch.no_grad()
def _pre_state_dict_hook(
    fsdp_state: _FSDPState,
    module: nn.Module,
    *args,
    **kwargs,
) -> None:
    """
    This is called before the core state dict saving logic of ``module``.
    ``fsdp_state._state_dict_type`` is used to decide what postprocessing will
    be done.
    """
<<<<<<< HEAD
    state = _get_module_fsdp_state(module)
    assert state is not None, "state_dict_hook get a module without _FSDPState"
    fsdp_state = cast(_FSDPState, state)
=======
>>>>>>> da024117
    _pre_state_dict_hook_fn = {
        StateDictType.FULL_STATE_DICT: _full_pre_state_dict_hook,
        StateDictType.LOCAL_STATE_DICT: _local_pre_state_dict_hook,
        StateDictType.SHARDED_STATE_DICT: _sharded_pre_state_dict_hook,
    }
    _pre_state_dict_hook_fn[fsdp_state._state_dict_type](
        fsdp_state,
        module,
        *args,
        **kwargs,
    )


@no_type_check
@torch.no_grad()
def _pre_load_state_dict_hook(
    fsdp_state: _FSDPState,
    module: nn.Module,
    state_dict: Dict[str, Any],
    prefix: str,
    *args: Any,
) -> None:
    """
    This is called before ``module._load_from_state_dict()``.
    ``fsdp_state._state_dict_type`` is used to decide what preprocessing will
    be done.
    """
<<<<<<< HEAD
    state = _get_module_fsdp_state(module)
    assert state is not None, "state_dict_hook get a module without _FSDPState"
    fsdp_state = cast(_FSDPState, state)
=======
>>>>>>> da024117
    _pre_load_state_dict_hook_fn = {
        StateDictType.FULL_STATE_DICT: _full_pre_load_state_dict_hook,
        StateDictType.LOCAL_STATE_DICT: _local_pre_load_state_dict_hook,
        StateDictType.SHARDED_STATE_DICT: _sharded_pre_load_state_dict_hook,
    }
    # Code that is common for all state_dict impls
    if torch.cuda.is_available():
        torch.cuda.synchronize()
    # Dispatch into state_dict specific implementation of pre-hook.
    _pre_load_state_dict_hook_fn[fsdp_state._state_dict_type](
        module, fsdp_state, state_dict, prefix
    )


@no_type_check
@torch.no_grad()
<<<<<<< HEAD
def _post_load_state_dict_hook(module: nn.Module, *args: Any) -> None:
    state = _get_module_fsdp_state(module)
    assert state is not None, "state_dict_hook get a module without _FSDPState"
    fsdp_state = cast(_FSDPState, state)
=======
def _post_load_state_dict_hook(
    fsdp_state: _FSDPState,
    module: nn.Module,
    *args: Any,
) -> None:
>>>>>>> da024117
    _post_load_state_dict_hook_fn = {
        StateDictType.FULL_STATE_DICT: _full_post_load_state_dict_hook,
        StateDictType.LOCAL_STATE_DICT: _local_post_load_state_dict_hook,
        StateDictType.SHARDED_STATE_DICT: _sharded_post_load_state_dict_hook,
    }
    # Code that is common for all state_dict impls
    # Dispatch into state_dict type specific implementation of post-hook for
    # loading state_dict.
    _post_load_state_dict_hook_fn[fsdp_state._state_dict_type](module, fsdp_state)


@no_type_check
def _register_state_dict_pre_hooks(state: _FSDPState) -> None:
    """Registers the pre-save state dict hooks."""
    if not _is_composable(state):
        state.register_state_dict_pre_hook(
            functools.partial(_pre_state_dict_hook, state)
        )
        return
    for handle in state._handles:
        handle._comm_module.register_state_dict_pre_hook(
            functools.partial(_pre_state_dict_hook, state)
        )


@no_type_check
def _register_state_dict_hooks(state: _FSDPState) -> None:
    """Registers the post-save state dict hooks."""
    if not _is_composable(state):
        state._register_state_dict_hook(functools.partial(_post_state_dict_hook, state))
        return
    for handle in state._handles:
        handle._comm_module._register_state_dict_hook(
            functools.partial(_post_state_dict_hook, state)
        )


@no_type_check
def _register_load_state_dict_pre_hooks(state: _FSDPState) -> None:
    """Registers the pre-load state dict hooks."""
    if not _is_composable(state):
        state._register_load_state_dict_pre_hook(
            functools.partial(_pre_load_state_dict_hook, state), with_module=True
        )
        return
    for handle in state._handles:
        handle._comm_module._register_load_state_dict_pre_hook(
            functools.partial(_pre_load_state_dict_hook, state), with_module=True
        )


@no_type_check
def _register_load_state_dict_post_hooks(state: _FSDPState) -> None:
    """Registers the post-load state dict hooks."""
    if not _is_composable(state):
        state.register_load_state_dict_post_hook(
            functools.partial(_post_load_state_dict_hook, state)
        )
        return
    for handle in state._handles:
        handle._comm_module.register_load_state_dict_post_hook(
            functools.partial(_post_load_state_dict_hook, state)
        )<|MERGE_RESOLUTION|>--- conflicted
+++ resolved
@@ -19,7 +19,6 @@
 from torch.distributed.fsdp._common_utils import (
     _all_handles,
     _FSDPState,
-    _get_module_fsdp_state,
     _has_fsdp_params,
     _is_composable,
     _module_handles,
@@ -624,12 +623,6 @@
     FSDP module is executed. ``fsdp_state._state_dict_type`` is used to decide
     what postprocessing will be done.
     """
-<<<<<<< HEAD
-    state = _get_module_fsdp_state(module)
-    assert state is not None, "state_dict_hook get a module without _FSDPState"
-    fsdp_state = cast(_FSDPState, state)
-=======
->>>>>>> da024117
     _post_state_dict_hook_fn = {
         StateDictType.FULL_STATE_DICT: _full_post_state_dict_hook,
         StateDictType.LOCAL_STATE_DICT: _local_post_state_dict_hook,
@@ -654,12 +647,6 @@
     ``fsdp_state._state_dict_type`` is used to decide what postprocessing will
     be done.
     """
-<<<<<<< HEAD
-    state = _get_module_fsdp_state(module)
-    assert state is not None, "state_dict_hook get a module without _FSDPState"
-    fsdp_state = cast(_FSDPState, state)
-=======
->>>>>>> da024117
     _pre_state_dict_hook_fn = {
         StateDictType.FULL_STATE_DICT: _full_pre_state_dict_hook,
         StateDictType.LOCAL_STATE_DICT: _local_pre_state_dict_hook,
@@ -687,12 +674,6 @@
     ``fsdp_state._state_dict_type`` is used to decide what preprocessing will
     be done.
     """
-<<<<<<< HEAD
-    state = _get_module_fsdp_state(module)
-    assert state is not None, "state_dict_hook get a module without _FSDPState"
-    fsdp_state = cast(_FSDPState, state)
-=======
->>>>>>> da024117
     _pre_load_state_dict_hook_fn = {
         StateDictType.FULL_STATE_DICT: _full_pre_load_state_dict_hook,
         StateDictType.LOCAL_STATE_DICT: _local_pre_load_state_dict_hook,
@@ -709,18 +690,11 @@
 
 @no_type_check
 @torch.no_grad()
-<<<<<<< HEAD
-def _post_load_state_dict_hook(module: nn.Module, *args: Any) -> None:
-    state = _get_module_fsdp_state(module)
-    assert state is not None, "state_dict_hook get a module without _FSDPState"
-    fsdp_state = cast(_FSDPState, state)
-=======
 def _post_load_state_dict_hook(
     fsdp_state: _FSDPState,
     module: nn.Module,
     *args: Any,
 ) -> None:
->>>>>>> da024117
     _post_load_state_dict_hook_fn = {
         StateDictType.FULL_STATE_DICT: _full_post_load_state_dict_hook,
         StateDictType.LOCAL_STATE_DICT: _local_post_load_state_dict_hook,
