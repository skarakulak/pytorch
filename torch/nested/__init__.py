--- conflicted
+++ resolved
@@ -66,14 +66,8 @@
 # Note: This not only adds doc strings for the nested ops, but
 # also connects the torch.nested Python namespace to the torch._C._nested builtins.
 
-<<<<<<< HEAD
 to_padded_tensor = _set_module_and_doc_str(_nested.nested_to_padded_tensor,
                                            r"""
-=======
-to_padded_tensor = _add_docstr(
-    _nested.nested_to_padded_tensor,
-    r"""
->>>>>>> efaa3ed9
 to_padded_tensor(input, padding, output_size=None, out=None) -> Tensor
 
 Returns a new (non-nested) Tensor by padding the :attr:`input` nested tensor.
