--- conflicted
+++ resolved
@@ -1394,13 +1394,9 @@
           .def("__int__", [](c10::SymIntNode a) { return a->int_(); })
           // Intentionally don't set file line, as the Python backtrace matters
           // more here
-<<<<<<< HEAD
-          .def("guard_int", [](c10::SymIntNode a) { return a->guard_int(nullptr, 0); })
-=======
           .def(
               "guard_int",
               [](c10::SymIntNode a) { return a->guard_int(nullptr, 0); })
->>>>>>> 8c9d7fab
           .def(
               "__sym_float__",
               [](c10::SymIntNode a) {
