--- conflicted
+++ resolved
@@ -39,10 +39,7 @@
     'no_grad', 'enable_grad', 'rand', 'randn', 'inference_mode',
     'DoubleStorage', 'FloatStorage', 'LongStorage', 'IntStorage',
     'ShortStorage', 'CharStorage', 'ByteStorage', 'BoolStorage',
-<<<<<<< HEAD
-=======
     'TypedStorage', 'UntypedStorage',
->>>>>>> 5803af12
     'DoubleTensor', 'FloatTensor', 'LongTensor', 'IntTensor',
     'ShortTensor', 'CharTensor', 'ByteTensor', 'BoolTensor', 'Tensor',
     'lobpcg', 'use_deterministic_algorithms',
@@ -968,16 +965,14 @@
     if not TYPE_CHECKING:
         from . import _meta_registrations
 
-<<<<<<< HEAD
+# Enable CUDA Sanitizer
+if 'TORCH_CUDA_SANITIZER' in os.environ:
+    import torch.cuda._sanitizer as csan
+
+    csan.enable_cuda_sanitizer()
+
 final_all = []
 for elem in __all__:
     if elem[0] != '_':
         final_all.append(elem)
-__all__ = final_all
-=======
-# Enable CUDA Sanitizer
-if 'TORCH_CUDA_SANITIZER' in os.environ:
-    import torch.cuda._sanitizer as csan
-
-    csan.enable_cuda_sanitizer()
->>>>>>> 5803af12
+__all__ = final_all