# -*- coding: utf-8 -*-
"""Adds docstrings to functions defined in the torch._C"""

import re

import torch._C
from torch._C import _add_docstr as add_docstr


def parse_kwargs(desc):
    """Maps a description of args to a dictionary of {argname: description}.
    Input:
        ('    weight (Tensor): a weight tensor\n' +
         '        Some optional description')
    Output: {
        'weight': \
        'weight (Tensor): a weight tensor\n        Some optional description'
    }
    """
    # Split on exactly 4 spaces after a newline
    regx = re.compile(r"\n\s{4}(?!\s)")
    kwargs = [section.strip() for section in regx.split(desc)]
    kwargs = [section for section in kwargs if len(section) > 0]
    return {desc.split(" ")[0]: desc for desc in kwargs}


def merge_dicts(*dicts):
    return {x: d[x] for d in dicts for x in d}


common_args = parse_kwargs(
    """
    input (Tensor): the input tensor.
    generator (:class:`torch.Generator`, optional): a pseudorandom number generator for sampling
    out (Tensor, optional): the output tensor.
    memory_format (:class:`torch.memory_format`, optional): the desired memory format of
        returned tensor. Default: ``torch.preserve_format``.
"""
)

reduceops_common_args = merge_dicts(
    common_args,
    parse_kwargs(
        """
    dtype (:class:`torch.dtype`, optional): the desired data type of returned tensor.
        If specified, the input tensor is casted to :attr:`dtype` before the operation
        is performed. This is useful for preventing data type overflows. Default: None.
    keepdim (bool): whether the output tensor has :attr:`dim` retained or not.
"""
    ),
)

multi_dim_common = merge_dicts(
    reduceops_common_args,
    parse_kwargs(
        """
    dim (int or tuple of ints): the dimension or dimensions to reduce.
"""
    ),
    {
        "keepdim_details": """
If :attr:`keepdim` is ``True``, the output tensor is of the same size
as :attr:`input` except in the dimension(s) :attr:`dim` where it is of size 1.
Otherwise, :attr:`dim` is squeezed (see :func:`torch.squeeze`), resulting in the
output tensor having 1 (or ``len(dim)``) fewer dimension(s).
"""
    },
    {
        "opt_dim": """
    dim (int or tuple of ints, optional): the dimension or dimensions to reduce.
        If ``None``, all dimensions are reduced.
"""
    },
)

single_dim_common = merge_dicts(
    reduceops_common_args,
    parse_kwargs(
        """
    dim (int): the dimension to reduce.
"""
    ),
    {
        "keepdim_details": """If :attr:`keepdim` is ``True``, the output tensor is of the same size
as :attr:`input` except in the dimension :attr:`dim` where it is of size 1.
Otherwise, :attr:`dim` is squeezed (see :func:`torch.squeeze`), resulting in
the output tensor having 1 fewer dimension than :attr:`input`."""
    },
)

factory_common_args = merge_dicts(
    common_args,
    parse_kwargs(
        """
    dtype (:class:`torch.dtype`, optional): the desired data type of returned tensor.
        Default: if ``None``, uses a global default (see :func:`torch.set_default_tensor_type`).
    layout (:class:`torch.layout`, optional): the desired layout of returned Tensor.
        Default: ``torch.strided``.
    device (:class:`torch.device`, optional): the desired device of returned tensor.
        Default: if ``None``, uses the current device for the default tensor type
        (see :func:`torch.set_default_tensor_type`). :attr:`device` will be the CPU
        for CPU tensor types and the current CUDA device for CUDA tensor types.
    requires_grad (bool, optional): If autograd should record operations on the
        returned tensor. Default: ``False``.
    pin_memory (bool, optional): If set, returned tensor would be allocated in
        the pinned memory. Works only for CPU tensors. Default: ``False``.
    memory_format (:class:`torch.memory_format`, optional): the desired memory format of
        returned Tensor. Default: ``torch.contiguous_format``.
"""
    ),
)

factory_like_common_args = parse_kwargs(
    """
    input (Tensor): the size of :attr:`input` will determine size of the output tensor.
    layout (:class:`torch.layout`, optional): the desired layout of returned tensor.
        Default: if ``None``, defaults to the layout of :attr:`input`.
    dtype (:class:`torch.dtype`, optional): the desired data type of returned Tensor.
        Default: if ``None``, defaults to the dtype of :attr:`input`.
    device (:class:`torch.device`, optional): the desired device of returned tensor.
        Default: if ``None``, defaults to the device of :attr:`input`.
    requires_grad (bool, optional): If autograd should record operations on the
        returned tensor. Default: ``False``.
    pin_memory (bool, optional): If set, returned tensor would be allocated in
        the pinned memory. Works only for CPU tensors. Default: ``False``.
    memory_format (:class:`torch.memory_format`, optional): the desired memory format of
        returned Tensor. Default: ``torch.preserve_format``.
"""
)

factory_data_common_args = parse_kwargs(
    """
    data (array_like): Initial data for the tensor. Can be a list, tuple,
        NumPy ``ndarray``, scalar, and other types.
    dtype (:class:`torch.dtype`, optional): the desired data type of returned tensor.
        Default: if ``None``, infers data type from :attr:`data`.
    device (:class:`torch.device`, optional): the desired device of returned tensor.
        Default: if ``None``, uses the current device for the default tensor type
        (see :func:`torch.set_default_tensor_type`). :attr:`device` will be the CPU
        for CPU tensor types and the current CUDA device for CUDA tensor types.
    requires_grad (bool, optional): If autograd should record operations on the
        returned tensor. Default: ``False``.
    pin_memory (bool, optional): If set, returned tensor would be allocated in
        the pinned memory. Works only for CPU tensors. Default: ``False``.
"""
)

tf32_notes = {
    "tf32_note": """This operator supports :ref:`TensorFloat32<tf32_on_ampere>`."""
}

rocm_fp16_notes = {
    "rocm_fp16_note": """On certain ROCm devices, when using float16 inputs this module will use \
:ref:`different precision<fp16_on_mi200>` for backward."""
}

reproducibility_notes = {
    "forward_reproducibility_note": """This operation may behave nondeterministically when given tensors on \
a CUDA device. See :doc:`/notes/randomness` for more information.""",
    "backward_reproducibility_note": """This operation may produce nondeterministic gradients when given tensors on \
a CUDA device. See :doc:`/notes/randomness` for more information.""",
    "cudnn_reproducibility_note": """In some circumstances when given tensors on a CUDA device \
and using CuDNN, this operator may select a nondeterministic algorithm to increase performance. If this is \
undesirable, you can try to make the operation deterministic (potentially at \
a performance cost) by setting ``torch.backends.cudnn.deterministic = True``. \
See :doc:`/notes/randomness` for more information.""",
}

add_docstr(
    torch.abs,
    r"""
abs(input, *, out=None) -> Tensor

Computes the absolute value of each element in :attr:`input`.

.. math::
    \text{out}_{i} = |\text{input}_{i}|
"""
    + r"""
Args:
    {input}

Keyword args:
    {out}

Example::

    >>> torch.abs(torch.tensor([-1, -2, 3]))
    tensor([ 1,  2,  3])
""".format(
        **common_args
    ),
)

add_docstr(
    torch.absolute,
    r"""
absolute(input, *, out=None) -> Tensor

Alias for :func:`torch.abs`
""",
)

add_docstr(
    torch.acos,
    r"""
acos(input, *, out=None) -> Tensor

Computes the inverse cosine of each element in :attr:`input`.

.. math::
    \text{out}_{i} = \cos^{-1}(\text{input}_{i})
"""
    + r"""
Args:
    {input}

Keyword args:
    {out}

Example::

    >>> a = torch.randn(4)
    >>> a
    tensor([ 0.3348, -0.5889,  0.2005, -0.1584])
    >>> torch.acos(a)
    tensor([ 1.2294,  2.2004,  1.3690,  1.7298])
""".format(
        **common_args
    ),
)

add_docstr(
    torch.arccos,
    r"""
arccos(input, *, out=None) -> Tensor

Alias for :func:`torch.acos`.
""",
)

add_docstr(
    torch.acosh,
    r"""
acosh(input, *, out=None) -> Tensor

Returns a new tensor with the inverse hyperbolic cosine of the elements of :attr:`input`.

.. math::
    \text{out}_{i} = \cosh^{-1}(\text{input}_{i})

Note:
    The domain of the inverse hyperbolic cosine is `[1, inf)` and values outside this range
    will be mapped to ``NaN``, except for `+ INF` for which the output is mapped to `+ INF`.
"""
    + r"""
Args:
    {input}

Keyword arguments:
    {out}

Example::

    >>> a = torch.randn(4).uniform_(1, 2)
    >>> a
    tensor([ 1.3192, 1.9915, 1.9674, 1.7151 ])
    >>> torch.acosh(a)
    tensor([ 0.7791, 1.3120, 1.2979, 1.1341 ])
""".format(
        **common_args
    ),
)

add_docstr(
    torch.arccosh,
    r"""
arccosh(input, *, out=None) -> Tensor

Alias for :func:`torch.acosh`.
""",
)

add_docstr(
    torch.index_add,
    r"""
index_add(input, dim, index, source, *, alpha=1, out=None) -> Tensor

See :meth:`~Tensor.index_add_` for function description.
""",
)

add_docstr(
    torch.index_copy,
    r"""
index_copy(input, dim, index, source, *, out=None) -> Tensor

See :meth:`~Tensor.index_add_` for function description.
""",
)

add_docstr(
    torch.index_reduce,
    r"""
index_reduce(input, dim, index, source, reduce, *, include_self=True, out=None) -> Tensor

See :meth:`~Tensor.index_reduce_` for function description.
""",
)

add_docstr(
    torch.add,
    r"""
add(input, other, *, alpha=1, out=None) -> Tensor

Adds :attr:`other`, scaled by :attr:`alpha`, to :attr:`input`.

.. math::
    \text{{out}}_i = \text{{input}}_i + \text{{alpha}} \times \text{{other}}_i
"""
    + r"""

Supports :ref:`broadcasting to a common shape <broadcasting-semantics>`,
:ref:`type promotion <type-promotion-doc>`, and integer, float, and complex inputs.

Args:
    {input}
    other (Tensor or Number): the tensor or number to add to input.

Keyword arguments:
    alpha (Number): the multiplier for :attr:`other`.
    {out}

Examples::

    >>> a = torch.randn(4)
    >>> a
    tensor([ 0.0202,  1.0985,  1.3506, -0.6056])
    >>> torch.add(a, 20)
    tensor([ 20.0202,  21.0985,  21.3506,  19.3944])

    >>> b = torch.randn(4)
    >>> b
    tensor([-0.9732, -0.3497,  0.6245,  0.4022])
    >>> c = torch.randn(4, 1)
    >>> c
    tensor([[ 0.3743],
            [-1.7724],
            [-0.5811],
            [-0.8017]])
    >>> torch.add(b, c, alpha=10)
    tensor([[  2.7695,   3.3930,   4.3672,   4.1450],
            [-18.6971, -18.0736, -17.0994, -17.3216],
            [ -6.7845,  -6.1610,  -5.1868,  -5.4090],
            [ -8.9902,  -8.3667,  -7.3925,  -7.6147]])
""".format(
        **common_args
    ),
)

add_docstr(
    torch.addbmm,
    r"""
addbmm(input, batch1, batch2, *, beta=1, alpha=1, out=None) -> Tensor

Performs a batch matrix-matrix product of matrices stored
in :attr:`batch1` and :attr:`batch2`,
with a reduced add step (all matrix multiplications get accumulated
along the first dimension).
:attr:`input` is added to the final result.

:attr:`batch1` and :attr:`batch2` must be 3-D tensors each containing the
same number of matrices.

If :attr:`batch1` is a :math:`(b \times n \times m)` tensor, :attr:`batch2` is a
:math:`(b \times m \times p)` tensor, :attr:`input` must be
:ref:`broadcastable <broadcasting-semantics>` with a :math:`(n \times p)` tensor
and :attr:`out` will be a :math:`(n \times p)` tensor.

.. math::
    out = \beta\ \text{input} + \alpha\ (\sum_{i=0}^{b-1} \text{batch1}_i \mathbin{@} \text{batch2}_i)

If :attr:`beta` is 0, then :attr:`input` will be ignored, and `nan` and `inf` in
it will not be propagated.
"""
    + r"""
For inputs of type `FloatTensor` or `DoubleTensor`, arguments :attr:`beta` and :attr:`alpha`
must be real numbers, otherwise they should be integers.

{tf32_note}

{rocm_fp16_note}

Args:
    batch1 (Tensor): the first batch of matrices to be multiplied
    batch2 (Tensor): the second batch of matrices to be multiplied

Keyword args:
    beta (Number, optional): multiplier for :attr:`input` (:math:`\beta`)
    input (Tensor): matrix to be added
    alpha (Number, optional): multiplier for `batch1 @ batch2` (:math:`\alpha`)
    {out}

Example::

    >>> M = torch.randn(3, 5)
    >>> batch1 = torch.randn(10, 3, 4)
    >>> batch2 = torch.randn(10, 4, 5)
    >>> torch.addbmm(M, batch1, batch2)
    tensor([[  6.6311,   0.0503,   6.9768, -12.0362,  -2.1653],
            [ -4.8185,  -1.4255,  -6.6760,   8.9453,   2.5743],
            [ -3.8202,   4.3691,   1.0943,  -1.1109,   5.4730]])
""".format(
        **common_args, **tf32_notes, **rocm_fp16_notes
    ),
)

add_docstr(
    torch.addcdiv,
    r"""
addcdiv(input, tensor1, tensor2, *, value=1, out=None) -> Tensor

Performs the element-wise division of :attr:`tensor1` by :attr:`tensor2`,
multiply the result by the scalar :attr:`value` and add it to :attr:`input`.

.. warning::
    Integer division with addcdiv is no longer supported, and in a future
    release addcdiv will perform a true division of tensor1 and tensor2.
    The historic addcdiv behavior can be implemented as
    (input + value * torch.trunc(tensor1 / tensor2)).to(input.dtype)
    for integer inputs and as (input + value * tensor1 / tensor2) for float inputs.
    The future addcdiv behavior is just the latter implementation:
    (input + value * tensor1 / tensor2), for all dtypes.

.. math::
    \text{out}_i = \text{input}_i + \text{value} \times \frac{\text{tensor1}_i}{\text{tensor2}_i}
"""
    + r"""

The shapes of :attr:`input`, :attr:`tensor1`, and :attr:`tensor2` must be
:ref:`broadcastable <broadcasting-semantics>`.

For inputs of type `FloatTensor` or `DoubleTensor`, :attr:`value` must be
a real number, otherwise an integer.

Args:
    input (Tensor): the tensor to be added
    tensor1 (Tensor): the numerator tensor
    tensor2 (Tensor): the denominator tensor

Keyword args:
    value (Number, optional): multiplier for :math:`\text{{tensor1}} / \text{{tensor2}}`
    {out}

Example::

    >>> t = torch.randn(1, 3)
    >>> t1 = torch.randn(3, 1)
    >>> t2 = torch.randn(1, 3)
    >>> torch.addcdiv(t, t1, t2, value=0.1)
    tensor([[-0.2312, -3.6496,  0.1312],
            [-1.0428,  3.4292, -0.1030],
            [-0.5369, -0.9829,  0.0430]])
""".format(
        **common_args
    ),
)

add_docstr(
    torch.addcmul,
    r"""
addcmul(input, tensor1, tensor2, *, value=1, out=None) -> Tensor

Performs the element-wise multiplication of :attr:`tensor1`
by :attr:`tensor2`, multiply the result by the scalar :attr:`value`
and add it to :attr:`input`.

.. math::
    \text{out}_i = \text{input}_i + \text{value} \times \text{tensor1}_i \times \text{tensor2}_i
"""
    + r"""
The shapes of :attr:`tensor`, :attr:`tensor1`, and :attr:`tensor2` must be
:ref:`broadcastable <broadcasting-semantics>`.

For inputs of type `FloatTensor` or `DoubleTensor`, :attr:`value` must be
a real number, otherwise an integer.

Args:
    input (Tensor): the tensor to be added
    tensor1 (Tensor): the tensor to be multiplied
    tensor2 (Tensor): the tensor to be multiplied

Keyword args:
    value (Number, optional): multiplier for :math:`tensor1 .* tensor2`
    {out}

Example::

    >>> t = torch.randn(1, 3)
    >>> t1 = torch.randn(3, 1)
    >>> t2 = torch.randn(1, 3)
    >>> torch.addcmul(t, t1, t2, value=0.1)
    tensor([[-0.8635, -0.6391,  1.6174],
            [-0.7617, -0.5879,  1.7388],
            [-0.8353, -0.6249,  1.6511]])
""".format(
        **common_args
    ),
)

add_docstr(
    torch.addmm,
    r"""
addmm(input, mat1, mat2, *, beta=1, alpha=1, out=None) -> Tensor

Performs a matrix multiplication of the matrices :attr:`mat1` and :attr:`mat2`.
The matrix :attr:`input` is added to the final result.

If :attr:`mat1` is a :math:`(n \times m)` tensor, :attr:`mat2` is a
:math:`(m \times p)` tensor, then :attr:`input` must be
:ref:`broadcastable <broadcasting-semantics>` with a :math:`(n \times p)` tensor
and :attr:`out` will be a :math:`(n \times p)` tensor.

:attr:`alpha` and :attr:`beta` are scaling factors on matrix-vector product between
:attr:`mat1` and :attr:`mat2` and the added matrix :attr:`input` respectively.

.. math::
    \text{out} = \beta\ \text{input} + \alpha\ (\text{mat1}_i \mathbin{@} \text{mat2}_i)

If :attr:`beta` is 0, then :attr:`input` will be ignored, and `nan` and `inf` in
it will not be propagated.
"""
    + r"""
For inputs of type `FloatTensor` or `DoubleTensor`, arguments :attr:`beta` and
:attr:`alpha` must be real numbers, otherwise they should be integers.

{tf32_note}

{rocm_fp16_note}

Args:
    input (Tensor): matrix to be added
    mat1 (Tensor): the first matrix to be matrix multiplied
    mat2 (Tensor): the second matrix to be matrix multiplied

Keyword args:
    beta (Number, optional): multiplier for :attr:`input` (:math:`\beta`)
    alpha (Number, optional): multiplier for :math:`mat1 @ mat2` (:math:`\alpha`)
    {out}

Example::

    >>> M = torch.randn(2, 3)
    >>> mat1 = torch.randn(2, 3)
    >>> mat2 = torch.randn(3, 3)
    >>> torch.addmm(M, mat1, mat2)
    tensor([[-4.8716,  1.4671, -1.3746],
            [ 0.7573, -3.9555, -2.8681]])
""".format(
        **common_args, **tf32_notes, **rocm_fp16_notes
    ),
)

add_docstr(
    torch.adjoint,
    r"""
adjoint(Tensor) -> Tensor
Returns a view of the tensor conjugated and with the last two dimensions transposed.

``x.adjoint()`` is equivalent to ``x.transpose(-2, -1).conj()`` for complex tensors and
to ``x.transpose(-2, -1)`` for real tensors.

Example::
    >>> x = torch.arange(4, dtype=torch.float)
    >>> A = torch.complex(x, x).reshape(2, 2)
    >>> A
    tensor([[0.+0.j, 1.+1.j],
            [2.+2.j, 3.+3.j]])
    >>> A.adjoint()
    tensor([[0.-0.j, 2.-2.j],
            [1.-1.j, 3.-3.j]])
    >>> (A.adjoint() == A.mH).all()
    tensor(True)
""",
)

add_docstr(
    torch.sspaddmm,
    r"""
sspaddmm(input, mat1, mat2, *, beta=1, alpha=1, out=None) -> Tensor

Matrix multiplies a sparse tensor :attr:`mat1` with a dense tensor
:attr:`mat2`, then adds the sparse tensor :attr:`input` to the result.

Note: This function is equivalent to :func:`torch.addmm`, except
:attr:`input` and :attr:`mat1` are sparse.

Args:
    input (Tensor): a sparse matrix to be added
    mat1 (Tensor): a sparse matrix to be matrix multiplied
    mat2 (Tensor): a dense matrix to be matrix multiplied

Keyword args:
    beta (Number, optional): multiplier for :attr:`mat` (:math:`\beta`)
    alpha (Number, optional): multiplier for :math:`mat1 @ mat2` (:math:`\alpha`)
    {out}
""".format(
        **common_args
    ),
)

add_docstr(
    torch.smm,
    r"""
smm(input, mat) -> Tensor

Performs a matrix multiplication of the sparse matrix :attr:`input`
with the dense matrix :attr:`mat`.

Args:
    input (Tensor): a sparse matrix to be matrix multiplied
    mat (Tensor): a dense matrix to be matrix multiplied
""",
)

add_docstr(
    torch.addmv,
    r"""
addmv(input, mat, vec, *, beta=1, alpha=1, out=None) -> Tensor

Performs a matrix-vector product of the matrix :attr:`mat` and
the vector :attr:`vec`.
The vector :attr:`input` is added to the final result.

If :attr:`mat` is a :math:`(n \times m)` tensor, :attr:`vec` is a 1-D tensor of
size `m`, then :attr:`input` must be
:ref:`broadcastable <broadcasting-semantics>` with a 1-D tensor of size `n` and
:attr:`out` will be 1-D tensor of size `n`.

:attr:`alpha` and :attr:`beta` are scaling factors on matrix-vector product between
:attr:`mat` and :attr:`vec` and the added tensor :attr:`input` respectively.

.. math::
    \text{out} = \beta\ \text{input} + \alpha\ (\text{mat} \mathbin{@} \text{vec})

If :attr:`beta` is 0, then :attr:`input` will be ignored, and `nan` and `inf` in
it will not be propagated.
"""
    + r"""
For inputs of type `FloatTensor` or `DoubleTensor`, arguments :attr:`beta` and
:attr:`alpha` must be real numbers, otherwise they should be integers

Args:
    input (Tensor): vector to be added
    mat (Tensor): matrix to be matrix multiplied
    vec (Tensor): vector to be matrix multiplied

Keyword args:
    beta (Number, optional): multiplier for :attr:`input` (:math:`\beta`)
    alpha (Number, optional): multiplier for :math:`mat @ vec` (:math:`\alpha`)
    {out}

Example::

    >>> M = torch.randn(2)
    >>> mat = torch.randn(2, 3)
    >>> vec = torch.randn(3)
    >>> torch.addmv(M, mat, vec)
    tensor([-0.3768, -5.5565])
""".format(
        **common_args
    ),
)

add_docstr(
    torch.addr,
    r"""
addr(input, vec1, vec2, *, beta=1, alpha=1, out=None) -> Tensor

Performs the outer-product of vectors :attr:`vec1` and :attr:`vec2`
and adds it to the matrix :attr:`input`.

Optional values :attr:`beta` and :attr:`alpha` are scaling factors on the
outer product between :attr:`vec1` and :attr:`vec2` and the added matrix
:attr:`input` respectively.

.. math::
    \text{out} = \beta\ \text{input} + \alpha\ (\text{vec1} \otimes \text{vec2})

If :attr:`beta` is 0, then :attr:`input` will be ignored, and `nan` and `inf` in
it will not be propagated.
"""
    + r"""
If :attr:`vec1` is a vector of size `n` and :attr:`vec2` is a vector
of size `m`, then :attr:`input` must be
:ref:`broadcastable <broadcasting-semantics>` with a matrix of size
:math:`(n \times m)` and :attr:`out` will be a matrix of size
:math:`(n \times m)`.

Args:
    input (Tensor): matrix to be added
    vec1 (Tensor): the first vector of the outer product
    vec2 (Tensor): the second vector of the outer product

Keyword args:
    beta (Number, optional): multiplier for :attr:`input` (:math:`\beta`)
    alpha (Number, optional): multiplier for :math:`\text{{vec1}} \otimes \text{{vec2}}` (:math:`\alpha`)
    {out}

Example::

    >>> vec1 = torch.arange(1., 4.)
    >>> vec2 = torch.arange(1., 3.)
    >>> M = torch.zeros(3, 2)
    >>> torch.addr(M, vec1, vec2)
    tensor([[ 1.,  2.],
            [ 2.,  4.],
            [ 3.,  6.]])
""".format(
        **common_args
    ),
)

add_docstr(
    torch.allclose,
    r"""
allclose(input, other, rtol=1e-05, atol=1e-08, equal_nan=False) -> bool

This function checks if all :attr:`input` and :attr:`other` satisfy the condition:

.. math::
    \lvert \text{input} - \text{other} \rvert \leq \texttt{atol} + \texttt{rtol} \times \lvert \text{other} \rvert
"""
    + r"""
elementwise, for all elements of :attr:`input` and :attr:`other`. The behaviour of this function is analogous to
`numpy.allclose <https://docs.scipy.org/doc/numpy/reference/generated/numpy.allclose.html>`_

Args:
    input (Tensor): first tensor to compare
    other (Tensor): second tensor to compare
    atol (float, optional): absolute tolerance. Default: 1e-08
    rtol (float, optional): relative tolerance. Default: 1e-05
    equal_nan (bool, optional): if ``True``, then two ``NaN`` s will be considered equal. Default: ``False``

Example::

    >>> torch.allclose(torch.tensor([10000., 1e-07]), torch.tensor([10000.1, 1e-08]))
    False
    >>> torch.allclose(torch.tensor([10000., 1e-08]), torch.tensor([10000.1, 1e-09]))
    True
    >>> torch.allclose(torch.tensor([1.0, float('nan')]), torch.tensor([1.0, float('nan')]))
    False
    >>> torch.allclose(torch.tensor([1.0, float('nan')]), torch.tensor([1.0, float('nan')]), equal_nan=True)
    True
""",
)

add_docstr(
    torch.all,
    r"""
all(input) -> Tensor

Tests if all elements in :attr:`input` evaluate to `True`.

.. note:: This function matches the behaviour of NumPy in returning
          output of dtype `bool` for all supported dtypes except `uint8`.
          For `uint8` the dtype of output is `uint8` itself.

Example::

    >>> a = torch.rand(1, 2).bool()
    >>> a
    tensor([[False, True]], dtype=torch.bool)
    >>> torch.all(a)
    tensor(False, dtype=torch.bool)
    >>> a = torch.arange(0, 3)
    >>> a
    tensor([0, 1, 2])
    >>> torch.all(a)
    tensor(False)

.. function:: all(input, dim, keepdim=False, *, out=None) -> Tensor
   :noindex:

For each row of :attr:`input` in the given dimension :attr:`dim`,
returns `True` if all elements in the row evaluate to `True` and `False` otherwise.

{keepdim_details}

Args:
    {input}
    {dim}
    {keepdim}

Keyword args:
    {out}

Example::

    >>> a = torch.rand(4, 2).bool()
    >>> a
    tensor([[True, True],
            [True, False],
            [True, True],
            [True, True]], dtype=torch.bool)
    >>> torch.all(a, dim=1)
    tensor([ True, False,  True,  True], dtype=torch.bool)
    >>> torch.all(a, dim=0)
    tensor([ True, False], dtype=torch.bool)
""".format(
        **single_dim_common
    ),
)

add_docstr(
    torch.any,
    r"""
any(input) -> Tensor

Tests if any element in :attr:`input` evaluates to `True`.

.. note:: This function matches the behaviour of NumPy in returning
          output of dtype `bool` for all supported dtypes except `uint8`.
          For `uint8` the dtype of output is `uint8` itself.

Example::

    >>> a = torch.rand(1, 2).bool()
    >>> a
    tensor([[False, True]], dtype=torch.bool)
    >>> torch.any(a)
    tensor(True, dtype=torch.bool)
    >>> a = torch.arange(0, 3)
    >>> a
    tensor([0, 1, 2])
    >>> torch.any(a)
    tensor(True)

.. function:: any(input, dim, keepdim=False, *, out=None) -> Tensor
   :noindex:

For each row of :attr:`input` in the given dimension :attr:`dim`,
returns `True` if any element in the row evaluate to `True` and `False` otherwise.

{keepdim_details}

Args:
    {input}
    {dim}
    {keepdim}

Keyword args:
    {out}

Example::

    >>> a = torch.randn(4, 2) < 0
    >>> a
    tensor([[ True,  True],
            [False,  True],
            [ True,  True],
            [False, False]])
    >>> torch.any(a, 1)
    tensor([ True,  True,  True, False])
    >>> torch.any(a, 0)
    tensor([True, True])
""".format(
        **single_dim_common
    ),
)

add_docstr(
    torch.angle,
    r"""
angle(input, *, out=None) -> Tensor

Computes the element-wise angle (in radians) of the given :attr:`input` tensor.

.. math::
    \text{out}_{i} = angle(\text{input}_{i})
"""
    + r"""
Args:
    {input}

Keyword args:
    {out}

.. note:: Starting in PyTorch 1.8, angle returns pi for negative real numbers,
          zero for non-negative real numbers, and propagates NaNs. Previously
          the function would return zero for all real numbers and not propagate
          floating-point NaNs.

Example::

    >>> torch.angle(torch.tensor([-1 + 1j, -2 + 2j, 3 - 3j]))*180/3.14159
    tensor([ 135.,  135,  -45])
""".format(
        **common_args
    ),
)

add_docstr(
    torch.as_strided,
    r"""
as_strided(input, size, stride, storage_offset=None) -> Tensor

Create a view of an existing `torch.Tensor` :attr:`input` with specified
:attr:`size`, :attr:`stride` and :attr:`storage_offset`.

.. warning::
    Prefer using other view functions, like :meth:`torch.Tensor.expand`,
    to setting a view's strides manually with `as_strided`, as this
    function's behavior depends on the implementation of a tensor's storage.
    The constructed view of the storage must only refer to elements within
    the storage or a runtime error will be thrown, and if the view is
    "overlapped" (with multiple indices referring to the same element in
    memory) its behavior is undefined.

Args:
    {input}
    size (tuple or ints): the shape of the output tensor
    stride (tuple or ints): the stride of the output tensor
    storage_offset (int, optional): the offset in the underlying storage of the output tensor.
    If ``None``, the storage_offset of the output tensor will match the input tensor.

Example::

    >>> x = torch.randn(3, 3)
    >>> x
    tensor([[ 0.9039,  0.6291,  1.0795],
            [ 0.1586,  2.1939, -0.4900],
            [-0.1909, -0.7503,  1.9355]])
    >>> t = torch.as_strided(x, (2, 2), (1, 2))
    >>> t
    tensor([[0.9039, 1.0795],
            [0.6291, 0.1586]])
    >>> t = torch.as_strided(x, (2, 2), (1, 2), 1)
    tensor([[0.6291, 0.1586],
            [1.0795, 2.1939]])
""".format(
        **common_args
    ),
)

add_docstr(
    torch.as_tensor,
    r"""
as_tensor(data, dtype=None, device=None) -> Tensor

Converts data into a tensor, sharing data and preserving autograd
history if possible.

If data is already a tensor with the requeseted dtype and device
then data itself is returned, but if data is a
tensor with a different dtype or device then it's copied as if using
`data.to(dtype=dtype, device=device)`.

If data is a NumPy array (an ndarray) with the same dtype and device then a
tensor is constructed using :func:`torch.from_numpy`.

.. seealso::

    :func:`torch.tensor` never shares its data and creates a new "leaf tensor" (see :doc:`/notes/autograd`).


Args:
    {data}
    {dtype}
    device (:class:`torch.device`, optional): the device of the constructed tensor. If None and data is a tensor
        then the device of data is used. If None and data is not a tensor then
        the result tensor is constructed on the CPU.


Example::

    >>> a = numpy.array([1, 2, 3])
    >>> t = torch.as_tensor(a)
    >>> t
    tensor([ 1,  2,  3])
    >>> t[0] = -1
    >>> a
    array([-1,  2,  3])

    >>> a = numpy.array([1, 2, 3])
    >>> t = torch.as_tensor(a, device=torch.device('cuda'))
    >>> t
    tensor([ 1,  2,  3])
    >>> t[0] = -1
    >>> a
    array([1,  2,  3])
""".format(
        **factory_data_common_args
    ),
)

add_docstr(
    torch.asin,
    r"""
asin(input, *, out=None) -> Tensor

Returns a new tensor with the arcsine  of the elements of :attr:`input`.

.. math::
    \text{out}_{i} = \sin^{-1}(\text{input}_{i})
"""
    + r"""
Args:
    {input}

Keyword args:
    {out}

Example::

    >>> a = torch.randn(4)
    >>> a
    tensor([-0.5962,  1.4985, -0.4396,  1.4525])
    >>> torch.asin(a)
    tensor([-0.6387,     nan, -0.4552,     nan])
""".format(
        **common_args
    ),
)

add_docstr(
    torch.arcsin,
    r"""
arcsin(input, *, out=None) -> Tensor

Alias for :func:`torch.asin`.
""",
)

add_docstr(
    torch.asinh,
    r"""
asinh(input, *, out=None) -> Tensor

Returns a new tensor with the inverse hyperbolic sine of the elements of :attr:`input`.

.. math::
    \text{out}_{i} = \sinh^{-1}(\text{input}_{i})
"""
    + r"""
Args:
    {input}

Keyword arguments:
    {out}

Example::

    >>> a = torch.randn(4)
    >>> a
    tensor([ 0.1606, -1.4267, -1.0899, -1.0250 ])
    >>> torch.asinh(a)
    tensor([ 0.1599, -1.1534, -0.9435, -0.8990 ])
""".format(
        **common_args
    ),
)

add_docstr(
    torch.arcsinh,
    r"""
arcsinh(input, *, out=None) -> Tensor

Alias for :func:`torch.asinh`.
""",
)

add_docstr(
    torch.atan,
    r"""
atan(input, *, out=None) -> Tensor

Returns a new tensor with the arctangent  of the elements of :attr:`input`.

.. math::
    \text{out}_{i} = \tan^{-1}(\text{input}_{i})
"""
    + r"""
Args:
    {input}

Keyword args:
    {out}

Example::

    >>> a = torch.randn(4)
    >>> a
    tensor([ 0.2341,  0.2539, -0.6256, -0.6448])
    >>> torch.atan(a)
    tensor([ 0.2299,  0.2487, -0.5591, -0.5727])
""".format(
        **common_args
    ),
)

add_docstr(
    torch.arctan,
    r"""
arctan(input, *, out=None) -> Tensor

Alias for :func:`torch.atan`.
""",
)

add_docstr(
    torch.atan2,
    r"""
atan2(input, other, *, out=None) -> Tensor

Element-wise arctangent of :math:`\text{{input}}_{{i}} / \text{{other}}_{{i}}`
with consideration of the quadrant. Returns a new tensor with the signed angles
in radians between vector :math:`(\text{{other}}_{{i}}, \text{{input}}_{{i}})`
and vector :math:`(1, 0)`. (Note that :math:`\text{{other}}_{{i}}`, the second
parameter, is the x-coordinate, while :math:`\text{{input}}_{{i}}`, the first
parameter, is the y-coordinate.)

The shapes of ``input`` and ``other`` must be
:ref:`broadcastable <broadcasting-semantics>`.

Args:
    input (Tensor): the first input tensor
    other (Tensor): the second input tensor

Keyword args:
    {out}

Example::

    >>> a = torch.randn(4)
    >>> a
    tensor([ 0.9041,  0.0196, -0.3108, -2.4423])
    >>> torch.atan2(a, torch.randn(4))
    tensor([ 0.9833,  0.0811, -1.9743, -1.4151])
""".format(
        **common_args
    ),
)

add_docstr(
    torch.arctan2,
    r"""
arctan2(input, other, *, out=None) -> Tensor
Alias for :func:`torch.atan2`.
""",
)

add_docstr(
    torch.atanh,
    r"""
atanh(input, *, out=None) -> Tensor

Returns a new tensor with the inverse hyperbolic tangent of the elements of :attr:`input`.

Note:
    The domain of the inverse hyperbolic tangent is `(-1, 1)` and values outside this range
    will be mapped to ``NaN``, except for the values `1` and `-1` for which the output is
    mapped to `+/-INF` respectively.

.. math::
    \text{out}_{i} = \tanh^{-1}(\text{input}_{i})
"""
    + r"""
Args:
    {input}

Keyword arguments:
    {out}

Example::

    >>> a = torch.randn(4).uniform_(-1, 1)
    >>> a
    tensor([ -0.9385, 0.2968, -0.8591, -0.1871 ])
    >>> torch.atanh(a)
    tensor([ -1.7253, 0.3060, -1.2899, -0.1893 ])
""".format(
        **common_args
    ),
)

add_docstr(
    torch.arctanh,
    r"""
arctanh(input, *, out=None) -> Tensor

Alias for :func:`torch.atanh`.
""",
)

add_docstr(
    torch.asarray,
    r"""
asarray(obj, *, dtype=None, device=None, copy=None, requires_grad=False) -> Tensor

Converts :attr:`obj` to a tensor.

:attr:`obj` can be one of:

1. a tensor
2. a NumPy array
3. a DLPack capsule
4. an object that implements Python's buffer protocol
5. a scalar
6. a sequence of scalars

When :attr:`obj` is a tensor, NumPy array, or DLPack capsule the returned tensor will,
by default, not require a gradient, have the same datatype as :attr:`obj`, be on the
same device, and share memory with it. These properties can be controlled with the
:attr:`dtype`, :attr:`device`, :attr:`copy`, and :attr:`requires_grad` keyword arguments.
If the returned tensor is of a different datatype, on a different device, or a copy is
requested then it will not share its memory with :attr:`obj`. If :attr:`requires_grad`
is ``True`` then the returned tensor will require a gradient, and if :attr:`obj` is
also a tensor with an autograd history then the returned tensor will have the same history.

When :attr:`obj` is not a tensor, NumPy Array, or DLPack capsule but implements Python's
buffer protocol then the buffer is interpreted as an array of bytes grouped according to
the size of the datatype passed to the :attr:`dtype` keyword argument. (If no datatype is
passed then the default floating point datatype is used, instead.) The returned tensor
will have the specified datatype (or default floating point datatype if none is specified)
and, by default, be on the CPU device and share memory with the buffer.

When :attr:`obj` is none of the above but a scalar or sequence of scalars then the
returned tensor will, by default, infer its datatype from the scalar values, be on the
CPU device, and not share its memory.

.. seealso::

    :func:`torch.tensor` creates a tensor that always copies the data from the input object.
    :func:`torch.from_numpy` creates a tensor that always shares memory from NumPy arrays.
    :func:`torch.frombuffer` creates a tensor that always shares memory from objects that
    implement the buffer protocol.
    :func:`torch.from_dlpack` creates a tensor that always shares memory from
    DLPack capsules.

Args:
    obj (object): a tensor, NumPy array, DLPack Capsule, object that implements Python's
           buffer protocol, scalar, or sequence of scalars.

Keyword args:
    dtype (:class:`torch.dtype`, optional): the datatype of the returned tensor.
           Default: ``None``, which causes the datatype of the returned tensor to be
           inferred from :attr:`obj`.
    copy (bool, optional): controls whether the returned tensor shares memory with :attr:`obj`.
           Default: ``None``, which causes the returned tensor to share memory with :attr:`obj`
           whenever possible. If ``True`` then the returned tensor does not share its memory.
           If ``False`` then the returned tensor shares its memory with :attr:`obj` and an
           error is thrown if it cannot.
    device (:class:`torch.device`, optional): the device of the returned tensor.
           Default: ``None``, which causes the device of :attr:`obj` to be used.
    requires_grad (bool, optional): whether the returned tensor requires grad.
           Default: ``False``, which causes the returned tensor not to require a gradient.
           If ``True``, then the returned tensor will require a gradient, and if :attr:`obj`
           is also a tensor with an autograd history then the returned tensor will have
           the same history.

Example::

    >>> a = torch.tensor([1, 2, 3])
    >>> # Shares memory with tensor 'a'
    >>> b = torch.asarray(a)
    >>> a.data_ptr() == b.data_ptr()
    True
    >>> # Forces memory copy
    >>> c = torch.asarray(a, copy=True)
    >>> a.data_ptr() == c.data_ptr()
    False

    >>> a = torch.tensor([1, 2, 3], requires_grad=True).float()
    >>> b = a + 2
    >>> b
    tensor([1., 2., 3.], grad_fn=<AddBackward0>)
    >>> # Shares memory with tensor 'b', with no grad
    >>> c = torch.asarray(b)
    >>> c
    tensor([1., 2., 3.])
    >>> # Shares memory with tensor 'b', retaining autograd history
    >>> d = torch.asarray(b, requires_grad=True)
    >>> d
    tensor([1., 2., 3.], grad_fn=<AddBackward0>)

    >>> array = numpy.array([1, 2, 3])
    >>> # Shares memory with array 'array'
    >>> t1 = torch.asarray(array)
    >>> array.__array_interface__['data'][0] == t1.data_ptr()
    True
    >>> # Copies memory due to dtype mismatch
    >>> t2 = torch.asarray(array, dtype=torch.float32)
    >>> array.__array_interface__['data'][0] == t1.data_ptr()
    False
""",
)

add_docstr(
    torch.baddbmm,
    r"""
baddbmm(input, batch1, batch2, *, beta=1, alpha=1, out=None) -> Tensor

Performs a batch matrix-matrix product of matrices in :attr:`batch1`
and :attr:`batch2`.
:attr:`input` is added to the final result.

:attr:`batch1` and :attr:`batch2` must be 3-D tensors each containing the same
number of matrices.

If :attr:`batch1` is a :math:`(b \times n \times m)` tensor, :attr:`batch2` is a
:math:`(b \times m \times p)` tensor, then :attr:`input` must be
:ref:`broadcastable <broadcasting-semantics>` with a
:math:`(b \times n \times p)` tensor and :attr:`out` will be a
:math:`(b \times n \times p)` tensor. Both :attr:`alpha` and :attr:`beta` mean the
same as the scaling factors used in :meth:`torch.addbmm`.

.. math::
    \text{out}_i = \beta\ \text{input}_i + \alpha\ (\text{batch1}_i \mathbin{@} \text{batch2}_i)

If :attr:`beta` is 0, then :attr:`input` will be ignored, and `nan` and `inf` in
it will not be propagated.
"""
    + r"""
For inputs of type `FloatTensor` or `DoubleTensor`, arguments :attr:`beta` and
:attr:`alpha` must be real numbers, otherwise they should be integers.

{tf32_note}

{rocm_fp16_note}

Args:
    input (Tensor): the tensor to be added
    batch1 (Tensor): the first batch of matrices to be multiplied
    batch2 (Tensor): the second batch of matrices to be multiplied

Keyword args:
    beta (Number, optional): multiplier for :attr:`input` (:math:`\beta`)
    alpha (Number, optional): multiplier for :math:`\text{{batch1}} \mathbin{{@}} \text{{batch2}}` (:math:`\alpha`)
    {out}

Example::

    >>> M = torch.randn(10, 3, 5)
    >>> batch1 = torch.randn(10, 3, 4)
    >>> batch2 = torch.randn(10, 4, 5)
    >>> torch.baddbmm(M, batch1, batch2).size()
    torch.Size([10, 3, 5])
""".format(
        **common_args, **tf32_notes, **rocm_fp16_notes
    ),
)

add_docstr(
    torch.bernoulli,
    r"""
bernoulli(input, *, generator=None, out=None) -> Tensor

Draws binary random numbers (0 or 1) from a Bernoulli distribution.

The :attr:`input` tensor should be a tensor containing probabilities
to be used for drawing the binary random number.
Hence, all values in :attr:`input` have to be in the range:
:math:`0 \leq \text{input}_i \leq 1`.

The :math:`\text{i}^{th}` element of the output tensor will draw a
value :math:`1` according to the :math:`\text{i}^{th}` probability value given
in :attr:`input`.

.. math::
    \text{out}_{i} \sim \mathrm{Bernoulli}(p = \text{input}_{i})
"""
    + r"""
The returned :attr:`out` tensor only has values 0 or 1 and is of the same
shape as :attr:`input`.

:attr:`out` can have integral ``dtype``, but :attr:`input` must have floating
point ``dtype``.

Args:
    input (Tensor): the input tensor of probability values for the Bernoulli distribution

Keyword args:
    {generator}
    {out}

Example::

    >>> a = torch.empty(3, 3).uniform_(0, 1)  # generate a uniform random matrix with range [0, 1]
    >>> a
    tensor([[ 0.1737,  0.0950,  0.3609],
            [ 0.7148,  0.0289,  0.2676],
            [ 0.9456,  0.8937,  0.7202]])
    >>> torch.bernoulli(a)
    tensor([[ 1.,  0.,  0.],
            [ 0.,  0.,  0.],
            [ 1.,  1.,  1.]])

    >>> a = torch.ones(3, 3) # probability of drawing "1" is 1
    >>> torch.bernoulli(a)
    tensor([[ 1.,  1.,  1.],
            [ 1.,  1.,  1.],
            [ 1.,  1.,  1.]])
    >>> a = torch.zeros(3, 3) # probability of drawing "1" is 0
    >>> torch.bernoulli(a)
    tensor([[ 0.,  0.,  0.],
            [ 0.,  0.,  0.],
            [ 0.,  0.,  0.]])
""".format(
        **common_args
    ),
)

add_docstr(
    torch.bincount,
    r"""
bincount(input, weights=None, minlength=0) -> Tensor

Count the frequency of each value in an array of non-negative ints.

The number of bins (size 1) is one larger than the largest value in
:attr:`input` unless :attr:`input` is empty, in which case the result is a
tensor of size 0. If :attr:`minlength` is specified, the number of bins is at least
:attr:`minlength` and if :attr:`input` is empty, then the result is tensor of size
:attr:`minlength` filled with zeros. If ``n`` is the value at position ``i``,
``out[n] += weights[i]`` if :attr:`weights` is specified else
``out[n] += 1``.

Note:
    {backward_reproducibility_note}

Arguments:
    input (Tensor): 1-d int tensor
    weights (Tensor): optional, weight for each value in the input tensor.
        Should be of same size as input tensor.
    minlength (int): optional, minimum number of bins. Should be non-negative.

Returns:
    output (Tensor): a tensor of shape ``Size([max(input) + 1])`` if
    :attr:`input` is non-empty, else ``Size(0)``

Example::

    >>> input = torch.randint(0, 8, (5,), dtype=torch.int64)
    >>> weights = torch.linspace(0, 1, steps=5)
    >>> input, weights
    (tensor([4, 3, 6, 3, 4]),
     tensor([ 0.0000,  0.2500,  0.5000,  0.7500,  1.0000])

    >>> torch.bincount(input)
    tensor([0, 0, 0, 2, 2, 0, 1])

    >>> input.bincount(weights)
    tensor([0.0000, 0.0000, 0.0000, 1.0000, 1.0000, 0.0000, 0.5000])
""".format(
        **reproducibility_notes
    ),
)

add_docstr(
    torch.bitwise_not,
    r"""
bitwise_not(input, *, out=None) -> Tensor

Computes the bitwise NOT of the given input tensor. The input tensor must be of
integral or Boolean types. For bool tensors, it computes the logical NOT.

Args:
    {input}

Keyword args:
    {out}

Example:

    >>> torch.bitwise_not(torch.tensor([-1, -2, 3], dtype=torch.int8))
    tensor([ 0,  1, -4], dtype=torch.int8)
""".format(
        **common_args
    ),
)

add_docstr(
    torch.bmm,
    r"""
bmm(input, mat2, *, out=None) -> Tensor

Performs a batch matrix-matrix product of matrices stored in :attr:`input`
and :attr:`mat2`.

:attr:`input` and :attr:`mat2` must be 3-D tensors each containing
the same number of matrices.

If :attr:`input` is a :math:`(b \times n \times m)` tensor, :attr:`mat2` is a
:math:`(b \times m \times p)` tensor, :attr:`out` will be a
:math:`(b \times n \times p)` tensor.

.. math::
    \text{out}_i = \text{input}_i \mathbin{@} \text{mat2}_i
"""
    + r"""
{tf32_note}

{rocm_fp16_note}

.. note:: This function does not :ref:`broadcast <broadcasting-semantics>`.
          For broadcasting matrix products, see :func:`torch.matmul`.

Args:
    input (Tensor): the first batch of matrices to be multiplied
    mat2 (Tensor): the second batch of matrices to be multiplied

Keyword Args:
    {out}

Example::

    >>> input = torch.randn(10, 3, 4)
    >>> mat2 = torch.randn(10, 4, 5)
    >>> res = torch.bmm(input, mat2)
    >>> res.size()
    torch.Size([10, 3, 5])
""".format(
        **common_args, **tf32_notes, **rocm_fp16_notes
    ),
)

add_docstr(
    torch.bitwise_and,
    r"""
bitwise_and(input, other, *, out=None) -> Tensor

Computes the bitwise AND of :attr:`input` and :attr:`other`. The input tensor must be of
integral or Boolean types. For bool tensors, it computes the logical AND.

Args:
    input: the first input tensor
    other: the second input tensor

Keyword args:
    {out}

Example:

    >>> torch.bitwise_and(torch.tensor([-1, -2, 3], dtype=torch.int8), torch.tensor([1, 0, 3], dtype=torch.int8))
    tensor([1, 0,  3], dtype=torch.int8)
    >>> torch.bitwise_and(torch.tensor([True, True, False]), torch.tensor([False, True, False]))
    tensor([ False, True, False])
""".format(
        **common_args
    ),
)

add_docstr(
    torch.bitwise_or,
    r"""
bitwise_or(input, other, *, out=None) -> Tensor

Computes the bitwise OR of :attr:`input` and :attr:`other`. The input tensor must be of
integral or Boolean types. For bool tensors, it computes the logical OR.

Args:
    input: the first input tensor
    other: the second input tensor

Keyword args:
    {out}

Example:

    >>> torch.bitwise_or(torch.tensor([-1, -2, 3], dtype=torch.int8), torch.tensor([1, 0, 3], dtype=torch.int8))
    tensor([-1, -2,  3], dtype=torch.int8)
    >>> torch.bitwise_or(torch.tensor([True, True, False]), torch.tensor([False, True, False]))
    tensor([ True, True, False])
""".format(
        **common_args
    ),
)

add_docstr(
    torch.bitwise_xor,
    r"""
bitwise_xor(input, other, *, out=None) -> Tensor

Computes the bitwise XOR of :attr:`input` and :attr:`other`. The input tensor must be of
integral or Boolean types. For bool tensors, it computes the logical XOR.

Args:
    input: the first input tensor
    other: the second input tensor

Keyword args:
    {out}

Example:

    >>> torch.bitwise_xor(torch.tensor([-1, -2, 3], dtype=torch.int8), torch.tensor([1, 0, 3], dtype=torch.int8))
    tensor([-2, -2,  0], dtype=torch.int8)
    >>> torch.bitwise_xor(torch.tensor([True, True, False]), torch.tensor([False, True, False]))
    tensor([ True, False, False])
""".format(
        **common_args
    ),
)

add_docstr(
    torch.bitwise_left_shift,
    r"""
bitwise_left_shift(input, other, *, out=None) -> Tensor

Computes the left arithmetic shift of :attr:`input` by :attr:`other` bits.
The input tensor must be of integral type. This operator supports
:ref:`broadcasting to a common shape <broadcasting-semantics>` and
:ref:`type promotion <type-promotion-doc>`.

The operation applied is:

.. math::
    \text{{out}}_i = \text{{input}}_i << \text{{other}}_i

Args:
    input (Tensor or Scalar): the first input tensor
    other (Tensor or Scalar): the second input tensor

Keyword args:
    {out}

Example:

    >>> torch.bitwise_left_shift(torch.tensor([-1, -2, 3], dtype=torch.int8), torch.tensor([1, 0, 3], dtype=torch.int8))
    tensor([-2, -2, 24], dtype=torch.int8)
""".format(
        **common_args
    ),
)

add_docstr(
    torch.bitwise_right_shift,
    r"""
bitwise_right_shift(input, other, *, out=None) -> Tensor

Computes the right arithmetic shift of :attr:`input` by :attr:`other` bits.
The input tensor must be of integral type. This operator supports
:ref:`broadcasting to a common shape <broadcasting-semantics>` and
:ref:`type promotion <type-promotion-doc>`.

The operation applied is:

.. math::
    \text{{out}}_i = \text{{input}}_i >> \text{{other}}_i

Args:
    input (Tensor or Scalar): the first input tensor
    other (Tensor or Scalar): the second input tensor

Keyword args:
    {out}

Example:

    >>> torch.bitwise_right_shift(torch.tensor([-2, -7, 31], dtype=torch.int8), torch.tensor([1, 0, 3], dtype=torch.int8))
    tensor([-1, -7,  3], dtype=torch.int8)
""".format(
        **common_args
    ),
)

add_docstr(
    torch.broadcast_to,
    r"""
broadcast_to(input, shape) -> Tensor

Broadcasts :attr:`input` to the shape :attr:`\shape`.
Equivalent to calling ``input.expand(shape)``. See :meth:`~Tensor.expand` for details.

Args:
    {input}
    shape (list, tuple, or :class:`torch.Size`): the new shape.

Example::

    >>> x = torch.tensor([1, 2, 3])
    >>> torch.broadcast_to(x, (3, 3))
    tensor([[1, 2, 3],
            [1, 2, 3],
            [1, 2, 3]])
""".format(
        **common_args
    ),
)

add_docstr(
    torch.stack,
    r"""
stack(tensors, dim=0, *, out=None) -> Tensor

Concatenates a sequence of tensors along a new dimension.

All tensors need to be of the same size.

Arguments:
    tensors (sequence of Tensors): sequence of tensors to concatenate
    dim (int): dimension to insert. Has to be between 0 and the number
        of dimensions of concatenated tensors (inclusive)

Keyword args:
    {out}
""".format(
        **common_args
    ),
)

add_docstr(
    torch.hstack,
    r"""
hstack(tensors, *, out=None) -> Tensor

Stack tensors in sequence horizontally (column wise).

This is equivalent to concatenation along the first axis for 1-D tensors, and along the second axis for all other tensors.

Args:
    tensors (sequence of Tensors): sequence of tensors to concatenate

Keyword args:
    {out}

Example::

    >>> a = torch.tensor([1, 2, 3])
    >>> b = torch.tensor([4, 5, 6])
    >>> torch.hstack((a,b))
    tensor([1, 2, 3, 4, 5, 6])
    >>> a = torch.tensor([[1],[2],[3]])
    >>> b = torch.tensor([[4],[5],[6]])
    >>> torch.hstack((a,b))
    tensor([[1, 4],
            [2, 5],
            [3, 6]])

""".format(
        **common_args
    ),
)

add_docstr(
    torch.vstack,
    r"""
vstack(tensors, *, out=None) -> Tensor

Stack tensors in sequence vertically (row wise).

This is equivalent to concatenation along the first axis after all 1-D tensors have been reshaped by :func:`torch.atleast_2d`.

Args:
    tensors (sequence of Tensors): sequence of tensors to concatenate

Keyword args:
    {out}

Example::

    >>> a = torch.tensor([1, 2, 3])
    >>> b = torch.tensor([4, 5, 6])
    >>> torch.vstack((a,b))
    tensor([[1, 2, 3],
            [4, 5, 6]])
    >>> a = torch.tensor([[1],[2],[3]])
    >>> b = torch.tensor([[4],[5],[6]])
    >>> torch.vstack((a,b))
    tensor([[1],
            [2],
            [3],
            [4],
            [5],
            [6]])


""".format(
        **common_args
    ),
)

add_docstr(
    torch.dstack,
    r"""
dstack(tensors, *, out=None) -> Tensor

Stack tensors in sequence depthwise (along third axis).

This is equivalent to concatenation along the third axis after 1-D and 2-D tensors have been reshaped by :func:`torch.atleast_3d`.

Args:
    tensors (sequence of Tensors): sequence of tensors to concatenate

Keyword args:
    {out}

Example::

    >>> a = torch.tensor([1, 2, 3])
    >>> b = torch.tensor([4, 5, 6])
    >>> torch.dstack((a,b))
    tensor([[[1, 4],
             [2, 5],
             [3, 6]]])
    >>> a = torch.tensor([[1],[2],[3]])
    >>> b = torch.tensor([[4],[5],[6]])
    >>> torch.dstack((a,b))
    tensor([[[1, 4]],
            [[2, 5]],
            [[3, 6]]])


""".format(
        **common_args
    ),
)

add_docstr(
    torch.tensor_split,
    r"""
tensor_split(input, indices_or_sections, dim=0) -> List of Tensors

Splits a tensor into multiple sub-tensors, all of which are views of :attr:`input`,
along dimension :attr:`dim` according to the indices or number of sections specified
by :attr:`indices_or_sections`. This function is based on NumPy's
:func:`numpy.array_split`.

Args:
    input (Tensor): the tensor to split
    indices_or_sections (Tensor, int or list or tuple of ints):
        If :attr:`indices_or_sections` is an integer ``n`` or a zero dimensional long tensor
        with value ``n``, :attr:`input` is split into ``n`` sections along dimension :attr:`dim`.
        If :attr:`input` is divisible by ``n`` along dimension :attr:`dim`, each
        section will be of equal size, :code:`input.size(dim) / n`. If :attr:`input`
        is not divisible by ``n``, the sizes of the first :code:`int(input.size(dim) % n)`
        sections will have size :code:`int(input.size(dim) / n) + 1`, and the rest will
        have size :code:`int(input.size(dim) / n)`.

        If :attr:`indices_or_sections` is a list or tuple of ints, or a one-dimensional long
        tensor, then :attr:`input` is split along dimension :attr:`dim` at each of the indices
        in the list, tuple or tensor. For instance, :code:`indices_or_sections=[2, 3]` and :code:`dim=0`
        would result in the tensors :code:`input[:2]`, :code:`input[2:3]`, and :code:`input[3:]`.

        If indices_or_sections is a tensor, it must be a zero-dimensional or one-dimensional
        long tensor on the CPU.

    dim (int, optional): dimension along which to split the tensor. Default: ``0``

Example::

    >>> x = torch.arange(8)
    >>> torch.tensor_split(x, 3)
    (tensor([0, 1, 2]), tensor([3, 4, 5]), tensor([6, 7]))

    >>> x = torch.arange(7)
    >>> torch.tensor_split(x, 3)
    (tensor([0, 1, 2]), tensor([3, 4]), tensor([5, 6]))
    >>> torch.tensor_split(x, (1, 6))
    (tensor([0]), tensor([1, 2, 3, 4, 5]), tensor([6]))

    >>> x = torch.arange(14).reshape(2, 7)
    >>> x
    tensor([[ 0,  1,  2,  3,  4,  5,  6],
            [ 7,  8,  9, 10, 11, 12, 13]])
    >>> torch.tensor_split(x, 3, dim=1)
    (tensor([[0, 1, 2],
            [7, 8, 9]]),
     tensor([[ 3,  4],
            [10, 11]]),
     tensor([[ 5,  6],
            [12, 13]]))
    >>> torch.tensor_split(x, (1, 6), dim=1)
    (tensor([[0],
            [7]]),
     tensor([[ 1,  2,  3,  4,  5],
            [ 8,  9, 10, 11, 12]]),
     tensor([[ 6],
            [13]]))
""",
)

add_docstr(
    torch.chunk,
    r"""
chunk(input, chunks, dim=0) -> List of Tensors

Attempts to split a tensor into the specified number of chunks. Each chunk is a view of
the input tensor.


.. note::

    This function may return less then the specified number of chunks!

.. seealso::

    :func:`torch.tensor_split` a function that always returns exactly the specified number of chunks

If the tensor size along the given dimesion :attr:`dim` is divisible by :attr:`chunks`,
all returned chunks will be the same size.
If the tensor size along the given dimension :attr:`dim` is not divisible by :attr:`chunks`,
all returned chunks will be the same size, except the last one.
If such division is not possible, this function may return less
than the specified number of chunks.

Arguments:
    input (Tensor): the tensor to split
    chunks (int): number of chunks to return
    dim (int): dimension along which to split the tensor

Example::
    >>> torch.arange(11).chunk(6)
    (tensor([0, 1]),
     tensor([2, 3]),
     tensor([4, 5]),
     tensor([6, 7]),
     tensor([8, 9]),
     tensor([10]))
    >>> torch.arange(12).chunk(6)
    (tensor([0, 1]),
     tensor([2, 3]),
     tensor([4, 5]),
     tensor([6, 7]),
     tensor([8, 9]),
     tensor([10, 11]))
    >>> torch.arange(13).chunk(6)
    (tensor([0, 1, 2]),
     tensor([3, 4, 5]),
     tensor([6, 7, 8]),
     tensor([ 9, 10, 11]),
     tensor([12]))
""",
)

add_docstr(
    torch.unsafe_chunk,
    r"""
unsafe_chunk(input, chunks, dim=0) -> List of Tensors

Works like :func:`torch.chunk` but without enforcing the autograd restrictions
on inplace modification of the outputs.

.. warning::
    This function is safe to use as long as only the input, or only the outputs
    are modified inplace after calling this function. It is user's
    responsibility to ensure that is the case. If both the input and one or more
    of the outputs are modified inplace, gradients computed by autograd will be
    silently incorrect.
""",
)

add_docstr(
    torch.unsafe_split,
    r"""
unsafe_split(tensor, split_size_or_sections, dim=0) -> List of Tensors

Works like :func:`torch.split` but without enforcing the autograd restrictions
on inplace modification of the outputs.

.. warning::
    This function is safe to use as long as only the input, or only the outputs
    are modified inplace after calling this function. It is user's
    responsibility to ensure that is the case. If both the input and one or more
    of the outputs are modified inplace, gradients computed by autograd will be
    silently incorrect.
""",
)

add_docstr(
    torch.hsplit,
    r"""
hsplit(input, indices_or_sections) -> List of Tensors

Splits :attr:`input`, a tensor with one or more dimensions, into multiple tensors
horizontally according to :attr:`indices_or_sections`. Each split is a view of
:attr:`input`.

If :attr:`input` is one dimensional this is equivalent to calling
torch.tensor_split(input, indices_or_sections, dim=0) (the split dimension is
zero), and if :attr:`input` has two or more dimensions it's equivalent to calling
torch.tensor_split(input, indices_or_sections, dim=1) (the split dimension is 1),
except that if :attr:`indices_or_sections` is an integer it must evenly divide
the split dimension or a runtime error will be thrown.

This function is based on NumPy's :func:`numpy.hsplit`.

Args:
    input (Tensor): tensor to split.
    indices_or_sections (int or list or tuple of ints): See argument in :func:`torch.tensor_split`.

Example::
    >>> t = torch.arange(16.0).reshape(4,4)
    >>> t
    tensor([[ 0.,  1.,  2.,  3.],
            [ 4.,  5.,  6.,  7.],
            [ 8.,  9., 10., 11.],
            [12., 13., 14., 15.]])
    >>> torch.hsplit(t, 2)
    (tensor([[ 0.,  1.],
             [ 4.,  5.],
             [ 8.,  9.],
             [12., 13.]]),
     tensor([[ 2.,  3.],
             [ 6.,  7.],
             [10., 11.],
             [14., 15.]]))
    >>> torch.hsplit(t, [3, 6])
    (tensor([[ 0.,  1.,  2.],
             [ 4.,  5.,  6.],
             [ 8.,  9., 10.],
             [12., 13., 14.]]),
     tensor([[ 3.],
             [ 7.],
             [11.],
             [15.]]),
     tensor([], size=(4, 0)))

""",
)

add_docstr(
    torch.vsplit,
    r"""
vsplit(input, indices_or_sections) -> List of Tensors

Splits :attr:`input`, a tensor with two or more dimensions, into multiple tensors
vertically according to :attr:`indices_or_sections`. Each split is a view of
:attr:`input`.

This is equivalent to calling torch.tensor_split(input, indices_or_sections, dim=0)
(the split dimension is 0), except that if :attr:`indices_or_sections` is an integer
it must evenly divide the split dimension or a runtime error will be thrown.

This function is based on NumPy's :func:`numpy.vsplit`.

Args:
    input (Tensor): tensor to split.
    indices_or_sections (int or list or tuple of ints): See argument in :func:`torch.tensor_split`.

Example::
    >>> t = torch.arange(16.0).reshape(4,4)
    >>> t
    tensor([[ 0.,  1.,  2.,  3.],
            [ 4.,  5.,  6.,  7.],
            [ 8.,  9., 10., 11.],
            [12., 13., 14., 15.]])
    >>> torch.vsplit(t, 2)
    (tensor([[0., 1., 2., 3.],
             [4., 5., 6., 7.]]),
     tensor([[ 8.,  9., 10., 11.],
             [12., 13., 14., 15.]]))
    >>> torch.vsplit(t, [3, 6])
    (tensor([[ 0.,  1.,  2.,  3.],
             [ 4.,  5.,  6.,  7.],
             [ 8.,  9., 10., 11.]]),
     tensor([[12., 13., 14., 15.]]),
     tensor([], size=(0, 4)))

""",
)

add_docstr(
    torch.dsplit,
    r"""
dsplit(input, indices_or_sections) -> List of Tensors

Splits :attr:`input`, a tensor with three or more dimensions, into multiple tensors
depthwise according to :attr:`indices_or_sections`. Each split is a view of
:attr:`input`.

This is equivalent to calling torch.tensor_split(input, indices_or_sections, dim=2)
(the split dimension is 2), except that if :attr:`indices_or_sections` is an integer
it must evenly divide the split dimension or a runtime error will be thrown.

This function is based on NumPy's :func:`numpy.dsplit`.

Args:
    input (Tensor): tensor to split.
    indices_or_sections (int or list or tuple of ints): See argument in :func:`torch.tensor_split`.

Example::
    >>> t = torch.arange(16.0).reshape(2, 2, 4)
    >>> t
    tensor([[[ 0.,  1.,  2.,  3.],
             [ 4.,  5.,  6.,  7.]],
            [[ 8.,  9., 10., 11.],
             [12., 13., 14., 15.]]])
    >>> torch.dsplit(t, 2)
    (tensor([[[ 0.,  1.],
            [ 4.,  5.]],
           [[ 8.,  9.],
            [12., 13.]]]),
     tensor([[[ 2.,  3.],
              [ 6.,  7.]],
             [[10., 11.],
              [14., 15.]]]))

    >>> torch.dsplit(t, [3, 6])
    (tensor([[[ 0.,  1.,  2.],
              [ 4.,  5.,  6.]],
             [[ 8.,  9., 10.],
              [12., 13., 14.]]]),
     tensor([[[ 3.],
              [ 7.]],
             [[11.],
              [15.]]]),
     tensor([], size=(2, 2, 0)))

""",
)

add_docstr(
    torch.can_cast,
    r"""
can_cast(from, to) -> bool

Determines if a type conversion is allowed under PyTorch casting rules
described in the type promotion :ref:`documentation <type-promotion-doc>`.

Args:
    from (dtype): The original :class:`torch.dtype`.
    to (dtype): The target :class:`torch.dtype`.

Example::

    >>> torch.can_cast(torch.double, torch.float)
    True
    >>> torch.can_cast(torch.float, torch.int)
    False
""",
)

add_docstr(
    torch.corrcoef,
    r"""
corrcoef(input) -> Tensor

Estimates the Pearson product-moment correlation coefficient matrix of the variables given by the :attr:`input` matrix,
where rows are the variables and columns are the observations.

.. note::

    The correlation coefficient matrix R is computed using the covariance matrix C as given by
    :math:`R_{ij} = \frac{ C_{ij} } { \sqrt{ C_{ii} * C_{jj} } }`

.. note::

    Due to floating point rounding, the resulting array may not be Hermitian and its diagonal elements may not be 1.
    The real and imaginary values are clipped to the interval [-1, 1] in an attempt to improve this situation.

Args:
    input (Tensor): A 2D matrix containing multiple variables and observations, or a
        Scalar or 1D vector representing a single variable.

Returns:
    (Tensor) The correlation coefficient matrix of the variables.

.. seealso::

        :func:`torch.cov` covariance matrix.

Example::

    >>> x = torch.tensor([[0, 1, 2], [2, 1, 0]])
    >>> torch.corrcoef(x)
    tensor([[ 1., -1.],
            [-1.,  1.]])
    >>> x = torch.randn(2, 4)
    >>> x
    tensor([[-0.2678, -0.0908, -0.3766,  0.2780],
            [-0.5812,  0.1535,  0.2387,  0.2350]])
    >>> torch.corrcoef(x)
    tensor([[1.0000, 0.3582],
            [0.3582, 1.0000]])
    >>> torch.corrcoef(x[0])
    tensor(1.)
""",
)

add_docstr(
    torch.cov,
    r"""
cov(input, *, correction=1, fweights=None, aweights=None) -> Tensor

Estimates the covariance matrix of the variables given by the :attr:`input` matrix, where rows are
the variables and columns are the observations.

A covariance matrix is a square matrix giving the covariance of each pair of variables. The diagonal contains
the variance of each variable (covariance of a variable with itself). By definition, if :attr:`input` represents
a single variable (Scalar or 1D) then its variance is returned.

The unbiased sample covariance of the variables :math:`x` and :math:`y` is given by:

.. math::
    \text{cov}_w(x,y) = \frac{\sum^{N}_{i = 1}(x_{i} - \bar{x})(y_{i} - \bar{y})}{N~-~1}

where :math:`\bar{x}` and :math:`\bar{y}` are the simple means of the :math:`x` and :math:`y` respectively.

If :attr:`fweights` and/or :attr:`aweights` are provided, the unbiased weighted covariance
is calculated, which is given by:

.. math::
    \text{cov}_w(x,y) = \frac{\sum^{N}_{i = 1}w_i(x_{i} - \mu_x^*)(y_{i} - \mu_y^*)}{\sum^{N}_{i = 1}w_i~-~1}

where :math:`w` denotes :attr:`fweights` or :attr:`aweights` based on whichever is provided, or
:math:`w = fweights \times aweights` if both are provided, and
:math:`\mu_x^* = \frac{\sum^{N}_{i = 1}w_ix_{i} }{\sum^{N}_{i = 1}w_i}` is the weighted mean of the variable.

Args:
    input (Tensor): A 2D matrix containing multiple variables and observations, or a
        Scalar or 1D vector representing a single variable.

Keyword Args:
    correction (int, optional): difference between the sample size and sample degrees of freedom.
        Defaults to Bessel's correction, ``correction = 1`` which returns the unbiased estimate,
        even if both :attr:`fweights` and :attr:`aweights` are specified. ``correction = 0``
        will return the simple average. Defaults to ``1``.
    fweights (tensor, optional): A Scalar or 1D tensor of observation vector frequencies representing the number of
        times each observation should be repeated. Its numel must equal the number of columns of :attr:`input`.
        Must have integral dtype. Ignored if ``None``. `Defaults to ``None``.
    aweights (tensor, optional): A Scalar or 1D array of observation vector weights.
        These relative weights are typically large for observations considered “important” and smaller for
        observations considered less “important”. Its numel must equal the number of columns of :attr:`input`.
        Must have floating point dtype. Ignored if ``None``. `Defaults to ``None``.

Returns:
    (Tensor) The covariance matrix of the variables.

.. seealso::

        :func:`torch.corrcoef` normalized covariance matrix.

Example::
    >>> x = torch.tensor([[0, 2], [1, 1], [2, 0]]).T
    >>> x
    tensor([[0, 1, 2],
            [2, 1, 0]])
    >>> torch.cov(x)
    tensor([[ 1., -1.],
            [-1.,  1.]])
    >>> torch.cov(x, correction=0)
    tensor([[ 0.6667, -0.6667],
            [-0.6667,  0.6667]])
    >>> fw = torch.randint(1, 10, (3,))
    >>> fw
    tensor([1, 6, 9])
    >>> aw = torch.rand(3)
    >>> aw
    tensor([0.4282, 0.0255, 0.4144])
    >>> torch.cov(x, fweights=fw, aweights=aw)
    tensor([[ 0.4169, -0.4169],
            [-0.4169,  0.4169]])
""",
)

add_docstr(
    torch.cat,
    r"""
cat(tensors, dim=0, *, out=None) -> Tensor

Concatenates the given sequence of :attr:`seq` tensors in the given dimension.
All tensors must either have the same shape (except in the concatenating
dimension) or be empty.

:func:`torch.cat` can be seen as an inverse operation for :func:`torch.split`
and :func:`torch.chunk`.

:func:`torch.cat` can be best understood via examples.

Args:
    tensors (sequence of Tensors): any python sequence of tensors of the same type.
        Non-empty tensors provided must have the same shape, except in the
        cat dimension.
    dim (int, optional): the dimension over which the tensors are concatenated

Keyword args:
    {out}

Example::

    >>> x = torch.randn(2, 3)
    >>> x
    tensor([[ 0.6580, -1.0969, -0.4614],
            [-0.1034, -0.5790,  0.1497]])
    >>> torch.cat((x, x, x), 0)
    tensor([[ 0.6580, -1.0969, -0.4614],
            [-0.1034, -0.5790,  0.1497],
            [ 0.6580, -1.0969, -0.4614],
            [-0.1034, -0.5790,  0.1497],
            [ 0.6580, -1.0969, -0.4614],
            [-0.1034, -0.5790,  0.1497]])
    >>> torch.cat((x, x, x), 1)
    tensor([[ 0.6580, -1.0969, -0.4614,  0.6580, -1.0969, -0.4614,  0.6580,
             -1.0969, -0.4614],
            [-0.1034, -0.5790,  0.1497, -0.1034, -0.5790,  0.1497, -0.1034,
             -0.5790,  0.1497]])
""".format(
        **common_args
    ),
)

add_docstr(
    torch.concat,
    r"""
concat(tensors, dim=0, *, out=None) -> Tensor

Alias of :func:`torch.cat`.
""",
)

add_docstr(
    torch.ceil,
    r"""
ceil(input, *, out=None) -> Tensor

Returns a new tensor with the ceil of the elements of :attr:`input`,
the smallest integer greater than or equal to each element.

.. math::
    \text{out}_{i} = \left\lceil \text{input}_{i} \right\rceil
"""
    + r"""
Args:
    {input}

Keyword args:
    {out}

Example::

    >>> a = torch.randn(4)
    >>> a
    tensor([-0.6341, -1.4208, -1.0900,  0.5826])
    >>> torch.ceil(a)
    tensor([-0., -1., -1.,  1.])
""".format(
        **common_args
    ),
)

add_docstr(
    torch.real,
    r"""
real(input) -> Tensor

Returns a new tensor containing real values of the :attr:`self` tensor.
The returned tensor and :attr:`self` share the same underlying storage.

Args:
    {input}

Example::

    >>> x=torch.randn(4, dtype=torch.cfloat)
    >>> x
    tensor([(0.3100+0.3553j), (-0.5445-0.7896j), (-1.6492-0.0633j), (-0.0638-0.8119j)])
    >>> x.real
    tensor([ 0.3100, -0.5445, -1.6492, -0.0638])

""".format(
        **common_args
    ),
)

add_docstr(
    torch.imag,
    r"""
imag(input) -> Tensor

Returns a new tensor containing imaginary values of the :attr:`self` tensor.
The returned tensor and :attr:`self` share the same underlying storage.

.. warning::
    :func:`imag` is only supported for tensors with complex dtypes.

Args:
    {input}

Example::

    >>> x=torch.randn(4, dtype=torch.cfloat)
    >>> x
    tensor([(0.3100+0.3553j), (-0.5445-0.7896j), (-1.6492-0.0633j), (-0.0638-0.8119j)])
    >>> x.imag
    tensor([ 0.3553, -0.7896, -0.0633, -0.8119])

""".format(
        **common_args
    ),
)

add_docstr(
    torch.view_as_real,
    r"""
view_as_real(input) -> Tensor

Returns a view of :attr:`input` as a real tensor. For an input complex tensor of
:attr:`size` :math:`m1, m2, \dots, mi`, this function returns a new
real tensor of size :math:`m1, m2, \dots, mi, 2`, where the last dimension of size 2
represents the real and imaginary components of complex numbers.

.. warning::
    :func:`view_as_real` is only supported for tensors with ``complex dtypes``.

Args:
    {input}

Example::

    >>> x=torch.randn(4, dtype=torch.cfloat)
    >>> x
    tensor([(0.4737-0.3839j), (-0.2098-0.6699j), (0.3470-0.9451j), (-0.5174-1.3136j)])
    >>> torch.view_as_real(x)
    tensor([[ 0.4737, -0.3839],
            [-0.2098, -0.6699],
            [ 0.3470, -0.9451],
            [-0.5174, -1.3136]])
""".format(
        **common_args
    ),
)

add_docstr(
    torch.view_as_complex,
    r"""
view_as_complex(input) -> Tensor

Returns a view of :attr:`input` as a complex tensor. For an input complex
tensor of :attr:`size` :math:`m1, m2, \dots, mi, 2`, this function returns a
new complex tensor of :attr:`size` :math:`m1, m2, \dots, mi` where the last
dimension of the input tensor is expected to represent the real and imaginary
components of complex numbers.

.. warning::
    :func:`view_as_complex` is only supported for tensors with
    :class:`torch.dtype` ``torch.float64`` and ``torch.float32``.  The input is
    expected to have the last dimension of :attr:`size` 2. In addition, the
    tensor must have a `stride` of 1 for its last dimension. The strides of all
    other dimensions must be even numbers.

Args:
    {input}

Example::

    >>> x=torch.randn(4, 2)
    >>> x
    tensor([[ 1.6116, -0.5772],
            [-1.4606, -0.9120],
            [ 0.0786, -1.7497],
            [-0.6561, -1.6623]])
    >>> torch.view_as_complex(x)
    tensor([(1.6116-0.5772j), (-1.4606-0.9120j), (0.0786-1.7497j), (-0.6561-1.6623j)])
""".format(
        **common_args
    ),
)

add_docstr(
    torch.reciprocal,
    r"""
reciprocal(input, *, out=None) -> Tensor

Returns a new tensor with the reciprocal of the elements of :attr:`input`

.. math::
    \text{out}_{i} = \frac{1}{\text{input}_{i}}

.. note::
    Unlike NumPy's reciprocal, torch.reciprocal supports integral inputs. Integral
    inputs to reciprocal are automatically :ref:`promoted <type-promotion-doc>` to
    the default scalar type.
"""
    + r"""
Args:
    {input}

Keyword args:
    {out}

Example::

    >>> a = torch.randn(4)
    >>> a
    tensor([-0.4595, -2.1219, -1.4314,  0.7298])
    >>> torch.reciprocal(a)
    tensor([-2.1763, -0.4713, -0.6986,  1.3702])
""".format(
        **common_args
    ),
)

add_docstr(
    torch.cholesky,
    r"""
cholesky(input, upper=False, *, out=None) -> Tensor

Computes the Cholesky decomposition of a symmetric positive-definite
matrix :math:`A` or for batches of symmetric positive-definite matrices.

If :attr:`upper` is ``True``, the returned matrix ``U`` is upper-triangular, and
the decomposition has the form:

.. math::

  A = U^TU

If :attr:`upper` is ``False``, the returned matrix ``L`` is lower-triangular, and
the decomposition has the form:

.. math::

    A = LL^T

If :attr:`upper` is ``True``, and :math:`A` is a batch of symmetric positive-definite
matrices, then the returned tensor will be composed of upper-triangular Cholesky factors
of each of the individual matrices. Similarly, when :attr:`upper` is ``False``, the returned
tensor will be composed of lower-triangular Cholesky factors of each of the individual
matrices.

.. warning::

    :func:`torch.cholesky` is deprecated in favor of :func:`torch.linalg.cholesky`
    and will be removed in a future PyTorch release.

    ``L = torch.cholesky(A)`` should be replaced with

    .. code:: python

        L = torch.linalg.cholesky(A)

    ``U = torch.cholesky(A, upper=True)`` should be replaced with

    .. code:: python

        U = torch.linalg.cholesky(A).mH

    This transform will produce equivalent results for all valid (symmetric positive definite) inputs.

Args:
    input (Tensor): the input tensor :math:`A` of size :math:`(*, n, n)` where `*` is zero or more
                batch dimensions consisting of symmetric positive-definite matrices.
    upper (bool, optional): flag that indicates whether to return a
                            upper or lower triangular matrix. Default: ``False``

Keyword args:
    out (Tensor, optional): the output matrix

Example::

    >>> a = torch.randn(3, 3)
    >>> a = a @ a.mT + 1e-3 # make symmetric positive-definite
    >>> l = torch.cholesky(a)
    >>> a
    tensor([[ 2.4112, -0.7486,  1.4551],
            [-0.7486,  1.3544,  0.1294],
            [ 1.4551,  0.1294,  1.6724]])
    >>> l
    tensor([[ 1.5528,  0.0000,  0.0000],
            [-0.4821,  1.0592,  0.0000],
            [ 0.9371,  0.5487,  0.7023]])
    >>> l @ l.mT
    tensor([[ 2.4112, -0.7486,  1.4551],
            [-0.7486,  1.3544,  0.1294],
            [ 1.4551,  0.1294,  1.6724]])
    >>> a = torch.randn(3, 2, 2) # Example for batched input
    >>> a = a @ a.mT + 1e-03 # make symmetric positive-definite
    >>> l = torch.cholesky(a)
    >>> z = l @ l.mT
    >>> torch.dist(z, a)
    tensor(2.3842e-07)
""",
)

add_docstr(
    torch.cholesky_solve,
    r"""
cholesky_solve(input, input2, upper=False, *, out=None) -> Tensor

Solves a linear system of equations with a positive semidefinite
matrix to be inverted given its Cholesky factor matrix :math:`u`.

If :attr:`upper` is ``False``, :math:`u` is and lower triangular and `c` is
returned such that:

.. math::
    c = (u u^T)^{{-1}} b

If :attr:`upper` is ``True`` or not provided, :math:`u` is upper triangular
and `c` is returned such that:

.. math::
    c = (u^T u)^{{-1}} b

`torch.cholesky_solve(b, u)` can take in 2D inputs `b, u` or inputs that are
batches of 2D matrices. If the inputs are batches, then returns
batched outputs `c`

Supports real-valued and complex-valued inputs.
For the complex-valued inputs the transpose operator above is the conjugate transpose.

Args:
    input (Tensor): input matrix :math:`b` of size :math:`(*, m, k)`,
                where :math:`*` is zero or more batch dimensions
    input2 (Tensor): input matrix :math:`u` of size :math:`(*, m, m)`,
                where :math:`*` is zero of more batch dimensions composed of
                upper or lower triangular Cholesky factor
    upper (bool, optional): whether to consider the Cholesky factor as a
                            lower or upper triangular matrix. Default: ``False``.

Keyword args:
    out (Tensor, optional): the output tensor for `c`

Example::

    >>> a = torch.randn(3, 3)
    >>> a = torch.mm(a, a.t()) # make symmetric positive definite
    >>> u = torch.linalg.cholesky(a)
    >>> a
    tensor([[ 0.7747, -1.9549,  1.3086],
            [-1.9549,  6.7546, -5.4114],
            [ 1.3086, -5.4114,  4.8733]])
    >>> b = torch.randn(3, 2)
    >>> b
    tensor([[-0.6355,  0.9891],
            [ 0.1974,  1.4706],
            [-0.4115, -0.6225]])
    >>> torch.cholesky_solve(b, u)
    tensor([[ -8.1625,  19.6097],
            [ -5.8398,  14.2387],
            [ -4.3771,  10.4173]])
    >>> torch.mm(a.inverse(), b)
    tensor([[ -8.1626,  19.6097],
            [ -5.8398,  14.2387],
            [ -4.3771,  10.4173]])
""",
)

add_docstr(
    torch.cholesky_inverse,
    r"""
cholesky_inverse(input, upper=False, *, out=None) -> Tensor

Computes the inverse of a symmetric positive-definite matrix :math:`A` using its
Cholesky factor :math:`u`: returns matrix ``inv``. The inverse is computed using
LAPACK routines ``dpotri`` and ``spotri`` (and the corresponding MAGMA routines).

If :attr:`upper` is ``False``, :math:`u` is lower triangular
such that the returned tensor is

.. math::
    inv = (uu^{{T}})^{{-1}}

If :attr:`upper` is ``True`` or not provided, :math:`u` is upper
triangular such that the returned tensor is

.. math::
    inv = (u^T u)^{{-1}}

Supports input of float, double, cfloat and cdouble dtypes.
Also supports batches of matrices, and if :math:`A` is a batch of matrices then the output has the same batch dimensions.

Args:
    input (Tensor): the input tensor :math:`A` of size :math:`(*, n, n)`,
                consisting of symmetric positive-definite matrices
                where :math:`*` is zero or more batch dimensions.
    upper (bool, optional): flag that indicates whether to return a
                upper or lower triangular matrix. Default: False

Keyword args:
    out (Tensor, optional): the output tensor for `inv`

Example::

    >>> a = torch.randn(3, 3)
    >>> a = torch.mm(a, a.t()) + 1e-05 * torch.eye(3) # make symmetric positive definite
    >>> u = torch.linalg.cholesky(a)
    >>> a
    tensor([[  0.9935,  -0.6353,   1.5806],
            [ -0.6353,   0.8769,  -1.7183],
            [  1.5806,  -1.7183,  10.6618]])
    >>> torch.cholesky_inverse(u)
    tensor([[ 1.9314,  1.2251, -0.0889],
            [ 1.2251,  2.4439,  0.2122],
            [-0.0889,  0.2122,  0.1412]])
    >>> a.inverse()
    tensor([[ 1.9314,  1.2251, -0.0889],
            [ 1.2251,  2.4439,  0.2122],
            [-0.0889,  0.2122,  0.1412]])
    >>> a = torch.randn(3, 2, 2) # Example for batched input
    >>> a = a @ a.mT + 1e-03 # make symmetric positive-definite
    >>> l = torch.linalg.cholesky(a)
    >>> z = l @ l.mT
    >>> torch.dist(z, a)
    tensor(3.5894e-07)
""",
)

add_docstr(
    torch.clone,
    r"""
clone(input, *, memory_format=torch.preserve_format) -> Tensor

Returns a copy of :attr:`input`.

.. note::

    This function is differentiable, so gradients will flow back from the
    result of this operation to :attr:`input`. To create a tensor without an
    autograd relationship to :attr:`input` see :meth:`~Tensor.detach`.

Args:
    {input}

Keyword args:
    {memory_format}
""".format(
        **common_args
    ),
)

add_docstr(
    torch.clamp,
    r"""
clamp(input, min=None, max=None, *, out=None) -> Tensor

Clamps all elements in :attr:`input` into the range `[` :attr:`min`, :attr:`max` `]`.
Letting min_value and max_value be :attr:`min` and :attr:`max`, respectively, this returns:

.. math::
    y_i = \min(\max(x_i, \text{min\_value}_i), \text{max\_value}_i)

If :attr:`min` is ``None``, there is no lower bound.
Or, if :attr:`max` is ``None`` there is no upper bound.
"""
    + r"""

.. note::
    If :attr:`min` is greater than :attr:`max` :func:`torch.clamp(..., min, max) <torch.clamp>`
    sets all elements in :attr:`input` to the value of :attr:`max`.

Args:
    {input}
    min (Number or Tensor, optional): lower-bound of the range to be clamped to
    max (Number or Tensor, optional): upper-bound of the range to be clamped to

Keyword args:
    {out}

Example::

    >>> a = torch.randn(4)
    >>> a
    tensor([-1.7120,  0.1734, -0.0478, -0.0922])
    >>> torch.clamp(a, min=-0.5, max=0.5)
    tensor([-0.5000,  0.1734, -0.0478, -0.0922])

    >>> min = torch.linspace(-1, 1, steps=4)
    >>> torch.clamp(a, min=min)
    tensor([-1.0000,  0.1734,  0.3333,  1.0000])

""".format(
        **common_args
    ),
)

add_docstr(
    torch.clip,
    r"""
clip(input, min=None, max=None, *, out=None) -> Tensor

Alias for :func:`torch.clamp`.
""",
)

add_docstr(
    torch.column_stack,
    r"""
column_stack(tensors, *, out=None) -> Tensor

Creates a new tensor by horizontally stacking the tensors in :attr:`tensors`.

Equivalent to ``torch.hstack(tensors)``, except each zero or one dimensional tensor ``t``
in :attr:`tensors` is first reshaped into a ``(t.numel(), 1)`` column before being stacked horizontally.

Args:
    tensors (sequence of Tensors): sequence of tensors to concatenate

Keyword args:
    {out}

Example::

    >>> a = torch.tensor([1, 2, 3])
    >>> b = torch.tensor([4, 5, 6])
    >>> torch.column_stack((a, b))
    tensor([[1, 4],
        [2, 5],
        [3, 6]])
    >>> a = torch.arange(5)
    >>> b = torch.arange(10).reshape(5, 2)
    >>> torch.column_stack((a, b, b))
    tensor([[0, 0, 1, 0, 1],
            [1, 2, 3, 2, 3],
            [2, 4, 5, 4, 5],
            [3, 6, 7, 6, 7],
            [4, 8, 9, 8, 9]])

""".format(
        **common_args
    ),
)

add_docstr(
    torch.complex,
    r"""
complex(real, imag, *, out=None) -> Tensor

Constructs a complex tensor with its real part equal to :attr:`real` and its
imaginary part equal to :attr:`imag`.

Args:
    real (Tensor): The real part of the complex tensor. Must be float or double.
    imag (Tensor): The imaginary part of the complex tensor. Must be same dtype
        as :attr:`real`.

Keyword args:
    out (Tensor): If the inputs are ``torch.float32``, must be
        ``torch.complex64``. If the inputs are ``torch.float64``, must be
        ``torch.complex128``.

Example::

    >>> real = torch.tensor([1, 2], dtype=torch.float32)
    >>> imag = torch.tensor([3, 4], dtype=torch.float32)
    >>> z = torch.complex(real, imag)
    >>> z
    tensor([(1.+3.j), (2.+4.j)])
    >>> z.dtype
    torch.complex64

""",
)

add_docstr(
    torch.polar,
    r"""
polar(abs, angle, *, out=None) -> Tensor

Constructs a complex tensor whose elements are Cartesian coordinates
corresponding to the polar coordinates with absolute value :attr:`abs` and angle
:attr:`angle`.

.. math::
    \text{out} = \text{abs} \cdot \cos(\text{angle}) + \text{abs} \cdot \sin(\text{angle}) \cdot j

.. note::
    `torch.polar` is similar to
    `std::polar <https://en.cppreference.com/w/cpp/numeric/complex/polar>`_
    and does not compute the polar decomposition
    of a complex tensor like Python's `cmath.polar` and SciPy's `linalg.polar` do.
    The behavior of this function is undefined if `abs` is negative or NaN, or if `angle` is
    infinite.

"""
    + r"""
Args:
    abs (Tensor): The absolute value the complex tensor. Must be float or double.
    angle (Tensor): The angle of the complex tensor. Must be same dtype as
        :attr:`abs`.

Keyword args:
    out (Tensor): If the inputs are ``torch.float32``, must be
        ``torch.complex64``. If the inputs are ``torch.float64``, must be
        ``torch.complex128``.

Example::

    >>> import numpy as np
    >>> abs = torch.tensor([1, 2], dtype=torch.float64)
    >>> angle = torch.tensor([np.pi / 2, 5 * np.pi / 4], dtype=torch.float64)
    >>> z = torch.polar(abs, angle)
    >>> z
    tensor([(0.0000+1.0000j), (-1.4142-1.4142j)], dtype=torch.complex128)
""",
)

add_docstr(
    torch.conj_physical,
    r"""
conj_physical(input, *, out=None) -> Tensor

Computes the element-wise conjugate of the given :attr:`input` tensor.
If :attr:`input` has a non-complex dtype, this function just returns :attr:`input`.

.. note::
   This performs the conjugate operation regardless of the fact conjugate bit is set or not.

.. warning:: In the future, :func:`torch.conj_physical` may return a non-writeable view for an :attr:`input` of
             non-complex dtype. It's recommended that programs not modify the tensor returned by :func:`torch.conj_physical`
             when :attr:`input` is of non-complex dtype to be compatible with this change.

.. math::
    \text{out}_{i} = conj(\text{input}_{i})
"""
    + r"""
Args:
    {input}

Keyword args:
    {out}

Example::

    >>> torch.conj_physical(torch.tensor([-1 + 1j, -2 + 2j, 3 - 3j]))
    tensor([-1 - 1j, -2 - 2j, 3 + 3j])
""".format(
        **common_args
    ),
)

add_docstr(
    torch.conj,
    r"""
conj(input) -> Tensor

Returns a view of :attr:`input` with a flipped conjugate bit. If :attr:`input` has a non-complex dtype,
this function just returns :attr:`input`.

.. note::
    :func:`torch.conj` performs a lazy conjugation, but the actual conjugated tensor can be materialized
    at any time using :func:`torch.resolve_conj`.

.. warning:: In the future, :func:`torch.conj` may return a non-writeable view for an :attr:`input` of
             non-complex dtype. It's recommended that programs not modify the tensor returned by :func:`torch.conj_physical`
             when :attr:`input` is of non-complex dtype to be compatible with this change.

Args:
    {input}

Example::

    >>> x = torch.tensor([-1 + 1j, -2 + 2j, 3 - 3j])
    >>> x.is_conj()
    False
    >>> y = torch.conj(x)
    >>> y.is_conj()
    True
""".format(
        **common_args
    ),
)

add_docstr(
    torch.resolve_conj,
    r"""
resolve_conj(input) -> Tensor

Returns a new tensor with materialized conjugation if :attr:`input`'s conjugate bit is set to `True`,
else returns :attr:`input`. The output tensor will always have its conjugate bit set to `False`.

Args:
    {input}

Example::

    >>> x = torch.tensor([-1 + 1j, -2 + 2j, 3 - 3j])
    >>> y = x.conj()
    >>> y.is_conj()
    True
    >>> z = y.resolve_conj()
    >>> z
    tensor([-1 - 1j, -2 - 2j, 3 + 3j])
    >>> z.is_conj()
    False
""".format(
        **common_args
    ),
)

add_docstr(
    torch.resolve_neg,
    r"""
resolve_neg(input) -> Tensor

Returns a new tensor with materialized negation if :attr:`input`'s negative bit is set to `True`,
else returns :attr:`input`. The output tensor will always have its negative bit set to `False`.
Args:
    {input}

Example::

    >>> x = torch.tensor([-1 + 1j, -2 + 2j, 3 - 3j])
    >>> y = x.conj()
    >>> z = y.imag
    >>> z.is_neg()
    True
    >>> out = y.resolve_neg()
    >>> out
    tensor([-1, -2, -3])
    >>> out.is_neg()
    False

""".format(
        **common_args
    ),
)

add_docstr(
    torch.copysign,
    r"""
copysign(input, other, *, out=None) -> Tensor

Create a new floating-point tensor with the magnitude of :attr:`input` and the sign of :attr:`other`, elementwise.

.. math::
    \text{out}_{i} = \begin{cases}
        -|\text{input}_{i}| & \text{if } \text{other}_{i} \leq -0.0 \\
         |\text{input}_{i}| & \text{if } \text{other}_{i} \geq 0.0 \\
    \end{cases}
"""
    + r"""

Supports :ref:`broadcasting to a common shape <broadcasting-semantics>`,
and integer and float inputs.

Args:
    input (Tensor): magnitudes.
    other (Tensor or Number): contains value(s) whose signbit(s) are
        applied to the magnitudes in :attr:`input`.

Keyword args:
    {out}

Example::

    >>> a = torch.randn(5)
    >>> a
    tensor([-1.2557, -0.0026, -0.5387,  0.4740, -0.9244])
    >>> torch.copysign(a, 1)
    tensor([1.2557, 0.0026, 0.5387, 0.4740, 0.9244])
    >>> a = torch.randn(4, 4)
    >>> a
    tensor([[ 0.7079,  0.2778, -1.0249,  0.5719],
            [-0.0059, -0.2600, -0.4475, -1.3948],
            [ 0.3667, -0.9567, -2.5757, -0.1751],
            [ 0.2046, -0.0742,  0.2998, -0.1054]])
    >>> b = torch.randn(4)
    tensor([ 0.2373,  0.3120,  0.3190, -1.1128])
    >>> torch.copysign(a, b)
    tensor([[ 0.7079,  0.2778,  1.0249, -0.5719],
            [ 0.0059,  0.2600,  0.4475, -1.3948],
            [ 0.3667,  0.9567,  2.5757, -0.1751],
            [ 0.2046,  0.0742,  0.2998, -0.1054]])
    >>> a = torch.tensor([1.])
    >>> b = torch.tensor([-0.])
    >>> torch.copysign(a, b)
    tensor([-1.])

.. note::
    copysign handles signed zeros. If the other argument has a negative zero (-0),
    the corresponding output value will be negative.

""".format(
        **common_args
    ),
)

add_docstr(
    torch.cos,
    r"""
cos(input, *, out=None) -> Tensor

Returns a new tensor with the cosine  of the elements of :attr:`input`.

.. math::
    \text{out}_{i} = \cos(\text{input}_{i})
"""
    + r"""
Args:
    {input}

Keyword args:
    {out}

Example::

    >>> a = torch.randn(4)
    >>> a
    tensor([ 1.4309,  1.2706, -0.8562,  0.9796])
    >>> torch.cos(a)
    tensor([ 0.1395,  0.2957,  0.6553,  0.5574])
""".format(
        **common_args
    ),
)

add_docstr(
    torch.cosh,
    r"""
cosh(input, *, out=None) -> Tensor

Returns a new tensor with the hyperbolic cosine  of the elements of
:attr:`input`.

.. math::
    \text{out}_{i} = \cosh(\text{input}_{i})
"""
    + r"""
Args:
    {input}

Keyword args:
    {out}

Example::

    >>> a = torch.randn(4)
    >>> a
    tensor([ 0.1632,  1.1835, -0.6979, -0.7325])
    >>> torch.cosh(a)
    tensor([ 1.0133,  1.7860,  1.2536,  1.2805])

.. note::
   When :attr:`input` is on the CPU, the implementation of torch.cosh may use
   the Sleef library, which rounds very large results to infinity or negative
   infinity. See `here <https://sleef.org/purec.xhtml>`_ for details.
""".format(
        **common_args
    ),
)

add_docstr(
    torch.cross,
    r"""
cross(input, other, dim=None, *, out=None) -> Tensor


Returns the cross product of vectors in dimension :attr:`dim` of :attr:`input`
and :attr:`other`.

Supports input of float, double, cfloat and cdouble dtypes. Also supports batches
of vectors, for which it computes the product along the dimension :attr:`dim`.
In this case, the output has the same batch dimensions as the inputs.

If :attr:`dim` is not given, it defaults to the first dimension found with the
size 3. Note that this might be unexpected.

.. seealso::
        :func:`torch.linalg.cross` which requires specifying dim (defaulting to -1).

.. warning:: This function may change in a future PyTorch release to match
        the default behaviour in :func:`torch.linalg.cross`. We recommend using
        :func:`torch.linalg.cross`.

Args:
    {input}
    other (Tensor): the second input tensor
    dim  (int, optional): the dimension to take the cross-product in.

Keyword args:
    {out}

Example::

    >>> a = torch.randn(4, 3)
    >>> a
    tensor([[-0.3956,  1.1455,  1.6895],
            [-0.5849,  1.3672,  0.3599],
            [-1.1626,  0.7180, -0.0521],
            [-0.1339,  0.9902, -2.0225]])
    >>> b = torch.randn(4, 3)
    >>> b
    tensor([[-0.0257, -1.4725, -1.2251],
            [-1.1479, -0.7005, -1.9757],
            [-1.3904,  0.3726, -1.1836],
            [-0.9688, -0.7153,  0.2159]])
    >>> torch.cross(a, b, dim=1)
    tensor([[ 1.0844, -0.5281,  0.6120],
            [-2.4490, -1.5687,  1.9792],
            [-0.8304, -1.3037,  0.5650],
            [-1.2329,  1.9883,  1.0551]])
    >>> torch.cross(a, b)
    tensor([[ 1.0844, -0.5281,  0.6120],
            [-2.4490, -1.5687,  1.9792],
            [-0.8304, -1.3037,  0.5650],
            [-1.2329,  1.9883,  1.0551]])
""".format(
        **common_args
    ),
)

add_docstr(
    torch.logcumsumexp,
    r"""
logcumsumexp(input, dim, *, out=None) -> Tensor
Returns the logarithm of the cumulative summation of the exponentiation of
elements of :attr:`input` in the dimension :attr:`dim`.

For summation index :math:`j` given by `dim` and other indices :math:`i`, the result is

    .. math::
        \text{{logcumsumexp}}(x)_{{ij}} = \log \sum\limits_{{j=0}}^{{i}} \exp(x_{{ij}})

Args:
    {input}
    dim  (int): the dimension to do the operation over

Keyword args:
    {out}

Example::

    >>> a = torch.randn(10)
    >>> torch.logcumsumexp(a, dim=0)
    tensor([-0.42296738, -0.04462666,  0.86278635,  0.94622083,  1.05277811,
             1.39202815,  1.83525007,  1.84492621,  2.06084887,  2.06844475]))
""".format(
        **reduceops_common_args
    ),
)

add_docstr(
    torch.cummax,
    r"""
cummax(input, dim, *, out=None) -> (Tensor, LongTensor)
Returns a namedtuple ``(values, indices)`` where ``values`` is the cumulative maximum of
elements of :attr:`input` in the dimension :attr:`dim`. And ``indices`` is the index
location of each maximum value found in the dimension :attr:`dim`.

.. math::
    y_i = max(x_1, x_2, x_3, \dots, x_i)

Args:
    {input}
    dim  (int): the dimension to do the operation over

Keyword args:
    out (tuple, optional): the result tuple of two output tensors (values, indices)

Example::

    >>> a = torch.randn(10)
    >>> a
    tensor([-0.3449, -1.5447,  0.0685, -1.5104, -1.1706,  0.2259,  1.4696, -1.3284,
         1.9946, -0.8209])
    >>> torch.cummax(a, dim=0)
    torch.return_types.cummax(
        values=tensor([-0.3449, -0.3449,  0.0685,  0.0685,  0.0685,  0.2259,  1.4696,  1.4696,
         1.9946,  1.9946]),
        indices=tensor([0, 0, 2, 2, 2, 5, 6, 6, 8, 8]))
""".format(
        **reduceops_common_args
    ),
)

add_docstr(
    torch.cummin,
    r"""
cummin(input, dim, *, out=None) -> (Tensor, LongTensor)
Returns a namedtuple ``(values, indices)`` where ``values`` is the cumulative minimum of
elements of :attr:`input` in the dimension :attr:`dim`. And ``indices`` is the index
location of each maximum value found in the dimension :attr:`dim`.

.. math::
    y_i = min(x_1, x_2, x_3, \dots, x_i)

Args:
    {input}
    dim  (int): the dimension to do the operation over

Keyword args:
    out (tuple, optional): the result tuple of two output tensors (values, indices)

Example::

    >>> a = torch.randn(10)
    >>> a
    tensor([-0.2284, -0.6628,  0.0975,  0.2680, -1.3298, -0.4220, -0.3885,  1.1762,
         0.9165,  1.6684])
    >>> torch.cummin(a, dim=0)
    torch.return_types.cummin(
        values=tensor([-0.2284, -0.6628, -0.6628, -0.6628, -1.3298, -1.3298, -1.3298, -1.3298,
        -1.3298, -1.3298]),
        indices=tensor([0, 1, 1, 1, 4, 4, 4, 4, 4, 4]))
""".format(
        **reduceops_common_args
    ),
)

add_docstr(
    torch.cumprod,
    r"""
cumprod(input, dim, *, dtype=None, out=None) -> Tensor

Returns the cumulative product of elements of :attr:`input` in the dimension
:attr:`dim`.

For example, if :attr:`input` is a vector of size N, the result will also be
a vector of size N, with elements.

.. math::
    y_i = x_1 \times x_2\times x_3\times \dots \times x_i

Args:
    {input}
    dim  (int): the dimension to do the operation over

Keyword args:
    {dtype}
    {out}

Example::

    >>> a = torch.randn(10)
    >>> a
    tensor([ 0.6001,  0.2069, -0.1919,  0.9792,  0.6727,  1.0062,  0.4126,
            -0.2129, -0.4206,  0.1968])
    >>> torch.cumprod(a, dim=0)
    tensor([ 0.6001,  0.1241, -0.0238, -0.0233, -0.0157, -0.0158, -0.0065,
             0.0014, -0.0006, -0.0001])

    >>> a[5] = 0.0
    >>> torch.cumprod(a, dim=0)
    tensor([ 0.6001,  0.1241, -0.0238, -0.0233, -0.0157, -0.0000, -0.0000,
             0.0000, -0.0000, -0.0000])
""".format(
        **reduceops_common_args
    ),
)

add_docstr(
    torch.cumsum,
    r"""
cumsum(input, dim, *, dtype=None, out=None) -> Tensor

Returns the cumulative sum of elements of :attr:`input` in the dimension
:attr:`dim`.

For example, if :attr:`input` is a vector of size N, the result will also be
a vector of size N, with elements.

.. math::
    y_i = x_1 + x_2 + x_3 + \dots + x_i

Args:
    {input}
    dim  (int): the dimension to do the operation over

Keyword args:
    {dtype}
    {out}

Example::

    >>> a = torch.randn(10)
    >>> a
    tensor([-0.8286, -0.4890,  0.5155,  0.8443,  0.1865, -0.1752, -2.0595,
             0.1850, -1.1571, -0.4243])
    >>> torch.cumsum(a, dim=0)
    tensor([-0.8286, -1.3175, -0.8020,  0.0423,  0.2289,  0.0537, -2.0058,
            -1.8209, -2.9780, -3.4022])
""".format(
        **reduceops_common_args
    ),
)

add_docstr(
    torch.count_nonzero,
    r"""
count_nonzero(input, dim=None) -> Tensor

Counts the number of non-zero values in the tensor :attr:`input` along the given :attr:`dim`.
If no dim is specified then all non-zeros in the tensor are counted.

Args:
    {input}
    dim (int or tuple of ints, optional): Dim or tuple of dims along which to count non-zeros.

Example::

    >>> x = torch.zeros(3,3)
    >>> x[torch.randn(3,3) > 0.5] = 1
    >>> x
    tensor([[0., 1., 1.],
            [0., 0., 0.],
            [0., 0., 1.]])
    >>> torch.count_nonzero(x)
    tensor(3)
    >>> torch.count_nonzero(x, dim=0)
    tensor([0, 1, 2])
""".format(
        **reduceops_common_args
    ),
)

add_docstr(
    torch.dequantize,
    r"""
dequantize(tensor) -> Tensor

Returns an fp32 Tensor by dequantizing a quantized Tensor

Args:
    tensor (Tensor): A quantized Tensor

.. function:: dequantize(tensors) -> sequence of Tensors
   :noindex:

Given a list of quantized Tensors, dequantize them and return a list of fp32 Tensors

Args:
     tensors (sequence of Tensors): A list of quantized Tensors
""",
)

add_docstr(
    torch.diag,
    r"""
diag(input, diagonal=0, *, out=None) -> Tensor

- If :attr:`input` is a vector (1-D tensor), then returns a 2-D square tensor
  with the elements of :attr:`input` as the diagonal.
- If :attr:`input` is a matrix (2-D tensor), then returns a 1-D tensor with
  the diagonal elements of :attr:`input`.

The argument :attr:`diagonal` controls which diagonal to consider:

- If :attr:`diagonal` = 0, it is the main diagonal.
- If :attr:`diagonal` > 0, it is above the main diagonal.
- If :attr:`diagonal` < 0, it is below the main diagonal.

Args:
    {input}
    diagonal (int, optional): the diagonal to consider

Keyword args:
    {out}

.. seealso::

        :func:`torch.diagonal` always returns the diagonal of its input.

        :func:`torch.diagflat` always constructs a tensor with diagonal elements
        specified by the input.

Examples:

Get the square matrix where the input vector is the diagonal::

    >>> a = torch.randn(3)
    >>> a
    tensor([ 0.5950,-0.0872, 2.3298])
    >>> torch.diag(a)
    tensor([[ 0.5950, 0.0000, 0.0000],
            [ 0.0000,-0.0872, 0.0000],
            [ 0.0000, 0.0000, 2.3298]])
    >>> torch.diag(a, 1)
    tensor([[ 0.0000, 0.5950, 0.0000, 0.0000],
            [ 0.0000, 0.0000,-0.0872, 0.0000],
            [ 0.0000, 0.0000, 0.0000, 2.3298],
            [ 0.0000, 0.0000, 0.0000, 0.0000]])

Get the k-th diagonal of a given matrix::

    >>> a = torch.randn(3, 3)
    >>> a
    tensor([[-0.4264, 0.0255,-0.1064],
            [ 0.8795,-0.2429, 0.1374],
            [ 0.1029,-0.6482,-1.6300]])
    >>> torch.diag(a, 0)
    tensor([-0.4264,-0.2429,-1.6300])
    >>> torch.diag(a, 1)
    tensor([ 0.0255, 0.1374])
""".format(
        **common_args
    ),
)

add_docstr(
    torch.diag_embed,
    r"""
diag_embed(input, offset=0, dim1=-2, dim2=-1) -> Tensor

Creates a tensor whose diagonals of certain 2D planes (specified by
:attr:`dim1` and :attr:`dim2`) are filled by :attr:`input`.
To facilitate creating batched diagonal matrices, the 2D planes formed by
the last two dimensions of the returned tensor are chosen by default.

The argument :attr:`offset` controls which diagonal to consider:

- If :attr:`offset` = 0, it is the main diagonal.
- If :attr:`offset` > 0, it is above the main diagonal.
- If :attr:`offset` < 0, it is below the main diagonal.

The size of the new matrix will be calculated to make the specified diagonal
of the size of the last input dimension.
Note that for :attr:`offset` other than :math:`0`, the order of :attr:`dim1`
and :attr:`dim2` matters. Exchanging them is equivalent to changing the
sign of :attr:`offset`.

Applying :meth:`torch.diagonal` to the output of this function with
the same arguments yields a matrix identical to input. However,
:meth:`torch.diagonal` has different default dimensions, so those
need to be explicitly specified.

Args:
    {input} Must be at least 1-dimensional.
    offset (int, optional): which diagonal to consider. Default: 0
        (main diagonal).
    dim1 (int, optional): first dimension with respect to which to
        take diagonal. Default: -2.
    dim2 (int, optional): second dimension with respect to which to
        take diagonal. Default: -1.

Example::

    >>> a = torch.randn(2, 3)
    >>> torch.diag_embed(a)
    tensor([[[ 1.5410,  0.0000,  0.0000],
             [ 0.0000, -0.2934,  0.0000],
             [ 0.0000,  0.0000, -2.1788]],

            [[ 0.5684,  0.0000,  0.0000],
             [ 0.0000, -1.0845,  0.0000],
             [ 0.0000,  0.0000, -1.3986]]])

    >>> torch.diag_embed(a, offset=1, dim1=0, dim2=2)
    tensor([[[ 0.0000,  1.5410,  0.0000,  0.0000],
             [ 0.0000,  0.5684,  0.0000,  0.0000]],

            [[ 0.0000,  0.0000, -0.2934,  0.0000],
             [ 0.0000,  0.0000, -1.0845,  0.0000]],

            [[ 0.0000,  0.0000,  0.0000, -2.1788],
             [ 0.0000,  0.0000,  0.0000, -1.3986]],

            [[ 0.0000,  0.0000,  0.0000,  0.0000],
             [ 0.0000,  0.0000,  0.0000,  0.0000]]])
""".format(
        **common_args
    ),
)


add_docstr(
    torch.diagflat,
    r"""
diagflat(input, offset=0) -> Tensor

- If :attr:`input` is a vector (1-D tensor), then returns a 2-D square tensor
  with the elements of :attr:`input` as the diagonal.
- If :attr:`input` is a tensor with more than one dimension, then returns a
  2-D tensor with diagonal elements equal to a flattened :attr:`input`.

The argument :attr:`offset` controls which diagonal to consider:

- If :attr:`offset` = 0, it is the main diagonal.
- If :attr:`offset` > 0, it is above the main diagonal.
- If :attr:`offset` < 0, it is below the main diagonal.

Args:
    {input}
    offset (int, optional): the diagonal to consider. Default: 0 (main
        diagonal).

Examples::

    >>> a = torch.randn(3)
    >>> a
    tensor([-0.2956, -0.9068,  0.1695])
    >>> torch.diagflat(a)
    tensor([[-0.2956,  0.0000,  0.0000],
            [ 0.0000, -0.9068,  0.0000],
            [ 0.0000,  0.0000,  0.1695]])
    >>> torch.diagflat(a, 1)
    tensor([[ 0.0000, -0.2956,  0.0000,  0.0000],
            [ 0.0000,  0.0000, -0.9068,  0.0000],
            [ 0.0000,  0.0000,  0.0000,  0.1695],
            [ 0.0000,  0.0000,  0.0000,  0.0000]])

    >>> a = torch.randn(2, 2)
    >>> a
    tensor([[ 0.2094, -0.3018],
            [-0.1516,  1.9342]])
    >>> torch.diagflat(a)
    tensor([[ 0.2094,  0.0000,  0.0000,  0.0000],
            [ 0.0000, -0.3018,  0.0000,  0.0000],
            [ 0.0000,  0.0000, -0.1516,  0.0000],
            [ 0.0000,  0.0000,  0.0000,  1.9342]])
""".format(
        **common_args
    ),
)

add_docstr(
    torch.diagonal,
    r"""
diagonal(input, offset=0, dim1=0, dim2=1) -> Tensor

Returns a partial view of :attr:`input` with the its diagonal elements
with respect to :attr:`dim1` and :attr:`dim2` appended as a dimension
at the end of the shape.

The argument :attr:`offset` controls which diagonal to consider:

- If :attr:`offset` = 0, it is the main diagonal.
- If :attr:`offset` > 0, it is above the main diagonal.
- If :attr:`offset` < 0, it is below the main diagonal.

Applying :meth:`torch.diag_embed` to the output of this function with
the same arguments yields a diagonal matrix with the diagonal entries
of the input. However, :meth:`torch.diag_embed` has different default
dimensions, so those need to be explicitly specified.

Args:
    {input} Must be at least 2-dimensional.
    offset (int, optional): which diagonal to consider. Default: 0
        (main diagonal).
    dim1 (int, optional): first dimension with respect to which to
        take diagonal. Default: 0.
    dim2 (int, optional): second dimension with respect to which to
        take diagonal. Default: 1.

.. note::  To take a batch diagonal, pass in dim1=-2, dim2=-1.

Examples::

    >>> a = torch.randn(3, 3)
    >>> a
    tensor([[-1.0854,  1.1431, -0.1752],
            [ 0.8536, -0.0905,  0.0360],
            [ 0.6927, -0.3735, -0.4945]])


    >>> torch.diagonal(a, 0)
    tensor([-1.0854, -0.0905, -0.4945])


    >>> torch.diagonal(a, 1)
    tensor([ 1.1431,  0.0360])


    >>> x = torch.randn(2, 5, 4, 2)
    >>> torch.diagonal(x, offset=-1, dim1=1, dim2=2)
    tensor([[[-1.2631,  0.3755, -1.5977, -1.8172],
             [-1.1065,  1.0401, -0.2235, -0.7938]],

            [[-1.7325, -0.3081,  0.6166,  0.2335],
             [ 1.0500,  0.7336, -0.3836, -1.1015]]])
""".format(
        **common_args
    ),
)

add_docstr(
    torch.diagonal_scatter,
    r"""
diagonal_scatter(input, src, offset=0, dim1=0, dim2=1) -> Tensor

Embeds the values of the :attr:`src` tensor into :attr:`input` along
the diagonal elements of :attr:`input`, with respect to :attr:`dim1`
and :attr:`dim2`.

This function returns a tensor with fresh storage; it does not
return a view.

The argument :attr:`offset` controls which diagonal to consider:

- If :attr:`offset` = 0, it is the main diagonal.
- If :attr:`offset` > 0, it is above the main diagonal.
- If :attr:`offset` < 0, it is below the main diagonal.

Args:
    {input} Must be at least 2-dimensional.
    src (Tensor): the tensor to embed into :attr:`input`.
    offset (int, optional): which diagonal to consider. Default: 0
        (main diagonal).
    dim1 (int, optional): first dimension with respect to which to
        take diagonal. Default: 0.
    dim2 (int, optional): second dimension with respect to which to
        take diagonal. Default: 1.

.. note::

    :attr:`src` must be of the proper size in order to be embedded
    into :attr:`input`. Specifically, it should have the same shape as
    ``torch.diagonal(input, offset, dim1, dim2)``

Examples::

    >>> a = torch.zeros(3, 3)
    >>> a
    tensor([[0., 0., 0.],
            [0., 0., 0.],
            [0., 0., 0.]])

    >>> torch.diagonal_scatter(a, torch.ones(3), 0)
    tensor([[1., 0., 0.],
            [0., 1., 0.],
            [0., 0., 1.]])

    >>> torch.diagonal_scatter(a, torch.ones(2), 1)
    tensor([[0., 1., 0.],
            [0., 0., 1.],
            [0., 0., 0.]])
""".format(
        **common_args
    ),
)

add_docstr(
    torch.as_strided_scatter,
    r"""
as_strided_scatter(input, src, size, stride, storage_offset=0) -> Tensor

Embeds the values of the :attr:`src` tensor into :attr:`input` along
the elements corresponding to the result of calling
input.as_strided(size, stride, storage_offset).

This function returns a tensor with fresh storage; it does not
return a view.

Args:
    {input}
    size (tuple or ints): the shape of the output tensor
    stride (tuple or ints): the stride of the output tensor
    storage_offset (int, optional): the offset in the underlying storage of the output tensor

.. note::

    :attr:`src` must be of the proper size in order to be embedded
    into :attr:`input`. Specifically, it should have the same shape as
    `torch.as_strided(input, size, stride, storage_offset)`

Example::

    >>> a = torch.arange(4).reshape(2, 2) + 1
    >>> a
    tensor([[1, 2],
            [3, 4]])
    >>> b = torch.zeros(3, 3)
    >>> b
    tensor([[0., 0., 0.],
            [0., 0., 0.],
            [0., 0., 0.]])
    >>> torch.as_strided_scatter(b, a, (2, 2), (1, 2))
    tensor([[1., 3., 2.],
            [4., 0., 0.],
            [0., 0., 0.]])

""".format(
        **common_args
    ),
)

add_docstr(
    torch.diff,
    r"""
diff(input, n=1, dim=-1, prepend=None, append=None) -> Tensor

Computes the n-th forward difference along the given dimension.

The first-order differences are given by `out[i] = input[i + 1] - input[i]`. Higher-order
differences are calculated by using :func:`torch.diff` recursively.

Args:
    input (Tensor): the tensor to compute the differences on
    n (int, optional): the number of times to recursively compute the difference
    dim (int, optional): the dimension to compute the difference along.
        Default is the last dimension.
    prepend, append (Tensor, optional): values to prepend or append to
        :attr:`input` along :attr:`dim` before computing the difference.
        Their dimensions must be equivalent to that of input, and their shapes
        must match input's shape except on :attr:`dim`.

Keyword args:
    {out}

Example::

    >>> a = torch.tensor([1, 3, 2])
    >>> torch.diff(a)
    tensor([ 2, -1])
    >>> b = torch.tensor([4, 5])
    >>> torch.diff(a, append=b)
    tensor([ 2, -1,  2,  1])
    >>> c = torch.tensor([[1, 2, 3], [3, 4, 5]])
    >>> torch.diff(c, dim=0)
    tensor([[2, 2, 2]])
    >>> torch.diff(c, dim=1)
    tensor([[1, 1],
            [1, 1]])
""".format(
        **common_args
    ),
)

add_docstr(
    torch.digamma,
    r"""
digamma(input, *, out=None) -> Tensor

Alias for :func:`torch.special.digamma`.
""",
)

add_docstr(
    torch.dist,
    r"""
dist(input, other, p=2) -> Tensor

Returns the p-norm of (:attr:`input` - :attr:`other`)

The shapes of :attr:`input` and :attr:`other` must be
:ref:`broadcastable <broadcasting-semantics>`.

Args:
    {input}
    other (Tensor): the Right-hand-side input tensor
    p (float, optional): the norm to be computed

Example::

    >>> x = torch.randn(4)
    >>> x
    tensor([-1.5393, -0.8675,  0.5916,  1.6321])
    >>> y = torch.randn(4)
    >>> y
    tensor([ 0.0967, -1.0511,  0.6295,  0.8360])
    >>> torch.dist(x, y, 3.5)
    tensor(1.6727)
    >>> torch.dist(x, y, 3)
    tensor(1.6973)
    >>> torch.dist(x, y, 0)
    tensor(4.)
    >>> torch.dist(x, y, 1)
    tensor(2.6537)
""".format(
        **common_args
    ),
)

add_docstr(
    torch.div,
    r"""
div(input, other, *, rounding_mode=None, out=None) -> Tensor

Divides each element of the input ``input`` by the corresponding element of
:attr:`other`.

.. math::
    \text{{out}}_i = \frac{{\text{{input}}_i}}{{\text{{other}}_i}}

.. note::
    By default, this performs a "true" division like Python 3.
    See the :attr:`rounding_mode` argument for floor division.

Supports :ref:`broadcasting to a common shape <broadcasting-semantics>`,
:ref:`type promotion <type-promotion-doc>`, and integer, float, and complex inputs.
Always promotes integer types to the default scalar type.

Args:
    input (Tensor): the dividend
    other (Tensor or Number): the divisor

Keyword args:
    rounding_mode (str, optional): Type of rounding applied to the result:

        * None - default behavior. Performs no rounding and, if both :attr:`input` and
          :attr:`other` are integer types, promotes the inputs to the default scalar type.
          Equivalent to true division in Python (the ``/`` operator) and NumPy's ``np.true_divide``.
        * ``"trunc"`` - rounds the results of the division towards zero.
          Equivalent to C-style integer division.
        * ``"floor"`` - rounds the results of the division down.
          Equivalent to floor division in Python (the ``//`` operator) and NumPy's ``np.floor_divide``.

    {out}

Examples::

    >>> x = torch.tensor([ 0.3810,  1.2774, -0.2972, -0.3719,  0.4637])
    >>> torch.div(x, 0.5)
    tensor([ 0.7620,  2.5548, -0.5944, -0.7438,  0.9274])

    >>> a = torch.tensor([[-0.3711, -1.9353, -0.4605, -0.2917],
    ...                   [ 0.1815, -1.0111,  0.9805, -1.5923],
    ...                   [ 0.1062,  1.4581,  0.7759, -1.2344],
    ...                   [-0.1830, -0.0313,  1.1908, -1.4757]])
    >>> b = torch.tensor([ 0.8032,  0.2930, -0.8113, -0.2308])
    >>> torch.div(a, b)
    tensor([[-0.4620, -6.6051,  0.5676,  1.2639],
            [ 0.2260, -3.4509, -1.2086,  6.8990],
            [ 0.1322,  4.9764, -0.9564,  5.3484],
            [-0.2278, -0.1068, -1.4678,  6.3938]])

    >>> torch.div(a, b, rounding_mode='trunc')
    tensor([[-0., -6.,  0.,  1.],
            [ 0., -3., -1.,  6.],
            [ 0.,  4., -0.,  5.],
            [-0., -0., -1.,  6.]])

    >>> torch.div(a, b, rounding_mode='floor')
    tensor([[-1., -7.,  0.,  1.],
            [ 0., -4., -2.,  6.],
            [ 0.,  4., -1.,  5.],
            [-1., -1., -2.,  6.]])

""".format(
        **common_args
    ),
)

add_docstr(
    torch.divide,
    r"""
divide(input, other, *, rounding_mode=None, out=None) -> Tensor

Alias for :func:`torch.div`.
""",
)

add_docstr(
    torch.dot,
    r"""
dot(input, other, *, out=None) -> Tensor

Computes the dot product of two 1D tensors.

.. note::

    Unlike NumPy's dot, torch.dot intentionally only supports computing the dot product
    of two 1D tensors with the same number of elements.

Args:
    input (Tensor): first tensor in the dot product, must be 1D.
    other (Tensor): second tensor in the dot product, must be 1D.

Keyword args:
    {out}

Example::

    >>> torch.dot(torch.tensor([2, 3]), torch.tensor([2, 1]))
    tensor(7)
""".format(
        **common_args
    ),
)

add_docstr(
    torch.vdot,
    r"""
vdot(input, other, *, out=None) -> Tensor

Computes the dot product of two 1D vectors along a dimension.

In symbols, this function computes

.. math::

    \sum_{i=1}^n \overline{x_i}y_i.

where :math:`\overline{x_i}` denotes the conjugate for complex
vectors, and it is the identity for real vectors.

.. note::

    Unlike NumPy's vdot, torch.vdot intentionally only supports computing the dot product
    of two 1D tensors with the same number of elements.

.. seealso::

        :func:`torch.linalg.vecdot` computes the dot product of two batches of vectors along a dimension.

Args:
    input (Tensor): first tensor in the dot product, must be 1D. Its conjugate is used if it's complex.
    other (Tensor): second tensor in the dot product, must be 1D.

Keyword args:
"""
    + rf"""
.. note:: {common_args["out"]}
"""
    + r"""

Example::

    >>> torch.vdot(torch.tensor([2, 3]), torch.tensor([2, 1]))
    tensor(7)
    >>> a = torch.tensor((1 +2j, 3 - 1j))
    >>> b = torch.tensor((2 +1j, 4 - 0j))
    >>> torch.vdot(a, b)
    tensor([16.+1.j])
    >>> torch.vdot(b, a)
    tensor([16.-1.j])
""",
)

add_docstr(
    torch.eig,
    r"""
eig(input, eigenvectors=False, *, out=None) -> (Tensor, Tensor)

Computes the eigenvalues and eigenvectors of a real square matrix.

.. note::
    Since eigenvalues and eigenvectors might be complex, backward pass is supported only
    if eigenvalues and eigenvectors are all real valued.

    When :attr:`input` is on CUDA, :func:`torch.eig() <torch.eig>` causes
    host-device synchronization.

.. warning::

    :func:`torch.eig` is deprecated in favor of :func:`torch.linalg.eig`
    and will be removed in a future PyTorch release.
    :func:`torch.linalg.eig` returns complex tensors of dtype `cfloat` or `cdouble`
    rather than real tensors mimicking complex tensors.

    ``L, _ = torch.eig(A)`` should be replaced with

    .. code :: python

        L_complex = torch.linalg.eigvals(A)

    ``L, V = torch.eig(A, eigenvectors=True)`` should be replaced with

    .. code :: python

        L_complex, V_complex = torch.linalg.eig(A)

Args:
    input (Tensor): the square matrix of shape :math:`(n \times n)` for which the eigenvalues and eigenvectors
        will be computed
    eigenvectors (bool): ``True`` to compute both eigenvalues and eigenvectors;
        otherwise, only eigenvalues will be computed

Keyword args:
    out (tuple, optional): the output tensors

Returns:
    (Tensor, Tensor): A namedtuple (eigenvalues, eigenvectors) containing

        - **eigenvalues** (*Tensor*): Shape :math:`(n \times 2)`. Each row is an eigenvalue of ``input``,
          where the first element is the real part and the second element is the imaginary part.
          The eigenvalues are not necessarily ordered.
        - **eigenvectors** (*Tensor*): If ``eigenvectors=False``, it's an empty tensor.
          Otherwise, this tensor of shape :math:`(n \times n)` can be used to compute normalized (unit length)
          eigenvectors of corresponding eigenvalues as follows.
          If the corresponding `eigenvalues[j]` is a real number, column `eigenvectors[:, j]` is the eigenvector
          corresponding to `eigenvalues[j]`.
          If the corresponding `eigenvalues[j]` and `eigenvalues[j + 1]` form a complex conjugate pair, then the
          true eigenvectors can be computed as
          :math:`\text{true eigenvector}[j] = eigenvectors[:, j] + i \times eigenvectors[:, j + 1]`,
          :math:`\text{true eigenvector}[j + 1] = eigenvectors[:, j] - i \times eigenvectors[:, j + 1]`.

Example::

    Trivial example with a diagonal matrix. By default, only eigenvalues are computed:

    >>> a = torch.diag(torch.tensor([1, 2, 3], dtype=torch.double))
    >>> e, v = torch.eig(a)
    >>> e
    tensor([[1., 0.],
            [2., 0.],
            [3., 0.]], dtype=torch.float64)
    >>> v
    tensor([], dtype=torch.float64)

    Compute also the eigenvectors:

    >>> e, v = torch.eig(a, eigenvectors=True)
    >>> e
    tensor([[1., 0.],
            [2., 0.],
            [3., 0.]], dtype=torch.float64)
    >>> v
    tensor([[1., 0., 0.],
            [0., 1., 0.],
            [0., 0., 1.]], dtype=torch.float64)

""",
)

add_docstr(
    torch.eq,
    r"""
eq(input, other, *, out=None) -> Tensor

Computes element-wise equality

The second argument can be a number or a tensor whose shape is
:ref:`broadcastable <broadcasting-semantics>` with the first argument.

Args:
    input (Tensor): the tensor to compare
    other (Tensor or float): the tensor or value to compare

Keyword args:
    {out}

Returns:
    A boolean tensor that is True where :attr:`input` is equal to :attr:`other` and False elsewhere

Example::

    >>> torch.eq(torch.tensor([[1, 2], [3, 4]]), torch.tensor([[1, 1], [4, 4]]))
    tensor([[ True, False],
            [False, True]])
""".format(
        **common_args
    ),
)

add_docstr(
    torch.equal,
    r"""
equal(input, other) -> bool

``True`` if two tensors have the same size and elements, ``False`` otherwise.

Example::

    >>> torch.equal(torch.tensor([1, 2]), torch.tensor([1, 2]))
    True
""",
)

add_docstr(
    torch.erf,
    r"""
erf(input, *, out=None) -> Tensor

Alias for :func:`torch.special.erf`.
""",
)

add_docstr(
    torch.erfc,
    r"""
erfc(input, *, out=None) -> Tensor

Alias for :func:`torch.special.erfc`.
""",
)

add_docstr(
    torch.erfinv,
    r"""
erfinv(input, *, out=None) -> Tensor

Alias for :func:`torch.special.erfinv`.
""",
)

add_docstr(
    torch.exp,
    r"""
exp(input, *, out=None) -> Tensor

Returns a new tensor with the exponential of the elements
of the input tensor :attr:`input`.

.. math::
    y_{i} = e^{x_{i}}
"""
    + r"""
Args:
    {input}

Keyword args:
    {out}

Example::

    >>> torch.exp(torch.tensor([0, math.log(2.)]))
    tensor([ 1.,  2.])
""".format(
        **common_args
    ),
)

add_docstr(
    torch.exp2,
    r"""
exp2(input, *, out=None) -> Tensor

Alias for :func:`torch.special.exp2`.
""",
)

add_docstr(
    torch.expm1,
    r"""
expm1(input, *, out=None) -> Tensor

Alias for :func:`torch.special.expm1`.
""",
)

add_docstr(
    torch.eye,
    r"""
eye(n, m=None, *, out=None, dtype=None, layout=torch.strided, device=None, requires_grad=False) -> Tensor

Returns a 2-D tensor with ones on the diagonal and zeros elsewhere.

Args:
    n (int): the number of rows
    m (int, optional): the number of columns with default being :attr:`n`

Keyword arguments:
    {out}
    {dtype}
    {layout}
    {device}
    {requires_grad}

Returns:
    Tensor: A 2-D tensor with ones on the diagonal and zeros elsewhere

Example::

    >>> torch.eye(3)
    tensor([[ 1.,  0.,  0.],
            [ 0.,  1.,  0.],
            [ 0.,  0.,  1.]])
""".format(
        **factory_common_args
    ),
)

add_docstr(
    torch.floor,
    r"""
floor(input, *, out=None) -> Tensor

Returns a new tensor with the floor of the elements of :attr:`input`,
the largest integer less than or equal to each element.

.. math::
    \text{out}_{i} = \left\lfloor \text{input}_{i} \right\rfloor
"""
    + r"""
Args:
    {input}

Keyword args:
    {out}

Example::

    >>> a = torch.randn(4)
    >>> a
    tensor([-0.8166,  1.5308, -0.2530, -0.2091])
    >>> torch.floor(a)
    tensor([-1.,  1., -1., -1.])
""".format(
        **common_args
    ),
)

add_docstr(
    torch.floor_divide,
    r"""
floor_divide(input, other, *, out=None) -> Tensor

.. note::

    Before PyTorch 1.13 :func:`torch.floor_divide` incorrectly performed
    truncation division. To restore the previous behavior use
    :func:`torch.div` with ``rounding_mode='trunc'``.

Computes :attr:`input` divided by :attr:`other`, elementwise, and floors
the result.

.. math::
    \text{{out}}_i = \text{floor} \left( \frac{{\text{{input}}_i}}{{\text{{other}}_i}} \right)

"""
    + r"""

Supports broadcasting to a common shape, type promotion, and integer and float inputs.

Args:
    input (Tensor or Number): the dividend
    other (Tensor or Number): the divisor

Keyword args:
    {out}

Example::

    >>> a = torch.tensor([4.0, 3.0])
    >>> b = torch.tensor([2.0, 2.0])
    >>> torch.floor_divide(a, b)
    tensor([2.0, 1.0])
    >>> torch.floor_divide(a, 1.4)
    tensor([2.0, 2.0])
""".format(
        **common_args
    ),
)

add_docstr(
    torch.fmod,
    r"""
fmod(input, other, *, out=None) -> Tensor

Applies C++'s `std::fmod <https://en.cppreference.com/w/cpp/numeric/math/fmod>`_ entrywise.
The result has the same sign as the dividend :attr:`input` and its absolute value
is less than that of :attr:`other`.

This function may be defined in terms of :func:`torch.div` as

.. code:: python

    torch.fmod(a, b) == a - a.div(b, rounding_mode="trunc") * b

Supports :ref:`broadcasting to a common shape <broadcasting-semantics>`,
:ref:`type promotion <type-promotion-doc>`, and integer and float inputs.

.. note::

    When the divisor is zero, returns ``NaN`` for floating point dtypes
    on both CPU and GPU; raises ``RuntimeError`` for integer division by
    zero on CPU; Integer division by zero on GPU may return any value.

.. note::

   Complex inputs are not supported. In some cases, it is not mathematically
   possible to satisfy the definition of a modulo operation with complex numbers.

.. seealso::

    :func:`torch.remainder` which implements Python's modulus operator.
    This one is defined using division rounding down the result.

Args:
    input (Tensor): the dividend
    other (Tensor or Scalar): the divisor

Keyword args:
    {out}

Example::

    >>> torch.fmod(torch.tensor([-3., -2, -1, 1, 2, 3]), 2)
    tensor([-1., -0., -1.,  1.,  0.,  1.])
    >>> torch.fmod(torch.tensor([1, 2, 3, 4, 5]), -1.5)
    tensor([1.0000, 0.5000, 0.0000, 1.0000, 0.5000])

""".format(
        **common_args
    ),
)

add_docstr(
    torch.frac,
    r"""
frac(input, *, out=None) -> Tensor

Computes the fractional portion of each element in :attr:`input`.

.. math::
    \text{out}_{i} = \text{input}_{i} - \left\lfloor |\text{input}_{i}| \right\rfloor * \operatorname{sgn}(\text{input}_{i})

Example::

    >>> torch.frac(torch.tensor([1, 2.5, -3.2]))
    tensor([ 0.0000,  0.5000, -0.2000])
""",
)

add_docstr(
    torch.frexp,
    r"""
frexp(input, *, out=None) -> (Tensor mantissa, Tensor exponent)

Decomposes :attr:`input` into mantissa and exponent tensors
such that :math:`\text{input} = \text{mantissa} \times 2^{\text{exponent}}`.

The range of mantissa is the open interval (-1, 1).

Supports float inputs.

Args:
    input (Tensor): the input tensor


Keyword args:
    out (tuple, optional): the output tensors

Example::

    >>> x = torch.arange(9.)
    >>> mantissa, exponent = torch.frexp(x)
    >>> mantissa
    tensor([0.0000, 0.5000, 0.5000, 0.7500, 0.5000, 0.6250, 0.7500, 0.8750, 0.5000])
    >>> exponent
    tensor([0, 1, 2, 2, 3, 3, 3, 3, 4], dtype=torch.int32)
    >>> torch.ldexp(mantissa, exponent)
    tensor([0., 1., 2., 3., 4., 5., 6., 7., 8.])
""",
)

add_docstr(
    torch.from_numpy,
    r"""
from_numpy(ndarray) -> Tensor

Creates a :class:`Tensor` from a :class:`numpy.ndarray`.

The returned tensor and :attr:`ndarray` share the same memory. Modifications to
the tensor will be reflected in the :attr:`ndarray` and vice versa. The returned
tensor is not resizable.

It currently accepts :attr:`ndarray` with dtypes of ``numpy.float64``,
``numpy.float32``, ``numpy.float16``, ``numpy.complex64``, ``numpy.complex128``,
``numpy.int64``, ``numpy.int32``, ``numpy.int16``, ``numpy.int8``, ``numpy.uint8``,
and ``numpy.bool``.

.. warning::
    Writing to a tensor created from a read-only NumPy array is not supported and will result in undefined behavior.

Example::

    >>> a = numpy.array([1, 2, 3])
    >>> t = torch.from_numpy(a)
    >>> t
    tensor([ 1,  2,  3])
    >>> t[0] = -1
    >>> a
    array([-1,  2,  3])
""",
)

add_docstr(
    torch.frombuffer,
    r"""
frombuffer(buffer, *, dtype, count=-1, offset=0, requires_grad=False) -> Tensor

Creates a 1-dimensional :class:`Tensor` from an object that implements
the Python buffer protocol.

Skips the first :attr:`offset` bytes in the buffer, and interprets the rest of
the raw bytes as a 1-dimensional tensor of type :attr:`dtype` with :attr:`count`
elements.

Note that either of the following must be true:

1. :attr:`count` is a positive non-zero number, and the total number of bytes
in the buffer is less than :attr:`offset` plus :attr:`count` times the size
(in bytes) of :attr:`dtype`.

2. :attr:`count` is negative, and the length (number of bytes) of the buffer
subtracted by the :attr:`offset` is a multiple of the size (in bytes) of
:attr:`dtype`.

The returned tensor and buffer share the same memory. Modifications to
the tensor will be reflected in the buffer and vice versa. The returned
tensor is not resizable.

.. note::
    This function increments the reference count for the object that
    owns the shared memory. Therefore, such memory will not be deallocated
    before the returned tensor goes out of scope.

.. warning::
    This function's behavior is undefined when passed an object implementing
    the buffer protocol whose data is not on the CPU. Doing so is likely to
    cause a segmentation fault.

.. warning::
    This function does not try to infer the :attr:`dtype` (hence, it is not
    optional). Passing a different :attr:`dtype` than its source may result
    in unexpected behavior.

Args:
    buffer (object): a Python object that exposes the buffer interface.

Keyword args:
    dtype (:class:`torch.dtype`): the desired data type of returned tensor.
    count (int, optional): the number of desired elements to be read.
        If negative, all the elements (until the end of the buffer) will be
        read. Default: -1.
    offset (int, optional): the number of bytes to skip at the start of
        the buffer. Default: 0.
    {requires_grad}

Example::

    >>> import array
    >>> a = array.array('i', [1, 2, 3])
    >>> t = torch.frombuffer(a, dtype=torch.int32)
    >>> t
    tensor([ 1,  2,  3])
    >>> t[0] = -1
    >>> a
    array([-1,  2,  3])

    >>> # Interprets the signed char bytes as 32-bit integers.
    >>> # Each 4 signed char elements will be interpreted as
    >>> # 1 signed 32-bit integer.
    >>> import array
    >>> a = array.array('b', [-1, 0, 0, 0])
    >>> torch.frombuffer(a, dtype=torch.int32)
    tensor([255], dtype=torch.int32)
""".format(
        **factory_common_args
    ),
)

add_docstr(
    torch.flatten,
    r"""
flatten(input, start_dim=0, end_dim=-1) -> Tensor

Flattens :attr:`input` by reshaping it into a one-dimensional tensor. If :attr:`start_dim` or :attr:`end_dim`
are passed, only dimensions starting with :attr:`start_dim` and ending with :attr:`end_dim` are flattened.
The order of elements in :attr:`input` is unchanged.

Unlike NumPy's flatten, which always copies input's data, this function may return the original object, a view,
or copy. If no dimensions are flattened, then the original object :attr:`input` is returned. Otherwise, if input can
be viewed as the flattened shape, then that view is returned. Finally, only if the input cannot be viewed as the
flattened shape is input's data copied. See :meth:`torch.Tensor.view` for details on when a view will be returned.

.. note::
    Flattening a zero-dimensional tensor will return a one-dimensional view.

Args:
    {input}
    start_dim (int): the first dim to flatten
    end_dim (int): the last dim to flatten

Example::

    >>> t = torch.tensor([[[1, 2],
    ...                    [3, 4]],
    ...                   [[5, 6],
    ...                    [7, 8]]])
    >>> torch.flatten(t)
    tensor([1, 2, 3, 4, 5, 6, 7, 8])
    >>> torch.flatten(t, start_dim=1)
    tensor([[1, 2, 3, 4],
            [5, 6, 7, 8]])
""".format(
        **common_args
    ),
)

add_docstr(
    torch.unflatten,
    r"""
unflatten(input, dim, sizes) -> Tensor

Expands a dimension of the input tensor over multiple dimensions.

.. seealso::

    :func:`torch.flatten` the inverse of this function. It coalesces several dimensions into one.

Args:
    {input}
    dim (int): Dimension to be unflattened, specified as an index into
         ``input.shape``.
    sizes (Tuple[int]): New shape of the unflattened dimension.
         One of its elements can be `-1` in which case the corresponding output
         dimension is inferred. Otherwise, the product of ``sizes`` *must*
         equal ``input.shape[dim]``.

Returns:
    A View of input with the specified dimension unflattened.

Examples::
    >>> torch.unflatten(torch.randn(3, 4, 1), 1, (2, 2)).shape
    torch.Size([3, 2, 2, 1])
    >>> torch.unflatten(torch.randn(3, 4, 1), 1, (-1, 2)).shape
    torch.Size([3, 2, 2, 1])
    >>> torch.unflatten(torch.randn(5, 12, 3), -1, (2, 2, 3, 1, 1)).shape
    torch.Size([5, 2, 2, 3, 1, 1, 3])
""".format(
        **common_args
    ),
)

add_docstr(
    torch.gather,
    r"""
gather(input, dim, index, *, sparse_grad=False, out=None) -> Tensor

Gathers values along an axis specified by `dim`.

For a 3-D tensor the output is specified by::

    out[i][j][k] = input[index[i][j][k]][j][k]  # if dim == 0
    out[i][j][k] = input[i][index[i][j][k]][k]  # if dim == 1
    out[i][j][k] = input[i][j][index[i][j][k]]  # if dim == 2

:attr:`input` and :attr:`index` must have the same number of dimensions.
It is also required that ``index.size(d) <= input.size(d)`` for all
dimensions ``d != dim``.  :attr:`out` will have the same shape as :attr:`index`.
Note that ``input`` and ``index`` do not broadcast against each other.

Args:
    input (Tensor): the source tensor
    dim (int): the axis along which to index
    index (LongTensor): the indices of elements to gather

Keyword arguments:
    sparse_grad (bool, optional): If ``True``, gradient w.r.t. :attr:`input` will be a sparse tensor.
    out (Tensor, optional): the destination tensor

Example::

    >>> t = torch.tensor([[1, 2], [3, 4]])
    >>> torch.gather(t, 1, torch.tensor([[0, 0], [1, 0]]))
    tensor([[ 1,  1],
            [ 4,  3]])
""",
)


add_docstr(
    torch.gcd,
    r"""
gcd(input, other, *, out=None) -> Tensor

Computes the element-wise greatest common divisor (GCD) of :attr:`input` and :attr:`other`.

Both :attr:`input` and :attr:`other` must have integer types.

.. note::
    This defines :math:`gcd(0, 0) = 0`.

Args:
    {input}
    other (Tensor): the second input tensor

Keyword arguments:
    {out}

Example::

    >>> a = torch.tensor([5, 10, 15])
    >>> b = torch.tensor([3, 4, 5])
    >>> torch.gcd(a, b)
    tensor([1, 2, 5])
    >>> c = torch.tensor([3])
    >>> torch.gcd(a, c)
    tensor([1, 1, 3])
""".format(
        **common_args
    ),
)

add_docstr(
    torch.ge,
    r"""
ge(input, other, *, out=None) -> Tensor

Computes :math:`\text{input} \geq \text{other}` element-wise.
"""
    + r"""

The second argument can be a number or a tensor whose shape is
:ref:`broadcastable <broadcasting-semantics>` with the first argument.

Args:
    input (Tensor): the tensor to compare
    other (Tensor or float): the tensor or value to compare

Keyword args:
    {out}

Returns:
    A boolean tensor that is True where :attr:`input` is greater than or equal to :attr:`other` and False elsewhere

Example::

    >>> torch.ge(torch.tensor([[1, 2], [3, 4]]), torch.tensor([[1, 1], [4, 4]]))
    tensor([[True, True], [False, True]])
""".format(
        **common_args
    ),
)

add_docstr(
    torch.greater_equal,
    r"""
greater_equal(input, other, *, out=None) -> Tensor

Alias for :func:`torch.ge`.
""",
)

add_docstr(
    torch.gradient,
    r"""
gradient(input, *, spacing=1, dim=None, edge_order=1) -> List of Tensors

Estimates the gradient of a function :math:`g : \mathbb{R}^n \rightarrow \mathbb{R}` in
one or more dimensions using the `second-order accurate central differences method
<https://www.ams.org/journals/mcom/1988-51-184/S0025-5718-1988-0935077-0/S0025-5718-1988-0935077-0.pdf>`_.

The gradient of :math:`g` is estimated using samples. By default, when :attr:`spacing` is not
specified, the samples are entirely described by :attr:`input`, and the mapping of input coordinates
to an output is the same as the tensor's mapping of indices to values. For example, for a three-dimensional
:attr:`input` the function described is :math:`g : \mathbb{R}^3 \rightarrow \mathbb{R}`, and
:math:`g(1, 2, 3)\ == input[1, 2, 3]`.

When :attr:`spacing` is specified, it modifies the relationship between :attr:`input` and input coordinates.
This is detailed in the "Keyword Arguments" section below.

The gradient is estimated by estimating each partial derivative of :math:`g` independently. This estimation is
accurate if :math:`g` is in :math:`C^3` (it has at least 3 continuous derivatives), and the estimation can be
improved by providing closer samples. Mathematically, the value at each interior point of a partial derivative
is estimated using `Taylor’s theorem with remainder <https://en.wikipedia.org/wiki/Taylor%27s_theorem>`_.
Letting :math:`x` be an interior point and  :math:`x+h_r` be point neighboring it, the partial gradient at
:math:`f(x+h_r)` is estimated using:

.. math::
    \begin{aligned}
        f(x+h_r) = f(x) + h_r f'(x) + {h_r}^2  \frac{f''(x)}{2} + {h_r}^3 \frac{f'''(x_r)}{6} \\
    \end{aligned}

where :math:`x_r` is a number in the interval :math:`[x, x+ h_r]`  and using the fact that :math:`f \in C^3`
we derive :

.. math::
    f'(x) \approx \frac{ {h_l}^2 f(x+h_r) - {h_r}^2 f(x-h_l)
          + ({h_r}^2-{h_l}^2 ) f(x) }{ {h_r} {h_l}^2 + {h_r}^2 {h_l} }

.. note::
    We estimate the gradient of functions in complex domain
    :math:`g : \mathbb{C}^n \rightarrow \mathbb{C}` in the same way.

The value of each partial derivative at the boundary points is computed differently. See edge_order below.

Args:
    input (``Tensor``): the tensor that represents the values of the function

Keyword args:
    spacing (``scalar``, ``list of scalar``, ``list of Tensor``, optional): :attr:`spacing` can be used to modify
        how the :attr:`input` tensor's indices relate to sample coordinates. If :attr:`spacing` is a scalar then
        the indices are multiplied by the scalar to produce the coordinates. For example, if :attr:`spacing=2` the
        indices (1, 2, 3) become coordinates (2, 4, 6). If :attr:`spacing` is a list of scalars then the corresponding
        indices are multiplied. For example, if :attr:`spacing=(2, -1, 3)` the indices (1, 2, 3) become coordinates (2, -2, 9).
        Finally, if :attr:`spacing` is a list of one-dimensional tensors then each tensor specifies the coordinates for
        the corresponding dimension. For example, if the indices are (1, 2, 3) and the tensors are (t0, t1, t2), then
        the coordinates are (t0[1], t1[2], t2[3])

    dim (``int``, ``list of int``, optional): the dimension or dimensions to approximate the gradient over.  By default
        the partial  gradient in every dimension is computed. Note that when :attr:`dim` is  specified the elements of
        the :attr:`spacing` argument must correspond with the specified dims."

    edge_order (``int``, optional): 1 or 2, for `first-order
        <https://www.ams.org/journals/mcom/1988-51-184/S0025-5718-1988-0935077-0/S0025-5718-1988-0935077-0.pdf>`_ or
        `second-order <https://www.ams.org/journals/mcom/1988-51-184/S0025-5718-1988-0935077-0/S0025-5718-1988-0935077-0.pdf>`_
        estimation of the boundary ("edge") values, respectively.

Examples::

    >>> # Estimates the gradient of f(x)=x^2 at points [-2, -1, 2, 4]
    >>> coordinates = (torch.tensor([-2., -1., 1., 4.]),)
    >>> values = torch.tensor([4., 1., 1., 16.], )
    >>> torch.gradient(values, spacing = coordinates)
    (tensor([-3., -2., 2., 5.]),)

    >>> # Estimates the gradient of the R^2 -> R function whose samples are
    >>> # described by the tensor t. Implicit coordinates are [0, 1] for the outermost
    >>> # dimension and [0, 1, 2, 3] for the innermost dimension, and function estimates
    >>> # partial derivative for both dimensions.
    >>> t = torch.tensor([[1, 2, 4, 8], [10, 20, 40, 80]])
    >>> torch.gradient(t)
    (tensor([[ 9., 18., 36., 72.],
             [ 9., 18., 36., 72.]]),
     tensor([[ 1.0000, 1.5000, 3.0000, 4.0000],
             [10.0000, 15.0000, 30.0000, 40.0000]]))

    >>> # A scalar value for spacing modifies the relationship between tensor indices
    >>> # and input coordinates by multiplying the indices to find the
    >>> # coordinates. For example, below the indices of the innermost
    >>> # 0, 1, 2, 3 translate to coordinates of [0, 2, 4, 6], and the indices of
    >>> # the outermost dimension 0, 1 translate to coordinates of [0, 2].
    >>> torch.gradient(t, spacing = 2.0) # dim = None (implicitly [0, 1])
    (tensor([[ 4.5000, 9.0000, 18.0000, 36.0000],
              [ 4.5000, 9.0000, 18.0000, 36.0000]]),
     tensor([[ 0.5000, 0.7500, 1.5000, 2.0000],
              [ 5.0000, 7.5000, 15.0000, 20.0000]]))
    >>> # doubling the spacing between samples halves the estimated partial gradients.

    >>>
    >>> # Estimates only the partial derivative for dimension 1
    >>> torch.gradient(t, dim = 1) # spacing = None (implicitly 1.)
    (tensor([[ 1.0000, 1.5000, 3.0000, 4.0000],
             [10.0000, 15.0000, 30.0000, 40.0000]]),)

    >>> # When spacing is a list of scalars, the relationship between the tensor
    >>> # indices and input coordinates changes based on dimension.
    >>> # For example, below, the indices of the innermost dimension 0, 1, 2, 3 translate
    >>> # to coordinates of [0, 3, 6, 9], and the indices of the outermost dimension
    >>> # 0, 1 translate to coordinates of [0, 2].
    >>> torch.gradient(t, spacing = [3., 2.])
    (tensor([[ 4.5000, 9.0000, 18.0000, 36.0000],
             [ 4.5000, 9.0000, 18.0000, 36.0000]]),
     tensor([[ 0.3333, 0.5000, 1.0000, 1.3333],
             [ 3.3333, 5.0000, 10.0000, 13.3333]]))

    >>> # The following example is a replication of the previous one with explicit
    >>> # coordinates.
    >>> coords = (torch.tensor([0, 2]), torch.tensor([0, 3, 6, 9]))
    >>> torch.gradient(t, spacing = coords)
    (tensor([[ 4.5000, 9.0000, 18.0000, 36.0000],
             [ 4.5000, 9.0000, 18.0000, 36.0000]]),
     tensor([[ 0.3333, 0.5000, 1.0000, 1.3333],
             [ 3.3333, 5.0000, 10.0000, 13.3333]]))

""",
)

add_docstr(
    torch.geqrf,
    r"""
geqrf(input, *, out=None) -> (Tensor, Tensor)

This is a low-level function for calling LAPACK's geqrf directly. This function
returns a namedtuple (a, tau) as defined in `LAPACK documentation for geqrf`_ .

Computes a QR decomposition of :attr:`input`.
Both `Q` and `R` matrices are stored in the same output tensor `a`.
The elements of `R` are stored on and above the diagonal.
Elementary reflectors (or Householder vectors) implicitly defining matrix `Q`
are stored below the diagonal.
The results of this function can be used together with :func:`torch.linalg.householder_product`
to obtain the `Q` matrix or
with :func:`torch.ormqr`, which uses an implicit representation of the `Q` matrix,
for an efficient matrix-matrix multiplication.

See `LAPACK documentation for geqrf`_ for further details.

.. note::
    See also :func:`torch.linalg.qr`, which computes Q and R matrices, and :func:`torch.linalg.lstsq`
    with the ``driver="gels"`` option for a function that can solve matrix equations using a QR decomposition.

Args:
    input (Tensor): the input matrix

Keyword args:
    out (tuple, optional): the output tuple of (Tensor, Tensor). Ignored if `None`. Default: `None`.

.. _LAPACK documentation for geqrf:
    http://www.netlib.org/lapack/explore-html/df/dc5/group__variants_g_ecomputational_ga3766ea903391b5cf9008132f7440ec7b.html

""",
)

add_docstr(
    torch.inner,
    r"""
inner(input, other, *, out=None) -> Tensor

Computes the dot product for 1D tensors. For higher dimensions, sums the product
of elements from :attr:`input` and :attr:`other` along their last dimension.

.. note::

    If either :attr:`input` or :attr:`other` is a scalar, the result is equivalent
    to `torch.mul(input, other)`.

    If both :attr:`input` and :attr:`other` are non-scalars, the size of their last
    dimension must match and the result is equivalent to `torch.tensordot(input,
    other, dims=([-1], [-1]))`

Args:
    input (Tensor): First input tensor
    other (Tensor): Second input tensor

Keyword args:
    out (Tensor, optional): Optional output tensor to write result into. The output
                            shape is `input.shape[:-1] + other.shape[:-1]`.

Example::

    # Dot product
    >>> torch.inner(torch.tensor([1, 2, 3]), torch.tensor([0, 2, 1]))
    tensor(7)

    # Multidimensional input tensors
    >>> a = torch.randn(2, 3)
    >>> a
    tensor([[0.8173, 1.0874, 1.1784],
            [0.3279, 0.1234, 2.7894]])
    >>> b = torch.randn(2, 4, 3)
    >>> b
    tensor([[[-0.4682, -0.7159,  0.1506],
            [ 0.4034, -0.3657,  1.0387],
            [ 0.9892, -0.6684,  0.1774],
            [ 0.9482,  1.3261,  0.3917]],

            [[ 0.4537,  0.7493,  1.1724],
            [ 0.2291,  0.5749, -0.2267],
            [-0.7920,  0.3607, -0.3701],
            [ 1.3666, -0.5850, -1.7242]]])
    >>> torch.inner(a, b)
    tensor([[[-0.9837,  1.1560,  0.2907,  2.6785],
            [ 2.5671,  0.5452, -0.6912, -1.5509]],

            [[ 0.1782,  2.9843,  0.7366,  1.5672],
            [ 3.5115, -0.4864, -1.2476, -4.4337]]])

    # Scalar input
    >>> torch.inner(a, torch.tensor(2))
    tensor([[1.6347, 2.1748, 2.3567],
            [0.6558, 0.2469, 5.5787]])
""",
)

add_docstr(
    torch.outer,
    r"""
outer(input, vec2, *, out=None) -> Tensor

Outer product of :attr:`input` and :attr:`vec2`.
If :attr:`input` is a vector of size :math:`n` and :attr:`vec2` is a vector of
size :math:`m`, then :attr:`out` must be a matrix of size :math:`(n \times m)`.

.. note:: This function does not :ref:`broadcast <broadcasting-semantics>`.

Args:
    input (Tensor): 1-D input vector
    vec2 (Tensor): 1-D input vector

Keyword args:
    out (Tensor, optional): optional output matrix

Example::

    >>> v1 = torch.arange(1., 5.)
    >>> v2 = torch.arange(1., 4.)
    >>> torch.outer(v1, v2)
    tensor([[  1.,   2.,   3.],
            [  2.,   4.,   6.],
            [  3.,   6.,   9.],
            [  4.,   8.,  12.]])
""",
)

add_docstr(
    torch.ger,
    r"""
ger(input, vec2, *, out=None) -> Tensor

Alias of :func:`torch.outer`.

.. warning::
    This function is deprecated and will be removed in a future PyTorch release.
    Use :func:`torch.outer` instead.
""",
)

add_docstr(
    torch.get_default_dtype,
    r"""
get_default_dtype() -> torch.dtype

Get the current default floating point :class:`torch.dtype`.

Example::

    >>> torch.get_default_dtype()  # initial default for floating point is torch.float32
    torch.float32
    >>> torch.set_default_dtype(torch.float64)
    >>> torch.get_default_dtype()  # default is now changed to torch.float64
    torch.float64
    >>> torch.set_default_tensor_type(torch.FloatTensor)  # setting tensor type also affects this
    >>> torch.get_default_dtype()  # changed to torch.float32, the dtype for torch.FloatTensor
    torch.float32

""",
)

add_docstr(
    torch.get_num_threads,
    r"""
get_num_threads() -> int

Returns the number of threads used for parallelizing CPU operations
""",
)

add_docstr(
    torch.get_num_interop_threads,
    r"""
get_num_interop_threads() -> int

Returns the number of threads used for inter-op parallelism on CPU
(e.g. in JIT interpreter)
""",
)

add_docstr(
    torch.gt,
    r"""
gt(input, other, *, out=None) -> Tensor

Computes :math:`\text{input} > \text{other}` element-wise.
"""
    + r"""

The second argument can be a number or a tensor whose shape is
:ref:`broadcastable <broadcasting-semantics>` with the first argument.

Args:
    input (Tensor): the tensor to compare
    other (Tensor or float): the tensor or value to compare

Keyword args:
    {out}

Returns:
    A boolean tensor that is True where :attr:`input` is greater than :attr:`other` and False elsewhere

Example::

    >>> torch.gt(torch.tensor([[1, 2], [3, 4]]), torch.tensor([[1, 1], [4, 4]]))
    tensor([[False, True], [False, False]])
""".format(
        **common_args
    ),
)

add_docstr(
    torch.greater,
    r"""
greater(input, other, *, out=None) -> Tensor

Alias for :func:`torch.gt`.
""",
)

add_docstr(
    torch.histc,
    r"""
histc(input, bins=100, min=0, max=0, *, out=None) -> Tensor

Computes the histogram of a tensor.

The elements are sorted into equal width bins between :attr:`min` and
:attr:`max`. If :attr:`min` and :attr:`max` are both zero, the minimum and
maximum values of the data are used.

Elements lower than min and higher than max are ignored.

Args:
    {input}
    bins (int): number of histogram bins
    min (Scalar): lower end of the range (inclusive)
    max (Scalar): upper end of the range (inclusive)

Keyword args:
    {out}

Returns:
    Tensor: Histogram represented as a tensor

Example::

    >>> torch.histc(torch.tensor([1., 2, 1]), bins=4, min=0, max=3)
    tensor([ 0.,  2.,  1.,  0.])
""".format(
        **common_args
    ),
)

add_docstr(
    torch.histogram,
    r"""
histogram(input, bins, *, range=None, weight=None, density=False, out=None) -> (Tensor, Tensor)

Computes a histogram of the values in a tensor.

:attr:`bins` can be an integer or a 1D tensor.

If :attr:`bins` is an int, it specifies the number of equal-width bins.
By default, the lower and upper range of the bins is determined by the
minimum and maximum elements of the input tensor. The :attr:`range`
argument can be provided to specify a range for the bins.

If :attr:`bins` is a 1D tensor, it specifies the sequence of bin edges
including the rightmost edge. It should contain at least 2 elements
and its elements should be increasing.

Args:
    {input}
    bins: int or 1D Tensor. If int, defines the number of equal-width bins. If tensor,
          defines the sequence of bin edges including the rightmost edge.

Keyword args:
    range (tuple of float): Defines the range of the bins.
    weight (Tensor): If provided, weight should have the same shape as input. Each value in
                     input contributes its associated weight towards its bin's result.
    density (bool): If False, the result will contain the count (or total weight) in each bin.
                    If True, the result is the value of the probability density function over the bins,
                    normalized such that the integral over the range of the bins is 1.
    {out} (tuple, optional): The result tuple of two output tensors (hist, bin_edges).

Returns:
    hist (Tensor): 1D Tensor containing the values of the histogram.
    bin_edges(Tensor): 1D Tensor containing the edges of the histogram bins.

Example::

    >>> torch.histogram(torch.tensor([1., 2, 1]), bins=4, range=(0., 3.), weight=torch.tensor([1., 2., 4.]))
    (tensor([ 0.,  5.,  2.,  0.]), tensor([0., 0.75, 1.5, 2.25, 3.]))
    >>> torch.histogram(torch.tensor([1., 2, 1]), bins=4, range=(0., 3.), weight=torch.tensor([1., 2., 4.]), density=True)
    (tensor([ 0.,  0.9524,  0.3810,  0.]), tensor([0., 0.75, 1.5, 2.25, 3.]))
""".format(
        **common_args
    ),
)

add_docstr(
    torch.histogramdd,
    r"""
histogramdd(input, bins, *, range=None, weight=None, density=False, out=None) -> (Tensor, Tensor[])

Computes a multi-dimensional histogram of the values in a tensor.

Interprets the elements of an input tensor whose innermost dimension has size N
as a collection of N-dimensional points. Maps each of the points into a set of
N-dimensional bins and returns the number of points (or total weight) in each bin.

:attr:`input` must be a tensor with at least 2 dimensions.
If input has shape (M, N), each of its M rows defines a point in N-dimensional space.
If input has three or more dimensions, all but the last dimension are flattened.

Each dimension is independently associated with its own strictly increasing sequence
of bin edges. Bin edges may be specified explicitly by passing a sequence of 1D
tensors. Alternatively, bin edges may be constructed automatically by passing a
sequence of integers specifying the number of equal-width bins in each dimension.

For each N-dimensional point in input:
    - Each of its coordinates is binned independently among the bin edges
        corresponding to its dimension
    - Binning results are combined to identify the N-dimensional bin (if any)
        into which the point falls
    - If the point falls into a bin, the bin's count (or total weight) is incremented
    - Points which do not fall into any bin do not contribute to the output

:attr:`bins` can be a sequence of N 1D tensors, a sequence of N ints, or a single int.

If :attr:`bins` is a sequence of N 1D tensors, it explicitly specifies the N sequences
of bin edges. Each 1D tensor should contain a strictly increasing sequence with at
least one element. A sequence of K bin edges defines K-1 bins, explicitly specifying
the left and right edges of all bins. Every bin is exclusive of its left edge. Only
the rightmost bin is inclusive of its right edge.

If :attr:`bins` is a sequence of N ints, it specifies the number of equal-width bins
in each dimension. By default, the leftmost and rightmost bin edges in each dimension
are determined by the minimum and maximum elements of the input tensor in the
corresponding dimension. The :attr:`range` argument can be provided to manually
specify the leftmost and rightmost bin edges in each dimension.

If :attr:`bins` is an int, it specifies the number of equal-width bins for all dimensions.

.. note::
    See also :func:`torch.histogram`, which specifically computes 1D histograms.
    While :func:`torch.histogramdd` infers the dimensionality of its bins and
    binned values from the shape of :attr:`input`, :func:`torch.histogram`
    accepts and flattens :attr:`input` of any shape.

Args:
    {input}
    bins: Tensor[], int[], or int.
            If Tensor[], defines the sequences of bin edges.
            If int[], defines the number of equal-width bins in each dimension.
            If int, defines the number of equal-width bins for all dimensions.
Keyword args:
    range (sequence of float): Defines the leftmost and rightmost bin edges
                                in each dimension.
    weight (Tensor): By default, each value in the input has weight 1. If a weight
                        tensor is passed, each N-dimensional coordinate in input
                        contributes its associated weight towards its bin's result.
                        The weight tensor should have the same shape as the :attr:`input`
                        tensor excluding its innermost dimension N.
    density (bool): If False (default), the result will contain the count (or total weight)
                    in each bin. If True, each count (weight) is divided by the total count
                    (total weight), then divided by the volume of its associated bin.
Returns:
    hist (Tensor): N-dimensional Tensor containing the values of the histogram.
    bin_edges(Tensor[]): sequence of N 1D Tensors containing the bin edges.

Example::
    >>> torch.histogramdd(torch.tensor([[0., 1.], [1., 0.], [2., 0.], [2., 2.]]), bins=[3, 3],
    ...                   weight=torch.tensor([1., 2., 4., 8.]))
        torch.return_types.histogramdd(
            hist=tensor([[0., 1., 0.],
                         [2., 0., 0.],
                         [4., 0., 8.]]),
            bin_edges=(tensor([0.0000, 0.6667, 1.3333, 2.0000]),
                       tensor([0.0000, 0.6667, 1.3333, 2.0000])))

    >>> torch.histogramdd(torch.tensor([[0., 0.], [1., 1.], [2., 2.]]), bins=[2, 2],
    ...                   range=[0., 1., 0., 1.], density=True)
        torch.return_types.histogramdd(
           hist=tensor([[2., 0.],
                        [0., 2.]]),
           bin_edges=(tensor([0.0000, 0.5000, 1.0000]),
                      tensor([0.0000, 0.5000, 1.0000])))

""",
)
# TODO: Fix via https://github.com/pytorch/pytorch/issues/75798
torch.histogramdd.__module__ = "torch"

add_docstr(
    torch.hypot,
    r"""
hypot(input, other, *, out=None) -> Tensor

Given the legs of a right triangle, return its hypotenuse.

.. math::
    \text{out}_{i} = \sqrt{\text{input}_{i}^{2} + \text{other}_{i}^{2}}

The shapes of ``input`` and ``other`` must be
:ref:`broadcastable <broadcasting-semantics>`.
"""
    + r"""
Args:
    input (Tensor): the first input tensor
    other (Tensor): the second input tensor

Keyword args:
    {out}

Example::

    >>> a = torch.hypot(torch.tensor([4.0]), torch.tensor([3.0, 4.0, 5.0]))
    tensor([5.0000, 5.6569, 6.4031])

""".format(
        **common_args
    ),
)

add_docstr(
    torch.i0,
    r"""
i0(input, *, out=None) -> Tensor

Alias for :func:`torch.special.i0`.
""",
)

add_docstr(
    torch.igamma,
    r"""
igamma(input, other, *, out=None) -> Tensor

Alias for :func:`torch.special.gammainc`.
""",
)

add_docstr(
    torch.igammac,
    r"""
igammac(input, other, *, out=None) -> Tensor

Alias for :func:`torch.special.gammaincc`.
""",
)

add_docstr(
    torch.index_select,
    r"""
index_select(input, dim, index, *, out=None) -> Tensor

Returns a new tensor which indexes the :attr:`input` tensor along dimension
:attr:`dim` using the entries in :attr:`index` which is a `LongTensor`.

The returned tensor has the same number of dimensions as the original tensor
(:attr:`input`).  The :attr:`dim`\ th dimension has the same size as the length
of :attr:`index`; other dimensions have the same size as in the original tensor.

.. note:: The returned tensor does **not** use the same storage as the original
          tensor.  If :attr:`out` has a different shape than expected, we
          silently change it to the correct shape, reallocating the underlying
          storage if necessary.

Args:
    {input}
    dim (int): the dimension in which we index
    index (IntTensor or LongTensor): the 1-D tensor containing the indices to index

Keyword args:
    {out}

Example::

    >>> x = torch.randn(3, 4)
    >>> x
    tensor([[ 0.1427,  0.0231, -0.5414, -1.0009],
            [-0.4664,  0.2647, -0.1228, -1.1068],
            [-1.1734, -0.6571,  0.7230, -0.6004]])
    >>> indices = torch.tensor([0, 2])
    >>> torch.index_select(x, 0, indices)
    tensor([[ 0.1427,  0.0231, -0.5414, -1.0009],
            [-1.1734, -0.6571,  0.7230, -0.6004]])
    >>> torch.index_select(x, 1, indices)
    tensor([[ 0.1427, -0.5414],
            [-0.4664, -0.1228],
            [-1.1734,  0.7230]])
""".format(
        **common_args
    ),
)

add_docstr(
    torch.inverse,
    r"""
inverse(input, *, out=None) -> Tensor

Alias for :func:`torch.linalg.inv`
""",
)

add_docstr(
    torch.isin,
    r"""
isin(elements, test_elements, *, assume_unique=False, invert=False) -> Tensor

Tests if each element of :attr:`elements` is in :attr:`test_elements`. Returns
a boolean tensor of the same shape as :attr:`elements` that is True for elements
in :attr:`test_elements` and False otherwise.

.. note::
    One of :attr:`elements` or :attr:`test_elements` can be a scalar, but not both.

Args:
    elements (Tensor or Scalar): Input elements
    test_elements (Tensor or Scalar): Values against which to test for each input element
    assume_unique (bool, optional): If True, assumes both :attr:`elements` and
        :attr:`test_elements` contain unique elements, which can speed up the
        calculation. Default: False
    invert (bool, optional): If True, inverts the boolean return tensor, resulting in True
        values for elements *not* in :attr:`test_elements`. Default: False

Returns:
    A boolean tensor of the same shape as :attr:`elements` that is True for elements in
    :attr:`test_elements` and False otherwise

Example:
    >>> torch.isin(torch.tensor([[1, 2], [3, 4]]), torch.tensor([2, 3]))
    tensor([[False,  True],
            [ True, False]])
""",
)

add_docstr(
    torch.isinf,
    r"""
isinf(input) -> Tensor

Tests if each element of :attr:`input` is infinite
(positive or negative infinity) or not.

.. note::
    Complex values are infinite when their real or imaginary part is
    infinite.

Args:
    {input}

Returns:
    A boolean tensor that is True where :attr:`input` is infinite and False elsewhere

Example::

    >>> torch.isinf(torch.tensor([1, float('inf'), 2, float('-inf'), float('nan')]))
    tensor([False,  True,  False,  True,  False])
""".format(
        **common_args
    ),
)

add_docstr(
    torch.isposinf,
    r"""
isposinf(input, *, out=None) -> Tensor
Tests if each element of :attr:`input` is positive infinity or not.

Args:
  {input}

Keyword args:
  {out}

Example::

    >>> a = torch.tensor([-float('inf'), float('inf'), 1.2])
    >>> torch.isposinf(a)
    tensor([False,  True, False])
""".format(
        **common_args
    ),
)

add_docstr(
    torch.isneginf,
    r"""
isneginf(input, *, out=None) -> Tensor
Tests if each element of :attr:`input` is negative infinity or not.

Args:
  {input}

Keyword args:
  {out}

Example::

    >>> a = torch.tensor([-float('inf'), float('inf'), 1.2])
    >>> torch.isneginf(a)
    tensor([ True, False, False])
""".format(
        **common_args
    ),
)

add_docstr(
    torch.isclose,
    r"""
isclose(input, other, rtol=1e-05, atol=1e-08, equal_nan=False) -> Tensor

Returns a new tensor with boolean elements representing if each element of
:attr:`input` is "close" to the corresponding element of :attr:`other`.
Closeness is defined as:

.. math::
    \lvert \text{input} - \text{other} \rvert \leq \texttt{atol} + \texttt{rtol} \times \lvert \text{other} \rvert
"""
    + r"""

where :attr:`input` and :attr:`other` are finite. Where :attr:`input`
and/or :attr:`other` are nonfinite they are close if and only if
they are equal, with NaNs being considered equal to each other when
:attr:`equal_nan` is True.

Args:
    input (Tensor): first tensor to compare
    other (Tensor): second tensor to compare
    atol (float, optional): absolute tolerance. Default: 1e-08
    rtol (float, optional): relative tolerance. Default: 1e-05
    equal_nan (bool, optional): if ``True``, then two ``NaN`` s will be considered equal. Default: ``False``

Examples::

    >>> torch.isclose(torch.tensor((1., 2, 3)), torch.tensor((1 + 1e-10, 3, 4)))
    tensor([ True, False, False])
    >>> torch.isclose(torch.tensor((float('inf'), 4)), torch.tensor((float('inf'), 6)), rtol=.5)
    tensor([True, True])
""",
)

add_docstr(
    torch.isfinite,
    r"""
isfinite(input) -> Tensor

Returns a new tensor with boolean elements representing if each element is `finite` or not.

Real values are finite when they are not NaN, negative infinity, or infinity.
Complex values are finite when both their real and imaginary parts are finite.

Args:
    {input}

Returns:
    A boolean tensor that is True where :attr:`input` is finite and False elsewhere

Example::

    >>> torch.isfinite(torch.tensor([1, float('inf'), 2, float('-inf'), float('nan')]))
    tensor([True,  False,  True,  False,  False])
""".format(
        **common_args
    ),
)

add_docstr(
    torch.isnan,
    r"""
isnan(input) -> Tensor

Returns a new tensor with boolean elements representing if each element of :attr:`input`
is NaN or not. Complex values are considered NaN when either their real
and/or imaginary part is NaN.

Arguments:
    {input}

Returns:
    A boolean tensor that is True where :attr:`input` is NaN and False elsewhere

Example::

    >>> torch.isnan(torch.tensor([1, float('nan'), 2]))
    tensor([False, True, False])
""".format(
        **common_args
    ),
)

add_docstr(
    torch.isreal,
    r"""
isreal(input) -> Tensor

Returns a new tensor with boolean elements representing if each element of :attr:`input` is real-valued or not.
All real-valued types are considered real. Complex values are considered real when their imaginary part is 0.

Arguments:
    {input}

Returns:
    A boolean tensor that is True where :attr:`input` is real and False elsewhere

Example::

    >>> torch.isreal(torch.tensor([1, 1+1j, 2+0j]))
    tensor([True, False, True])
""".format(
        **common_args
    ),
)

add_docstr(
    torch.is_floating_point,
    r"""
is_floating_point(input) -> (bool)

Returns True if the data type of :attr:`input` is a floating point data type i.e.,
one of ``torch.float64``, ``torch.float32``, ``torch.float16``, and ``torch.bfloat16``.

Args:
    {input}
""".format(
        **common_args
    ),
)

add_docstr(
    torch.is_complex,
    r"""
is_complex(input) -> (bool)

Returns True if the data type of :attr:`input` is a complex data type i.e.,
one of ``torch.complex64``, and ``torch.complex128``.

Args:
    {input}
""".format(
        **common_args
    ),
)

add_docstr(
    torch.is_grad_enabled,
    r"""
is_grad_enabled() -> (bool)

Returns True if grad mode is currently enabled.
""".format(
        **common_args
    ),
)

add_docstr(
    torch.is_inference_mode_enabled,
    r"""
is_inference_mode_enabled() -> (bool)

Returns True if inference mode is currently enabled.
""".format(
        **common_args
    ),
)

add_docstr(
    torch.is_inference,
    r"""
is_inference(input) -> (bool)

Returns True if :attr:`input` is an inference tensor.

A non-view tensor is an inference tensor if and only if it was
allocated during inference mode. A view tensor is an inference
tensor if and only if the tensor it is a view of is an inference tensor.

For details on inference mode please see
`Inference Mode <https://pytorch.org/cppdocs/notes/inference_mode.html>`_.

Args:
    {input}
""".format(
        **common_args
    ),
)

add_docstr(
    torch.is_conj,
    r"""
is_conj(input) -> (bool)

Returns True if the :attr:`input` is a conjugated tensor, i.e. its conjugate bit is set to `True`.

Args:
    {input}
""".format(
        **common_args
    ),
)

add_docstr(
    torch.is_nonzero,
    r"""
is_nonzero(input) -> (bool)

Returns True if the :attr:`input` is a single element tensor which is not equal to zero
after type conversions.
i.e. not equal to ``torch.tensor([0.])`` or ``torch.tensor([0])`` or
``torch.tensor([False])``.
Throws a ``RuntimeError`` if ``torch.numel() != 1`` (even in case
of sparse tensors).

Args:
    {input}

Examples::

    >>> torch.is_nonzero(torch.tensor([0.]))
    False
    >>> torch.is_nonzero(torch.tensor([1.5]))
    True
    >>> torch.is_nonzero(torch.tensor([False]))
    False
    >>> torch.is_nonzero(torch.tensor([3]))
    True
    >>> torch.is_nonzero(torch.tensor([1, 3, 5]))
    Traceback (most recent call last):
    ...
    RuntimeError: bool value of Tensor with more than one value is ambiguous
    >>> torch.is_nonzero(torch.tensor([]))
    Traceback (most recent call last):
    ...
    RuntimeError: bool value of Tensor with no values is ambiguous
""".format(
        **common_args
    ),
)

add_docstr(
    torch.kron,
    r"""
kron(input, other, *, out=None) -> Tensor

Computes the Kronecker product, denoted by :math:`\otimes`, of :attr:`input` and :attr:`other`.

If :attr:`input` is a :math:`(a_0 \times a_1 \times \dots \times a_n)` tensor and :attr:`other` is a
:math:`(b_0 \times b_1 \times \dots \times b_n)` tensor, the result will be a
:math:`(a_0*b_0 \times a_1*b_1 \times \dots \times a_n*b_n)` tensor with the following entries:

.. math::
    (\text{input} \otimes \text{other})_{k_0, k_1, \dots, k_n} =
        \text{input}_{i_0, i_1, \dots, i_n} * \text{other}_{j_0, j_1, \dots, j_n},

where :math:`k_t = i_t * b_t + j_t` for :math:`0 \leq t \leq n`.
If one tensor has fewer dimensions than the other it is unsqueezed until it has the same number of dimensions.

Supports real-valued and complex-valued inputs.

.. note::
    This function generalizes the typical definition of the Kronecker product for two matrices to two tensors,
    as described above. When :attr:`input` is a :math:`(m \times n)` matrix and :attr:`other` is a
    :math:`(p \times q)` matrix, the result will be a :math:`(p*m \times q*n)` block matrix:

    .. math::
        \mathbf{A} \otimes \mathbf{B}=\begin{bmatrix}
        a_{11} \mathbf{B} & \cdots & a_{1 n} \mathbf{B} \\
        \vdots & \ddots & \vdots \\
        a_{m 1} \mathbf{B} & \cdots & a_{m n} \mathbf{B} \end{bmatrix}

    where :attr:`input` is :math:`\mathbf{A}` and :attr:`other` is :math:`\mathbf{B}`.

Arguments:
    input (Tensor)
    other (Tensor)

Keyword args:
    out (Tensor, optional): The output tensor. Ignored if ``None``. Default: ``None``

Examples::

    >>> mat1 = torch.eye(2)
    >>> mat2 = torch.ones(2, 2)
    >>> torch.kron(mat1, mat2)
    tensor([[1., 1., 0., 0.],
            [1., 1., 0., 0.],
            [0., 0., 1., 1.],
            [0., 0., 1., 1.]])

    >>> mat1 = torch.eye(2)
    >>> mat2 = torch.arange(1, 5).reshape(2, 2)
    >>> torch.kron(mat1, mat2)
    tensor([[1., 2., 0., 0.],
            [3., 4., 0., 0.],
            [0., 0., 1., 2.],
            [0., 0., 3., 4.]])
""",
)

add_docstr(
    torch.kthvalue,
    r"""
kthvalue(input, k, dim=None, keepdim=False, *, out=None) -> (Tensor, LongTensor)

Returns a namedtuple ``(values, indices)`` where ``values`` is the :attr:`k` th
smallest element of each row of the :attr:`input` tensor in the given dimension
:attr:`dim`. And ``indices`` is the index location of each element found.

If :attr:`dim` is not given, the last dimension of the `input` is chosen.

If :attr:`keepdim` is ``True``, both the :attr:`values` and :attr:`indices` tensors
are the same size as :attr:`input`, except in the dimension :attr:`dim` where
they are of size 1. Otherwise, :attr:`dim` is squeezed
(see :func:`torch.squeeze`), resulting in both the :attr:`values` and
:attr:`indices` tensors having 1 fewer dimension than the :attr:`input` tensor.

.. note::
    When :attr:`input` is a CUDA tensor and there are multiple valid
    :attr:`k` th values, this function may nondeterministically return
    :attr:`indices` for any of them.

Args:
    {input}
    k (int): k for the k-th smallest element
    dim (int, optional): the dimension to find the kth value along
    {keepdim}

Keyword args:
    out (tuple, optional): the output tuple of (Tensor, LongTensor)
                           can be optionally given to be used as output buffers

Example::

    >>> x = torch.arange(1., 6.)
    >>> x
    tensor([ 1.,  2.,  3.,  4.,  5.])
    >>> torch.kthvalue(x, 4)
    torch.return_types.kthvalue(values=tensor(4.), indices=tensor(3))

    >>> x=torch.arange(1.,7.).resize_(2,3)
    >>> x
    tensor([[ 1.,  2.,  3.],
            [ 4.,  5.,  6.]])
    >>> torch.kthvalue(x, 2, 0, True)
    torch.return_types.kthvalue(values=tensor([[4., 5., 6.]]), indices=tensor([[1, 1, 1]]))
""".format(
        **single_dim_common
    ),
)

add_docstr(
    torch.lcm,
    r"""
lcm(input, other, *, out=None) -> Tensor

Computes the element-wise least common multiple (LCM) of :attr:`input` and :attr:`other`.

Both :attr:`input` and :attr:`other` must have integer types.

.. note::
    This defines :math:`lcm(0, 0) = 0` and :math:`lcm(0, a) = 0`.

Args:
    {input}
    other (Tensor): the second input tensor

Keyword arguments:
    {out}

Example::

    >>> a = torch.tensor([5, 10, 15])
    >>> b = torch.tensor([3, 4, 5])
    >>> torch.lcm(a, b)
    tensor([15, 20, 15])
    >>> c = torch.tensor([3])
    >>> torch.lcm(a, c)
    tensor([15, 30, 15])
""".format(
        **common_args
    ),
)

add_docstr(
    torch.ldexp,
    r"""
ldexp(input, other, *, out=None) -> Tensor

Multiplies :attr:`input` by 2**:attr:`other`.

.. math::
    \text{{out}}_i = \text{{input}}_i * 2^\text{{other}}_i
"""
    + r"""

Typically this function is used to construct floating point numbers by multiplying
mantissas in :attr:`input` with integral powers of two created from the exponents
in :attr:`other`.

Args:
    {input}
    other (Tensor): a tensor of exponents, typically integers.

Keyword args:
    {out}

Example::

    >>> torch.ldexp(torch.tensor([1.]), torch.tensor([1]))
    tensor([2.])
    >>> torch.ldexp(torch.tensor([1.0]), torch.tensor([1, 2, 3, 4]))
    tensor([ 2.,  4.,  8., 16.])


""".format(
        **common_args
    ),
)

add_docstr(
    torch.le,
    r"""
le(input, other, *, out=None) -> Tensor

Computes :math:`\text{input} \leq \text{other}` element-wise.
"""
    + r"""

The second argument can be a number or a tensor whose shape is
:ref:`broadcastable <broadcasting-semantics>` with the first argument.

Args:
    input (Tensor): the tensor to compare
    other (Tensor or Scalar): the tensor or value to compare

Keyword args:
    {out}

Returns:
    A boolean tensor that is True where :attr:`input` is less than or equal to
    :attr:`other` and False elsewhere

Example::

    >>> torch.le(torch.tensor([[1, 2], [3, 4]]), torch.tensor([[1, 1], [4, 4]]))
    tensor([[True, False], [True, True]])
""".format(
        **common_args
    ),
)

add_docstr(
    torch.less_equal,
    r"""
less_equal(input, other, *, out=None) -> Tensor

Alias for :func:`torch.le`.
""",
)

add_docstr(
    torch.lerp,
    r"""
lerp(input, end, weight, *, out=None)

Does a linear interpolation of two tensors :attr:`start` (given by :attr:`input`) and :attr:`end` based
on a scalar or tensor :attr:`weight` and returns the resulting :attr:`out` tensor.

.. math::
    \text{out}_i = \text{start}_i + \text{weight}_i \times (\text{end}_i - \text{start}_i)
"""
    + r"""
The shapes of :attr:`start` and :attr:`end` must be
:ref:`broadcastable <broadcasting-semantics>`. If :attr:`weight` is a tensor, then
the shapes of :attr:`weight`, :attr:`start`, and :attr:`end` must be :ref:`broadcastable <broadcasting-semantics>`.

Args:
    input (Tensor): the tensor with the starting points
    end (Tensor): the tensor with the ending points
    weight (float or tensor): the weight for the interpolation formula

Keyword args:
    {out}

Example::

    >>> start = torch.arange(1., 5.)
    >>> end = torch.empty(4).fill_(10)
    >>> start
    tensor([ 1.,  2.,  3.,  4.])
    >>> end
    tensor([ 10.,  10.,  10.,  10.])
    >>> torch.lerp(start, end, 0.5)
    tensor([ 5.5000,  6.0000,  6.5000,  7.0000])
    >>> torch.lerp(start, end, torch.full_like(start, 0.5))
    tensor([ 5.5000,  6.0000,  6.5000,  7.0000])
""".format(
        **common_args
    ),
)

add_docstr(
    torch.lgamma,
    r"""
lgamma(input, *, out=None) -> Tensor

Computes the natural logarithm of the absolute value of the gamma function on :attr:`input`.

.. math::
    \text{out}_{i} = \ln \Gamma(|\text{input}_{i}|)
"""
    + """
Args:
    {input}

Keyword args:
    {out}

Example::

    >>> a = torch.arange(0.5, 2, 0.5)
    >>> torch.lgamma(a)
    tensor([ 0.5724,  0.0000, -0.1208])
""".format(
        **common_args
    ),
)

add_docstr(
    torch.linspace,
    r"""
linspace(start, end, steps, *, out=None, dtype=None, layout=torch.strided, device=None, requires_grad=False) -> Tensor

Creates a one-dimensional tensor of size :attr:`steps` whose values are evenly
spaced from :attr:`start` to :attr:`end`, inclusive. That is, the value are:

.. math::
    (\text{start},
    \text{start} + \frac{\text{end} - \text{start}}{\text{steps} - 1},
    \ldots,
    \text{start} + (\text{steps} - 2) * \frac{\text{end} - \text{start}}{\text{steps} - 1},
    \text{end})
"""
    + """

From PyTorch 1.11 linspace requires the steps argument. Use steps=100 to restore the previous behavior.

Args:
    start (float): the starting value for the set of points
    end (float): the ending value for the set of points
    steps (int): size of the constructed tensor

Keyword arguments:
    {out}
    dtype (torch.dtype, optional): the data type to perform the computation in.
        Default: if None, uses the global default dtype (see torch.get_default_dtype())
        when both :attr:`start` and :attr:`end` are real,
        and corresponding complex dtype when either is complex.
    {layout}
    {device}
    {requires_grad}


Example::

    >>> torch.linspace(3, 10, steps=5)
    tensor([  3.0000,   4.7500,   6.5000,   8.2500,  10.0000])
    >>> torch.linspace(-10, 10, steps=5)
    tensor([-10.,  -5.,   0.,   5.,  10.])
    >>> torch.linspace(start=-10, end=10, steps=5)
    tensor([-10.,  -5.,   0.,   5.,  10.])
    >>> torch.linspace(start=-10, end=10, steps=1)
    tensor([-10.])
""".format(
        **factory_common_args
    ),
)

add_docstr(
    torch.log,
    r"""
log(input, *, out=None) -> Tensor

Returns a new tensor with the natural logarithm of the elements
of :attr:`input`.

.. math::
    y_{i} = \log_{e} (x_{i})
"""
    + r"""

Args:
    {input}

Keyword args:
    {out}

Example::

    >>> a = torch.rand(5) * 5
    >>> a
    tensor([4.7767, 4.3234, 1.2156, 0.2411, 4.5739])
    >>> torch.log(a)
    tensor([ 1.5637,  1.4640,  0.1952, -1.4226,  1.5204])
""".format(
        **common_args
    ),
)

add_docstr(
    torch.log10,
    r"""
log10(input, *, out=None) -> Tensor

Returns a new tensor with the logarithm to the base 10 of the elements
of :attr:`input`.

.. math::
    y_{i} = \log_{10} (x_{i})
"""
    + r"""

Args:
    {input}

Keyword args:
    {out}

Example::

    >>> a = torch.rand(5)
    >>> a
    tensor([ 0.5224,  0.9354,  0.7257,  0.1301,  0.2251])


    >>> torch.log10(a)
    tensor([-0.2820, -0.0290, -0.1392, -0.8857, -0.6476])

""".format(
        **common_args
    ),
)

add_docstr(
    torch.log1p,
    r"""
log1p(input, *, out=None) -> Tensor

Returns a new tensor with the natural logarithm of (1 + :attr:`input`).

.. math::
    y_i = \log_{e} (x_i + 1)
"""
    + r"""
.. note:: This function is more accurate than :func:`torch.log` for small
          values of :attr:`input`

Args:
    {input}

Keyword args:
    {out}

Example::

    >>> a = torch.randn(5)
    >>> a
    tensor([-1.0090, -0.9923,  1.0249, -0.5372,  0.2492])
    >>> torch.log1p(a)
    tensor([    nan, -4.8653,  0.7055, -0.7705,  0.2225])
""".format(
        **common_args
    ),
)

add_docstr(
    torch.log2,
    r"""
log2(input, *, out=None) -> Tensor

Returns a new tensor with the logarithm to the base 2 of the elements
of :attr:`input`.

.. math::
    y_{i} = \log_{2} (x_{i})
"""
    + r"""

Args:
    {input}

Keyword args:
    {out}

Example::

    >>> a = torch.rand(5)
    >>> a
    tensor([ 0.8419,  0.8003,  0.9971,  0.5287,  0.0490])


    >>> torch.log2(a)
    tensor([-0.2483, -0.3213, -0.0042, -0.9196, -4.3504])

""".format(
        **common_args
    ),
)

add_docstr(
    torch.logaddexp,
    r"""
logaddexp(input, other, *, out=None) -> Tensor

Logarithm of the sum of exponentiations of the inputs.

Calculates pointwise :math:`\log\left(e^x + e^y\right)`. This function is useful
in statistics where the calculated probabilities of events may be so small as to
exceed the range of normal floating point numbers. In such cases the logarithm
of the calculated probability is stored. This function allows adding
probabilities stored in such a fashion.

This op should be disambiguated with :func:`torch.logsumexp` which performs a
reduction on a single tensor.

Args:
    {input}
    other (Tensor): the second input tensor

Keyword arguments:
    {out}

Example::

    >>> torch.logaddexp(torch.tensor([-1.0]), torch.tensor([-1.0, -2, -3]))
    tensor([-0.3069, -0.6867, -0.8731])
    >>> torch.logaddexp(torch.tensor([-100.0, -200, -300]), torch.tensor([-1.0, -2, -3]))
    tensor([-1., -2., -3.])
    >>> torch.logaddexp(torch.tensor([1.0, 2000, 30000]), torch.tensor([-1.0, -2, -3]))
    tensor([1.1269e+00, 2.0000e+03, 3.0000e+04])
""".format(
        **common_args
    ),
)

add_docstr(
    torch.logaddexp2,
    r"""
logaddexp2(input, other, *, out=None) -> Tensor

Logarithm of the sum of exponentiations of the inputs in base-2.

Calculates pointwise :math:`\log_2\left(2^x + 2^y\right)`. See
:func:`torch.logaddexp` for more details.

Args:
    {input}
    other (Tensor): the second input tensor

Keyword arguments:
    {out}
""".format(
        **common_args
    ),
)

add_docstr(
    torch.xlogy,
    r"""
xlogy(input, other, *, out=None) -> Tensor

Alias for :func:`torch.special.xlogy`.
""",
)

add_docstr(
    torch.logical_and,
    r"""
logical_and(input, other, *, out=None) -> Tensor

Computes the element-wise logical AND of the given input tensors. Zeros are treated as ``False`` and nonzeros are
treated as ``True``.

Args:
    {input}
    other (Tensor): the tensor to compute AND with

Keyword args:
    {out}

Example::

    >>> torch.logical_and(torch.tensor([True, False, True]), torch.tensor([True, False, False]))
    tensor([ True, False, False])
    >>> a = torch.tensor([0, 1, 10, 0], dtype=torch.int8)
    >>> b = torch.tensor([4, 0, 1, 0], dtype=torch.int8)
    >>> torch.logical_and(a, b)
    tensor([False, False,  True, False])
    >>> torch.logical_and(a.double(), b.double())
    tensor([False, False,  True, False])
    >>> torch.logical_and(a.double(), b)
    tensor([False, False,  True, False])
    >>> torch.logical_and(a, b, out=torch.empty(4, dtype=torch.bool))
    tensor([False, False,  True, False])
""".format(
        **common_args
    ),
)

add_docstr(
    torch.logical_not,
    r"""
logical_not(input, *, out=None) -> Tensor

Computes the element-wise logical NOT of the given input tensor. If not specified, the output tensor will have the bool
dtype. If the input tensor is not a bool tensor, zeros are treated as ``False`` and non-zeros are treated as ``True``.

Args:
    {input}

Keyword args:
    {out}

Example::

    >>> torch.logical_not(torch.tensor([True, False]))
    tensor([False,  True])
    >>> torch.logical_not(torch.tensor([0, 1, -10], dtype=torch.int8))
    tensor([ True, False, False])
    >>> torch.logical_not(torch.tensor([0., 1.5, -10.], dtype=torch.double))
    tensor([ True, False, False])
    >>> torch.logical_not(torch.tensor([0., 1., -10.], dtype=torch.double), out=torch.empty(3, dtype=torch.int16))
    tensor([1, 0, 0], dtype=torch.int16)
""".format(
        **common_args
    ),
)

add_docstr(
    torch.logical_or,
    r"""
logical_or(input, other, *, out=None) -> Tensor

Computes the element-wise logical OR of the given input tensors. Zeros are treated as ``False`` and nonzeros are
treated as ``True``.

Args:
    {input}
    other (Tensor): the tensor to compute OR with

Keyword args:
    {out}

Example::

    >>> torch.logical_or(torch.tensor([True, False, True]), torch.tensor([True, False, False]))
    tensor([ True, False,  True])
    >>> a = torch.tensor([0, 1, 10, 0], dtype=torch.int8)
    >>> b = torch.tensor([4, 0, 1, 0], dtype=torch.int8)
    >>> torch.logical_or(a, b)
    tensor([ True,  True,  True, False])
    >>> torch.logical_or(a.double(), b.double())
    tensor([ True,  True,  True, False])
    >>> torch.logical_or(a.double(), b)
    tensor([ True,  True,  True, False])
    >>> torch.logical_or(a, b, out=torch.empty(4, dtype=torch.bool))
    tensor([ True,  True,  True, False])
""".format(
        **common_args
    ),
)

add_docstr(
    torch.logical_xor,
    r"""
logical_xor(input, other, *, out=None) -> Tensor

Computes the element-wise logical XOR of the given input tensors. Zeros are treated as ``False`` and nonzeros are
treated as ``True``.

Args:
    {input}
    other (Tensor): the tensor to compute XOR with

Keyword args:
    {out}

Example::

    >>> torch.logical_xor(torch.tensor([True, False, True]), torch.tensor([True, False, False]))
    tensor([False, False,  True])
    >>> a = torch.tensor([0, 1, 10, 0], dtype=torch.int8)
    >>> b = torch.tensor([4, 0, 1, 0], dtype=torch.int8)
    >>> torch.logical_xor(a, b)
    tensor([ True,  True, False, False])
    >>> torch.logical_xor(a.double(), b.double())
    tensor([ True,  True, False, False])
    >>> torch.logical_xor(a.double(), b)
    tensor([ True,  True, False, False])
    >>> torch.logical_xor(a, b, out=torch.empty(4, dtype=torch.bool))
    tensor([ True,  True, False, False])
""".format(
        **common_args
    ),
)

add_docstr(
    torch.logspace,
    """
logspace(start, end, steps, base=10.0, *, \
         out=None, dtype=None, layout=torch.strided, device=None, requires_grad=False) -> Tensor
"""
    + r"""

Creates a one-dimensional tensor of size :attr:`steps` whose values are evenly
spaced from :math:`{{\text{{base}}}}^{{\text{{start}}}}` to
:math:`{{\text{{base}}}}^{{\text{{end}}}}`, inclusive, on a logarithmic scale
with base :attr:`base`. That is, the values are:

.. math::
    (\text{base}^{\text{start}},
    \text{base}^{(\text{start} + \frac{\text{end} - \text{start}}{ \text{steps} - 1})},
    \ldots,
    \text{base}^{(\text{start} + (\text{steps} - 2) * \frac{\text{end} - \text{start}}{ \text{steps} - 1})},
    \text{base}^{\text{end}})
"""
    + """


From PyTorch 1.11 logspace requires the steps argument. Use steps=100 to restore the previous behavior.

Args:
    start (float): the starting value for the set of points
    end (float): the ending value for the set of points
    steps (int): size of the constructed tensor
    base (float, optional): base of the logarithm function. Default: ``10.0``.

Keyword arguments:
    {out}
    dtype (torch.dtype, optional): the data type to perform the computation in.
        Default: if None, uses the global default dtype (see torch.get_default_dtype())
        when both :attr:`start` and :attr:`end` are real,
        and corresponding complex dtype when either is complex.
    {layout}
    {device}
    {requires_grad}

Example::

    >>> torch.logspace(start=-10, end=10, steps=5)
    tensor([ 1.0000e-10,  1.0000e-05,  1.0000e+00,  1.0000e+05,  1.0000e+10])
    >>> torch.logspace(start=0.1, end=1.0, steps=5)
    tensor([  1.2589,   2.1135,   3.5481,   5.9566,  10.0000])
    >>> torch.logspace(start=0.1, end=1.0, steps=1)
    tensor([1.2589])
    >>> torch.logspace(start=2, end=2, steps=1, base=2)
    tensor([4.0])
""".format(
        **factory_common_args
    ),
)

add_docstr(
    torch.logsumexp,
    r"""
logsumexp(input, dim, keepdim=False, *, out=None)

Returns the log of summed exponentials of each row of the :attr:`input`
tensor in the given dimension :attr:`dim`. The computation is numerically
stabilized.

For summation index :math:`j` given by `dim` and other indices :math:`i`, the result is

    .. math::
        \text{{logsumexp}}(x)_{{i}} = \log \sum_j \exp(x_{{ij}})

{keepdim_details}

Args:
    {input}
    {opt_dim}
    {keepdim}

Keyword args:
    {out}

Example::

    >>> a = torch.randn(3, 3)
    >>> torch.logsumexp(a, 1)
    tensor([1.4907, 1.0593, 1.5696])
    >>> torch.dist(torch.logsumexp(a, 1), torch.log(torch.sum(torch.exp(a), 1)))
    tensor(1.6859e-07)
""".format(
        **multi_dim_common
    ),
)

add_docstr(
    torch.lstsq,
    r"""
lstsq(input, A, *, out=None) -> (Tensor, Tensor)

Computes the solution to the least squares and least norm problems for a full
rank matrix :math:`A` of size :math:`(m \times n)` and a matrix :math:`B` of
size :math:`(m \times k)`.

If :math:`m \geq n`, :func:`lstsq` solves the least-squares problem:

.. math::

   \begin{array}{ll}
   \min_X & \|AX-B\|_2.
   \end{array}

If :math:`m < n`, :func:`lstsq` solves the least-norm problem:

.. math::

   \begin{array}{llll}
   \min_X & \|X\|_2 & \text{subject to} & AX = B.
   \end{array}

Returned tensor :math:`X` has shape :math:`(\max(m, n) \times k)`. The first :math:`n`
rows of :math:`X` contains the solution. If :math:`m \geq n`, the residual sum of squares
for the solution in each column is given by the sum of squares of elements in the
remaining :math:`m - n` rows of that column.

.. warning::

    :func:`torch.lstsq` is deprecated in favor of :func:`torch.linalg.lstsq`
    and will be removed in a future PyTorch release. :func:`torch.linalg.lstsq`
    has reversed arguments and does not return the QR decomposition in the returned tuple,
    (it returns other information about the problem).
    The returned `solution` in :func:`torch.lstsq` stores the residuals of the solution in the
    last `m - n` columns in the case `m > n`. In :func:`torch.linalg.lstsq`, the residuals
    are in the field 'residuals' of the returned named tuple.

    Unpacking the solution as ``X = torch.lstsq(B, A).solution[:A.size(1)]`` should be replaced with

    .. code:: python

        X = torch.linalg.lstsq(A, B).solution

.. note::
    The case when :math:`m < n` is not supported on the GPU.

Args:
    input (Tensor): the matrix :math:`B`
    A (Tensor): the :math:`m` by :math:`n` matrix :math:`A`

Keyword args:
    out (tuple, optional): the optional destination tensor

Returns:
    (Tensor, Tensor): A namedtuple (solution, QR) containing:

        - **solution** (*Tensor*): the least squares solution
        - **QR** (*Tensor*): the details of the QR factorization

.. note::

    The returned matrices will always be transposed, irrespective of the strides
    of the input matrices. That is, they will have stride `(1, m)` instead of
    `(m, 1)`.

Example::

    >>> A = torch.tensor([[1., 1, 1],
    ...                   [2, 3, 4],
    ...                   [3, 5, 2],
    ...                   [4, 2, 5],
    ...                   [5, 4, 3]])
    >>> B = torch.tensor([[-10., -3],
    ...                   [ 12, 14],
    ...                   [ 14, 12],
    ...                   [ 16, 16],
    ...                   [ 18, 16]])
    >>> X, _ = torch.lstsq(B, A)
    >>> X
    tensor([[  2.0000,   1.0000],
            [  1.0000,   1.0000],
            [  1.0000,   2.0000],
            [ 10.9635,   4.8501],
            [  8.9332,   5.2418]])
""",
)

add_docstr(
    torch.lt,
    r"""
lt(input, other, *, out=None) -> Tensor

Computes :math:`\text{input} < \text{other}` element-wise.
"""
    + r"""

The second argument can be a number or a tensor whose shape is
:ref:`broadcastable <broadcasting-semantics>` with the first argument.

Args:
    input (Tensor): the tensor to compare
    other (Tensor or float): the tensor or value to compare

Keyword args:
    {out}

Returns:
    A boolean tensor that is True where :attr:`input` is less than :attr:`other` and False elsewhere

Example::

    >>> torch.lt(torch.tensor([[1, 2], [3, 4]]), torch.tensor([[1, 1], [4, 4]]))
    tensor([[False, False], [True, False]])
""".format(
        **common_args
    ),
)

add_docstr(
    torch.lu_unpack,
    r"""
lu_unpack(LU_data, LU_pivots, unpack_data=True, unpack_pivots=True, *, out=None) -> (Tensor, Tensor, Tensor)

Unpacks the LU decomposition returned by :func:`~linalg.lu_factor` into the `P, L, U` matrices.

.. seealso::

    :func:`~linalg.lu` returns the matrices from the LU decomposition. Its gradient formula is more efficient
    than that of doing :func:`~linalg.lu_factor` followed by :func:`~linalg.lu_unpack`.

Args:
    LU_data (Tensor): the packed LU factorization data
    LU_pivots (Tensor): the packed LU factorization pivots
    unpack_data (bool): flag indicating if the data should be unpacked.
                        If ``False``, then the returned ``L`` and ``U`` are empty tensors.
                        Default: ``True``
    unpack_pivots (bool): flag indicating if the pivots should be unpacked into a permutation matrix ``P``.
                          If ``False``, then the returned ``P`` is  an empty tensor.
                          Default: ``True``

Keyword args:
    out (tuple, optional): output tuple of three tensors. Ignored if `None`.

Returns:
    A namedtuple ``(P, L, U)``

Examples::

    >>> A = torch.randn(2, 3, 3)
    >>> LU, pivots = torch.linalg.lu_factor(A)
    >>> P, L, U = torch.lu_unpack(LU, pivots)
    >>> # We can recover A from the factorization
    >>> A_ = P @ L @ U
    >>> torch.allclose(A, A_)
    True

    >>> # LU factorization of a rectangular matrix:
    >>> A = torch.randn(2, 3, 2)
    >>> LU, pivots = torch.linalg.lu_factor(A)
    >>> P, L, U = torch.lu_unpack(LU, pivots)
    >>> # P, L, U are the same as returned by linalg.lu
    >>> P_, L_, U_ = torch.linalg.lu(A)
    >>> torch.allclose(P, P_) and torch.allclose(L, L_) and torch.allclose(U, U_)
    True

""".format(
        **common_args
    ),
)

add_docstr(
    torch.less,
    r"""
less(input, other, *, out=None) -> Tensor

Alias for :func:`torch.lt`.
""",
)

add_docstr(
    torch.lu_solve,
    r"""
lu_solve(b, LU_data, LU_pivots, *, out=None) -> Tensor

Returns the LU solve of the linear system :math:`Ax = b` using the partially pivoted
LU factorization of A from :func:`~linalg.lu_factor`.

This function supports ``float``, ``double``, ``cfloat`` and ``cdouble`` dtypes for :attr:`input`.

.. warning::

    :func:`torch.lu_solve` is deprecated in favor of :func:`torch.linalg.lu_solve`.
    :func:`torch.lu_solve` will be removed in a future PyTorch release.
    ``X = torch.lu_solve(B, LU, pivots)`` should be replaced with

    .. code:: python

        X = linalg.lu_solve(LU, pivots, B)

Arguments:
    b (Tensor): the RHS tensor of size :math:`(*, m, k)`, where :math:`*`
                is zero or more batch dimensions.
    LU_data (Tensor): the pivoted LU factorization of A from :meth:`~linalg.lu_factor` of size :math:`(*, m, m)`,
                       where :math:`*` is zero or more batch dimensions.
    LU_pivots (IntTensor): the pivots of the LU factorization from :meth:`~linalg.lu_factor` of size :math:`(*, m)`,
                           where :math:`*` is zero or more batch dimensions.
                           The batch dimensions of :attr:`LU_pivots` must be equal to the batch dimensions of
                           :attr:`LU_data`.

Keyword args:
    {out}

Example::

    >>> A = torch.randn(2, 3, 3)
    >>> b = torch.randn(2, 3, 1)
    >>> LU, pivots = torch.linalg.lu_factor(A)
    >>> x = torch.lu_solve(b, LU, pivots)
    >>> torch.dist(A @ x, b)
    tensor(1.00000e-07 *
           2.8312)
""".format(
        **common_args
    ),
)

add_docstr(
    torch.masked_select,
    r"""
masked_select(input, mask, *, out=None) -> Tensor

Returns a new 1-D tensor which indexes the :attr:`input` tensor according to
the boolean mask :attr:`mask` which is a `BoolTensor`.

The shapes of the :attr:`mask` tensor and the :attr:`input` tensor don't need
to match, but they must be :ref:`broadcastable <broadcasting-semantics>`.

.. note:: The returned tensor does **not** use the same storage
          as the original tensor

Args:
    {input}
    mask  (BoolTensor): the tensor containing the binary mask to index with

Keyword args:
    {out}

Example::

    >>> x = torch.randn(3, 4)
    >>> x
    tensor([[ 0.3552, -2.3825, -0.8297,  0.3477],
            [-1.2035,  1.2252,  0.5002,  0.6248],
            [ 0.1307, -2.0608,  0.1244,  2.0139]])
    >>> mask = x.ge(0.5)
    >>> mask
    tensor([[False, False, False, False],
            [False, True, True, True],
            [False, False, False, True]])
    >>> torch.masked_select(x, mask)
    tensor([ 1.2252,  0.5002,  0.6248,  2.0139])
""".format(
        **common_args
    ),
)

add_docstr(
    torch.matrix_rank,
    r"""
matrix_rank(input, tol=None, symmetric=False, *, out=None) -> Tensor

Returns the numerical rank of a 2-D tensor. The method to compute the
matrix rank is done using SVD by default. If :attr:`symmetric` is ``True``,
then :attr:`input` is assumed to be symmetric, and the computation of the
rank is done by obtaining the eigenvalues.

:attr:`tol` is the threshold below which the singular values (or the eigenvalues
when :attr:`symmetric` is ``True``) are considered to be 0. If :attr:`tol` is not
specified, :attr:`tol` is set to ``S.max() * max(S.size()) * eps`` where `S` is the
singular values (or the eigenvalues when :attr:`symmetric` is ``True``), and ``eps``
is the epsilon value for the datatype of :attr:`input`.

.. warning::

    :func:`torch.matrix_rank` is deprecated in favor of :func:`torch.linalg.matrix_rank`
    and will be removed in a future PyTorch release. The parameter :attr:`symmetric` was
    renamed in :func:`torch.linalg.matrix_rank` to :attr:`hermitian`.

Args:
    input (Tensor): the input 2-D tensor
    tol (float, optional): the tolerance value. Default: ``None``
    symmetric(bool, optional): indicates whether :attr:`input` is symmetric.
                               Default: ``False``

Keyword args:
    {out}

Example::

    >>> a = torch.eye(10)
    >>> torch.matrix_rank(a)
    tensor(10)
    >>> b = torch.eye(10)
    >>> b[0, 0] = 0
    >>> torch.matrix_rank(b)
    tensor(9)
""".format(
        **common_args
    ),
)

add_docstr(
    torch.matrix_power,
    r"""
matrix_power(input, n, *, out=None) -> Tensor

Alias for :func:`torch.linalg.matrix_power`
""",
)

add_docstr(
    torch.matrix_exp,
    r"""
matrix_exp(A) -> Tensor

Alias for :func:`torch.linalg.matrix_exp`.
""",
)

add_docstr(
    torch.max,
    r"""
max(input) -> Tensor

Returns the maximum value of all elements in the ``input`` tensor.

.. warning::
    This function produces deterministic (sub)gradients unlike ``max(dim=0)``

Args:
    {input}

Example::

    >>> a = torch.randn(1, 3)
    >>> a
    tensor([[ 0.6763,  0.7445, -2.2369]])
    >>> torch.max(a)
    tensor(0.7445)

.. function:: max(input, dim, keepdim=False, *, out=None) -> (Tensor, LongTensor)
   :noindex:

Returns a namedtuple ``(values, indices)`` where ``values`` is the maximum
value of each row of the :attr:`input` tensor in the given dimension
:attr:`dim`. And ``indices`` is the index location of each maximum value found
(argmax).

If ``keepdim`` is ``True``, the output tensors are of the same size
as ``input`` except in the dimension ``dim`` where they are of size 1.
Otherwise, ``dim`` is squeezed (see :func:`torch.squeeze`), resulting
in the output tensors having 1 fewer dimension than ``input``.

.. note:: If there are multiple maximal values in a reduced row then
          the indices of the first maximal value are returned.

Args:
    {input}
    {dim}
    {keepdim} Default: ``False``.

Keyword args:
    out (tuple, optional): the result tuple of two output tensors (max, max_indices)

Example::

    >>> a = torch.randn(4, 4)
    >>> a
    tensor([[-1.2360, -0.2942, -0.1222,  0.8475],
            [ 1.1949, -1.1127, -2.2379, -0.6702],
            [ 1.5717, -0.9207,  0.1297, -1.8768],
            [-0.6172,  1.0036, -0.6060, -0.2432]])
    >>> torch.max(a, 1)
    torch.return_types.max(values=tensor([0.8475, 1.1949, 1.5717, 1.0036]), indices=tensor([3, 0, 0, 1]))

.. function:: max(input, other, *, out=None) -> Tensor
   :noindex:

See :func:`torch.maximum`.

""".format(
        **single_dim_common
    ),
)

add_docstr(
    torch.maximum,
    r"""
maximum(input, other, *, out=None) -> Tensor

Computes the element-wise maximum of :attr:`input` and :attr:`other`.

.. note::
    If one of the elements being compared is a NaN, then that element is returned.
    :func:`maximum` is not supported for tensors with complex dtypes.

Args:
    {input}
    other (Tensor): the second input tensor

Keyword args:
    {out}

Example::

    >>> a = torch.tensor((1, 2, -1))
    >>> b = torch.tensor((3, 0, 4))
    >>> torch.maximum(a, b)
    tensor([3, 2, 4])
""".format(
        **common_args
    ),
)

add_docstr(
    torch.fmax,
    r"""
fmax(input, other, *, out=None) -> Tensor

Computes the element-wise maximum of :attr:`input` and :attr:`other`.

This is like :func:`torch.maximum` except it handles NaNs differently:
if exactly one of the two elements being compared is a NaN then the non-NaN element is taken as the maximum.
Only if both elements are NaN is NaN propagated.

This function is a wrapper around C++'s ``std::fmax`` and is similar to NumPy's ``fmax`` function.

Supports :ref:`broadcasting to a common shape <broadcasting-semantics>`,
:ref:`type promotion <type-promotion-doc>`, and integer and floating-point inputs.

Args:
    {input}
    other (Tensor): the second input tensor

Keyword args:
    {out}

Example::

    >>> a = torch.tensor([9.7, float('nan'), 3.1, float('nan')])
    >>> b = torch.tensor([-2.2, 0.5, float('nan'), float('nan')])
    >>> torch.fmax(a, b)
    tensor([9.7000, 0.5000, 3.1000,    nan])
""".format(
        **common_args
    ),
)

add_docstr(
    torch.amax,
    r"""
amax(input, dim, keepdim=False, *, out=None) -> Tensor

Returns the maximum value of each slice of the :attr:`input` tensor in the given
dimension(s) :attr:`dim`.

.. note::
    The difference between ``max``/``min`` and ``amax``/``amin`` is:
        - ``amax``/``amin`` supports reducing on multiple dimensions,
        - ``amax``/``amin`` does not return indices,
        - ``amax``/``amin`` evenly distributes gradient between equal values,
          while ``max(dim)``/``min(dim)`` propagates gradient only to a single
          index in the source tensor.

{keepdim_details}

Args:
    {input}
    {dim}
    {keepdim}

Keyword args:
  {out}

Example::

    >>> a = torch.randn(4, 4)
    >>> a
    tensor([[ 0.8177,  1.4878, -0.2491,  0.9130],
            [-0.7158,  1.1775,  2.0992,  0.4817],
            [-0.0053,  0.0164, -1.3738, -0.0507],
            [ 1.9700,  1.1106, -1.0318, -1.0816]])
    >>> torch.amax(a, 1)
    tensor([1.4878, 2.0992, 0.0164, 1.9700])
""".format(
        **multi_dim_common
    ),
)

add_docstr(
    torch.argmax,
    r"""
argmax(input) -> LongTensor

Returns the indices of the maximum value of all elements in the :attr:`input` tensor.

This is the second value returned by :meth:`torch.max`. See its
documentation for the exact semantics of this method.

.. note:: If there are multiple maximal values then the indices of the first maximal value are returned.

Args:
    {input}

Example::

    >>> a = torch.randn(4, 4)
    >>> a
    tensor([[ 1.3398,  0.2663, -0.2686,  0.2450],
            [-0.7401, -0.8805, -0.3402, -1.1936],
            [ 0.4907, -1.3948, -1.0691, -0.3132],
            [-1.6092,  0.5419, -0.2993,  0.3195]])
    >>> torch.argmax(a)
    tensor(0)

.. function:: argmax(input, dim, keepdim=False) -> LongTensor
   :noindex:

Returns the indices of the maximum values of a tensor across a dimension.

This is the second value returned by :meth:`torch.max`. See its
documentation for the exact semantics of this method.

Args:
    {input}
    {dim} If ``None``, the argmax of the flattened input is returned.
    {keepdim} Ignored if ``dim=None``.

Example::

    >>> a = torch.randn(4, 4)
    >>> a
    tensor([[ 1.3398,  0.2663, -0.2686,  0.2450],
            [-0.7401, -0.8805, -0.3402, -1.1936],
            [ 0.4907, -1.3948, -1.0691, -0.3132],
            [-1.6092,  0.5419, -0.2993,  0.3195]])
    >>> torch.argmax(a, dim=1)
    tensor([ 0,  2,  0,  1])
""".format(
        **single_dim_common
    ),
)

add_docstr(
    torch.argwhere,
    r"""
argwhere(input) -> Tensor

Returns a tensor containing the indices of all non-zero elements of
:attr:`input`.  Each row in the result contains the indices of a non-zero
element in :attr:`input`. The result is sorted lexicographically, with
the last index changing the fastest (C-style).

If :attr:`input` has :math:`n` dimensions, then the resulting indices tensor
:attr:`out` is of size :math:`(z \times n)`, where :math:`z` is the total number of
non-zero elements in the :attr:`input` tensor.

.. note::
    This function is similar to NumPy's `argwhere`.

    When :attr:`input` is on CUDA, this function causes host-device synchronization.

Args:
    {input}

Example::

    >>> t = torch.tensor([1, 0, 1])
    >>> torch.argwhere(t)
    tensor([[0],
            [2]])
    >>> t = torch.tensor([[1, 0, 1], [0, 1, 1]])
    >>> torch.argwhere(t)
    tensor([[0, 0],
            [0, 2],
            [1, 1],
            [1, 2]])
""",
)

add_docstr(
    torch.mean,
    r"""
mean(input, *, dtype=None) -> Tensor

Returns the mean value of all elements in the :attr:`input` tensor.

Args:
    {input}

Keyword args:
    {dtype}

Example::

    >>> a = torch.randn(1, 3)
    >>> a
    tensor([[ 0.2294, -0.5481,  1.3288]])
    >>> torch.mean(a)
    tensor(0.3367)

.. function:: mean(input, dim, keepdim=False, *, dtype=None, out=None) -> Tensor
   :noindex:

Returns the mean value of each row of the :attr:`input` tensor in the given
dimension :attr:`dim`. If :attr:`dim` is a list of dimensions,
reduce over all of them.

{keepdim_details}

Args:
    {input}
    {dim}
    {keepdim}

Keyword args:
    {dtype}
    {out}

.. seealso::

    :func:`torch.nanmean` computes the mean value of `non-NaN` elements.

Example::

    >>> a = torch.randn(4, 4)
    >>> a
    tensor([[-0.3841,  0.6320,  0.4254, -0.7384],
            [-0.9644,  1.0131, -0.6549, -1.4279],
            [-0.2951, -1.3350, -0.7694,  0.5600],
            [ 1.0842, -0.9580,  0.3623,  0.2343]])
    >>> torch.mean(a, 1)
    tensor([-0.0163, -0.5085, -0.4599,  0.1807])
    >>> torch.mean(a, 1, True)
    tensor([[-0.0163],
            [-0.5085],
            [-0.4599],
            [ 0.1807]])
""".format(
        **multi_dim_common
    ),
)

add_docstr(
    torch.nanmean,
    r"""
nanmean(input, dim=None, keepdim=False, *, dtype=None, out=None) -> Tensor

Computes the mean of all `non-NaN` elements along the specified dimensions.

This function is identical to :func:`torch.mean` when there are no `NaN` values
in the :attr:`input` tensor. In the presence of `NaN`, :func:`torch.mean` will
propagate the `NaN` to the output whereas :func:`torch.nanmean` will ignore the
`NaN` values (`torch.nanmean(a)` is equivalent to `torch.mean(a[~a.isnan()])`).

{keepdim_details}

Args:
    {input}
    {dim} If `None`, reduces all dimensions. Default is `None`.
    {keepdim}

Keyword args:
    {dtype}
    {out}

.. seealso::

    :func:`torch.mean` computes the mean value, propagating `NaN`.

Example::

    >>> x = torch.tensor([[torch.nan, 1, 2], [1, 2, 3]])
    >>> x.mean()
    tensor(nan)
    >>> x.nanmean()
    tensor(1.8000)
    >>> x.mean(dim=0)
    tensor([   nan, 1.5000, 2.5000])
    >>> x.nanmean(dim=0)
    tensor([1.0000, 1.5000, 2.5000])

    # If all elements in the reduced dimensions are NaN then the result is NaN
    >>> torch.tensor([torch.nan]).nanmean()
    tensor(nan)
""".format(
        **multi_dim_common
    ),
)

add_docstr(
    torch.median,
    r"""
median(input) -> Tensor

Returns the median of the values in :attr:`input`.

.. note::
    The median is not unique for :attr:`input` tensors with an even number
    of elements. In this case the lower of the two medians is returned. To
    compute the mean of both medians, use :func:`torch.quantile` with ``q=0.5`` instead.

.. warning::
    This function produces deterministic (sub)gradients unlike ``median(dim=0)``

Args:
    {input}

Example::

    >>> a = torch.randn(1, 3)
    >>> a
    tensor([[ 1.5219, -1.5212,  0.2202]])
    >>> torch.median(a)
    tensor(0.2202)

.. function:: median(input, dim=-1, keepdim=False, *, out=None) -> (Tensor, LongTensor)
   :noindex:

Returns a namedtuple ``(values, indices)`` where ``values`` contains the median of each row of :attr:`input`
in the dimension :attr:`dim`, and ``indices`` contains the index of the median values found in the dimension :attr:`dim`.

By default, :attr:`dim` is the last dimension of the :attr:`input` tensor.

If :attr:`keepdim` is ``True``, the output tensors are of the same size
as :attr:`input` except in the dimension :attr:`dim` where they are of size 1.
Otherwise, :attr:`dim` is squeezed (see :func:`torch.squeeze`), resulting in
the outputs tensor having 1 fewer dimension than :attr:`input`.

.. note::
    The median is not unique for :attr:`input` tensors with an even number
    of elements in the dimension :attr:`dim`. In this case the lower of the
    two medians is returned. To compute the mean of both medians in
    :attr:`input`, use :func:`torch.quantile` with ``q=0.5`` instead.

.. warning::
    ``indices`` does not necessarily contain the first occurrence of each
    median value found, unless it is unique.
    The exact implementation details are device-specific.
    Do not expect the same result when run on CPU and GPU in general.
    For the same reason do not expect the gradients to be deterministic.

Args:
    {input}
    {dim}
    {keepdim}

Keyword args:
    out ((Tensor, Tensor), optional): The first tensor will be populated with the median values and the second
                                      tensor, which must have dtype long, with their indices in the dimension
                                      :attr:`dim` of :attr:`input`.

Example::

    >>> a = torch.randn(4, 5)
    >>> a
    tensor([[ 0.2505, -0.3982, -0.9948,  0.3518, -1.3131],
            [ 0.3180, -0.6993,  1.0436,  0.0438,  0.2270],
            [-0.2751,  0.7303,  0.2192,  0.3321,  0.2488],
            [ 1.0778, -1.9510,  0.7048,  0.4742, -0.7125]])
    >>> torch.median(a, 1)
    torch.return_types.median(values=tensor([-0.3982,  0.2270,  0.2488,  0.4742]), indices=tensor([1, 4, 4, 3]))
""".format(
        **single_dim_common
    ),
)

add_docstr(
    torch.nanmedian,
    r"""
nanmedian(input) -> Tensor

Returns the median of the values in :attr:`input`, ignoring ``NaN`` values.

This function is identical to :func:`torch.median` when there are no ``NaN`` values in :attr:`input`.
When :attr:`input` has one or more ``NaN`` values, :func:`torch.median` will always return ``NaN``,
while this function will return the median of the non-``NaN`` elements in :attr:`input`.
If all the elements in :attr:`input` are ``NaN`` it will also return ``NaN``.

Args:
    {input}

Example::

    >>> a = torch.tensor([1, float('nan'), 3, 2])
    >>> a.median()
    tensor(nan)
    >>> a.nanmedian()
    tensor(2.)

.. function:: nanmedian(input, dim=-1, keepdim=False, *, out=None) -> (Tensor, LongTensor)
   :noindex:

Returns a namedtuple ``(values, indices)`` where ``values`` contains the median of each row of :attr:`input`
in the dimension :attr:`dim`, ignoring ``NaN`` values, and ``indices`` contains the index of the median values
found in the dimension :attr:`dim`.

This function is identical to :func:`torch.median` when there are no ``NaN`` values in a reduced row. When a reduced row has
one or more ``NaN`` values, :func:`torch.median` will always reduce it to ``NaN``, while this function will reduce it to the
median of the non-``NaN`` elements. If all the elements in a reduced row are ``NaN`` then it will be reduced to ``NaN``, too.

Args:
    {input}
    {dim}
    {keepdim}

Keyword args:
    out ((Tensor, Tensor), optional): The first tensor will be populated with the median values and the second
                                      tensor, which must have dtype long, with their indices in the dimension
                                      :attr:`dim` of :attr:`input`.

Example::

    >>> a = torch.tensor([[2, 3, 1], [float('nan'), 1, float('nan')]])
    >>> a
    tensor([[2., 3., 1.],
            [nan, 1., nan]])
    >>> a.median(0)
    torch.return_types.median(values=tensor([nan, 1., nan]), indices=tensor([1, 1, 1]))
    >>> a.nanmedian(0)
    torch.return_types.nanmedian(values=tensor([2., 1., 1.]), indices=tensor([0, 1, 0]))
""".format(
        **single_dim_common
    ),
)

add_docstr(
    torch.quantile,
    r"""
quantile(input, q, dim=None, keepdim=False, *, interpolation='linear', out=None) -> Tensor

Computes the q-th quantiles of each row of the :attr:`input` tensor along the dimension :attr:`dim`.

To compute the quantile, we map q in [0, 1] to the range of indices [0, n] to find the location
of the quantile in the sorted input. If the quantile lies between two data points ``a < b`` with
indices ``i`` and ``j`` in the sorted order, result is computed according to the given
:attr:`interpolation` method as follows:

- ``linear``: ``a + (b - a) * fraction``, where ``fraction`` is the fractional part of the computed quantile index.
- ``lower``: ``a``.
- ``higher``: ``b``.
- ``nearest``: ``a`` or ``b``, whichever's index is closer to the computed quantile index (rounding down for .5 fractions).
- ``midpoint``: ``(a + b) / 2``.

If :attr:`q` is a 1D tensor, the first dimension of the output represents the quantiles and has size
equal to the size of :attr:`q`, the remaining dimensions are what remains from the reduction.

.. note::
    By default :attr:`dim` is ``None`` resulting in the :attr:`input` tensor being flattened before computation.

Args:
    {input}
    q (float or Tensor): a scalar or 1D tensor of values in the range [0, 1].
    {dim}
    {keepdim}

Keyword arguments:
    interpolation (str): interpolation method to use when the desired quantile lies between two data points.
                            Can be ``linear``, ``lower``, ``higher``, ``midpoint`` and ``nearest``.
                            Default is ``linear``.
    {out}

Example::

    >>> a = torch.randn(2, 3)
    >>> a
    tensor([[ 0.0795, -1.2117,  0.9765],
            [ 1.1707,  0.6706,  0.4884]])
    >>> q = torch.tensor([0.25, 0.5, 0.75])
    >>> torch.quantile(a, q, dim=1, keepdim=True)
    tensor([[[-0.5661],
            [ 0.5795]],

            [[ 0.0795],
            [ 0.6706]],

            [[ 0.5280],
            [ 0.9206]]])
    >>> torch.quantile(a, q, dim=1, keepdim=True).shape
    torch.Size([3, 2, 1])
    >>> a = torch.arange(4.)
    >>> a
    tensor([0., 1., 2., 3.])
    >>> torch.quantile(a, 0.6, interpolation='linear')
    tensor(1.8000)
    >>> torch.quantile(a, 0.6, interpolation='lower')
    tensor(1.)
    >>> torch.quantile(a, 0.6, interpolation='higher')
    tensor(2.)
    >>> torch.quantile(a, 0.6, interpolation='midpoint')
    tensor(1.5000)
    >>> torch.quantile(a, 0.6, interpolation='nearest')
    tensor(2.)
    >>> torch.quantile(a, 0.4, interpolation='nearest')
    tensor(1.)
""".format(
        **single_dim_common
    ),
)

add_docstr(
    torch.nanquantile,
    r"""
nanquantile(input, q, dim=None, keepdim=False, *, interpolation='linear', out=None) -> Tensor

This is a variant of :func:`torch.quantile` that "ignores" ``NaN`` values,
computing the quantiles :attr:`q` as if ``NaN`` values in :attr:`input` did
not exist. If all values in a reduced row are ``NaN`` then the quantiles for
that reduction will be ``NaN``. See the documentation for :func:`torch.quantile`.

Args:
    {input}
    q (float or Tensor): a scalar or 1D tensor of quantile values in the range [0, 1]
    {dim}
    {keepdim}

Keyword arguments:
    interpolation (str): interpolation method to use when the desired quantile lies between two data points.
                            Can be ``linear``, ``lower``, ``higher``, ``midpoint`` and ``nearest``.
                            Default is ``linear``.
    {out}

Example::

    >>> t = torch.tensor([float('nan'), 1, 2])
    >>> t.quantile(0.5)
    tensor(nan)
    >>> t.nanquantile(0.5)
    tensor(1.5000)
    >>> t = torch.tensor([[float('nan'), float('nan')], [1, 2]])
    >>> t
    tensor([[nan, nan],
            [1., 2.]])
    >>> t.nanquantile(0.5, dim=0)
    tensor([1., 2.])
    >>> t.nanquantile(0.5, dim=1)
    tensor([   nan, 1.5000])
""".format(
        **single_dim_common
    ),
)

add_docstr(
    torch.min,
    r"""
min(input) -> Tensor

Returns the minimum value of all elements in the :attr:`input` tensor.

.. warning::
    This function produces deterministic (sub)gradients unlike ``min(dim=0)``

Args:
    {input}

Example::

    >>> a = torch.randn(1, 3)
    >>> a
    tensor([[ 0.6750,  1.0857,  1.7197]])
    >>> torch.min(a)
    tensor(0.6750)

.. function:: min(input, dim, keepdim=False, *, out=None) -> (Tensor, LongTensor)
   :noindex:

Returns a namedtuple ``(values, indices)`` where ``values`` is the minimum
value of each row of the :attr:`input` tensor in the given dimension
:attr:`dim`. And ``indices`` is the index location of each minimum value found
(argmin).

If :attr:`keepdim` is ``True``, the output tensors are of the same size as
:attr:`input` except in the dimension :attr:`dim` where they are of size 1.
Otherwise, :attr:`dim` is squeezed (see :func:`torch.squeeze`), resulting in
the output tensors having 1 fewer dimension than :attr:`input`.

.. note:: If there are multiple minimal values in a reduced row then
          the indices of the first minimal value are returned.

Args:
    {input}
    {dim}
    {keepdim}

Keyword args:
    out (tuple, optional): the tuple of two output tensors (min, min_indices)

Example::

    >>> a = torch.randn(4, 4)
    >>> a
    tensor([[-0.6248,  1.1334, -1.1899, -0.2803],
            [-1.4644, -0.2635, -0.3651,  0.6134],
            [ 0.2457,  0.0384,  1.0128,  0.7015],
            [-0.1153,  2.9849,  2.1458,  0.5788]])
    >>> torch.min(a, 1)
    torch.return_types.min(values=tensor([-1.1899, -1.4644,  0.0384, -0.1153]), indices=tensor([2, 0, 1, 0]))

.. function:: min(input, other, *, out=None) -> Tensor
   :noindex:

See :func:`torch.minimum`.
""".format(
        **single_dim_common
    ),
)

add_docstr(
    torch.minimum,
    r"""
minimum(input, other, *, out=None) -> Tensor

Computes the element-wise minimum of :attr:`input` and :attr:`other`.

.. note::
    If one of the elements being compared is a NaN, then that element is returned.
    :func:`minimum` is not supported for tensors with complex dtypes.

Args:
    {input}
    other (Tensor): the second input tensor

Keyword args:
    {out}

Example::

    >>> a = torch.tensor((1, 2, -1))
    >>> b = torch.tensor((3, 0, 4))
    >>> torch.minimum(a, b)
    tensor([1, 0, -1])
""".format(
        **common_args
    ),
)

add_docstr(
    torch.fmin,
    r"""
fmin(input, other, *, out=None) -> Tensor

Computes the element-wise minimum of :attr:`input` and :attr:`other`.

This is like :func:`torch.minimum` except it handles NaNs differently:
if exactly one of the two elements being compared is a NaN then the non-NaN element is taken as the minimum.
Only if both elements are NaN is NaN propagated.

This function is a wrapper around C++'s ``std::fmin`` and is similar to NumPy's ``fmin`` function.

Supports :ref:`broadcasting to a common shape <broadcasting-semantics>`,
:ref:`type promotion <type-promotion-doc>`, and integer and floating-point inputs.

Args:
    {input}
    other (Tensor): the second input tensor

Keyword args:
    {out}

Example::

    >>> a = torch.tensor([2.2, float('nan'), 2.1, float('nan')])
    >>> b = torch.tensor([-9.3, 0.1, float('nan'), float('nan')])
    >>> torch.fmin(a, b)
    tensor([-9.3000, 0.1000, 2.1000,    nan])
""".format(
        **common_args
    ),
)

add_docstr(
    torch.amin,
    r"""
amin(input, dim, keepdim=False, *, out=None) -> Tensor

Returns the minimum value of each slice of the :attr:`input` tensor in the given
dimension(s) :attr:`dim`.

.. note::
    The difference between ``max``/``min`` and ``amax``/``amin`` is:
        - ``amax``/``amin`` supports reducing on multiple dimensions,
        - ``amax``/``amin`` does not return indices,
        - ``amax``/``amin`` evenly distributes gradient between equal values,
          while ``max(dim)``/``min(dim)`` propagates gradient only to a single
          index in the source tensor.

{keepdim_details}

Args:
    {input}
    {dim}
    {keepdim}

Keyword args:
  {out}

Example::

    >>> a = torch.randn(4, 4)
    >>> a
    tensor([[ 0.6451, -0.4866,  0.2987, -1.3312],
            [-0.5744,  1.2980,  1.8397, -0.2713],
            [ 0.9128,  0.9214, -1.7268, -0.2995],
            [ 0.9023,  0.4853,  0.9075, -1.6165]])
    >>> torch.amin(a, 1)
    tensor([-1.3312, -0.5744, -1.7268, -1.6165])
""".format(
        **multi_dim_common
    ),
)

add_docstr(
    torch.aminmax,
    r"""
aminmax(input, *, dim=None, keepdim=False, out=None) -> (Tensor min, Tensor max)

Computes the minimum and maximum values of the :attr:`input` tensor.

Args:
    input (Tensor):
        The input tensor

Keyword Args:
    dim (Optional[int]):
        The dimension along which to compute the values. If `None`,
        computes the values over the entire :attr:`input` tensor.
        Default is `None`.
    keepdim (bool):
        If `True`, the reduced dimensions will be kept in the output
        tensor as dimensions with size 1 for broadcasting, otherwise
        they will be removed, as if calling (:func:`torch.squeeze`).
        Default is `False`.
    out (Optional[Tuple[Tensor, Tensor]]):
        Optional tensors on which to write the result. Must have the same
        shape and dtype as the expected output.
        Default is `None`.

Returns:
    A named tuple `(min, max)` containing the minimum and maximum values.

Raises:
    RuntimeError
        If any of the dimensions to compute the values over has size 0.

.. note::
    NaN values are propagated to the output if at least one value is NaN.

.. seealso::
    :func:`torch.amin` computes just the minimum value
    :func:`torch.amax` computes just the maximum value

Example::

    >>> torch.aminmax(torch.tensor([1, -3, 5]))
    torch.return_types.aminmax(
    min=tensor(-3),
    max=tensor(5))

    >>> # aminmax propagates NaNs
    >>> torch.aminmax(torch.tensor([1, -3, 5, torch.nan]))
    torch.return_types.aminmax(
    min=tensor(nan),
    max=tensor(nan))

    >>> t = torch.arange(10).view(2, 5)
    >>> t
    tensor([[0, 1, 2, 3, 4],
            [5, 6, 7, 8, 9]])
    >>> t.aminmax(dim=0, keepdim=True)
    torch.return_types.aminmax(
    min=tensor([[0, 1, 2, 3, 4]]),
    max=tensor([[5, 6, 7, 8, 9]]))
""",
)

add_docstr(
    torch.argmin,
    r"""
argmin(input, dim=None, keepdim=False) -> LongTensor

Returns the indices of the minimum value(s) of the flattened tensor or along a dimension

This is the second value returned by :meth:`torch.min`. See its
documentation for the exact semantics of this method.

.. note:: If there are multiple minimal values then the indices of the first minimal value are returned.

Args:
    {input}
    {dim} If ``None``, the argmin of the flattened input is returned.
    {keepdim}.

Example::

    >>> a = torch.randn(4, 4)
    >>> a
    tensor([[ 0.1139,  0.2254, -0.1381,  0.3687],
            [ 1.0100, -1.1975, -0.0102, -0.4732],
            [-0.9240,  0.1207, -0.7506, -1.0213],
            [ 1.7809, -1.2960,  0.9384,  0.1438]])
    >>> torch.argmin(a)
    tensor(13)
    >>> torch.argmin(a, dim=1)
    tensor([ 2,  1,  3,  1])
    >>> torch.argmin(a, dim=1, keepdim=True)
    tensor([[2],
            [1],
            [3],
            [1]])
""".format(
        **single_dim_common
    ),
)

add_docstr(
    torch.mm,
    r"""
mm(input, mat2, *, out=None) -> Tensor

Performs a matrix multiplication of the matrices :attr:`input` and :attr:`mat2`.

If :attr:`input` is a :math:`(n \times m)` tensor, :attr:`mat2` is a
:math:`(m \times p)` tensor, :attr:`out` will be a :math:`(n \times p)` tensor.

.. note:: This function does not :ref:`broadcast <broadcasting-semantics>`.
          For broadcasting matrix products, see :func:`torch.matmul`.

Supports strided and sparse 2-D tensors as inputs, autograd with
respect to strided inputs.

{tf32_note}

{rocm_fp16_note}

Args:
    input (Tensor): the first matrix to be matrix multiplied
    mat2 (Tensor): the second matrix to be matrix multiplied

Keyword args:
    {out}

Example::

    >>> mat1 = torch.randn(2, 3)
    >>> mat2 = torch.randn(3, 3)
    >>> torch.mm(mat1, mat2)
    tensor([[ 0.4851,  0.5037, -0.3633],
            [-0.0760, -3.6705,  2.4784]])
""".format(
        **common_args, **tf32_notes, **rocm_fp16_notes
    ),
)

add_docstr(
    torch.hspmm,
    r"""
hspmm(mat1, mat2, *, out=None) -> Tensor

Performs a matrix multiplication of a :ref:`sparse COO matrix
<sparse-coo-docs>` :attr:`mat1` and a strided matrix :attr:`mat2`. The
result is a (1 + 1)-dimensional :ref:`hybrid COO matrix
<sparse-hybrid-coo-docs>`.

Args:
    mat1 (Tensor): the first sparse matrix to be matrix multiplied
    mat2 (Tensor): the second strided matrix to be matrix multiplied

Keyword args:
    {out}
""".format(
        **common_args
    ),
)

add_docstr(
    torch.matmul,
    r"""
matmul(input, other, *, out=None) -> Tensor

Matrix product of two tensors.

The behavior depends on the dimensionality of the tensors as follows:

- If both tensors are 1-dimensional, the dot product (scalar) is returned.
- If both arguments are 2-dimensional, the matrix-matrix product is returned.
- If the first argument is 1-dimensional and the second argument is 2-dimensional,
  a 1 is prepended to its dimension for the purpose of the matrix multiply.
  After the matrix multiply, the prepended dimension is removed.
- If the first argument is 2-dimensional and the second argument is 1-dimensional,
  the matrix-vector product is returned.
- If both arguments are at least 1-dimensional and at least one argument is
  N-dimensional (where N > 2), then a batched matrix multiply is returned.  If the first
  argument is 1-dimensional, a 1 is prepended to its dimension for the purpose of the
  batched matrix multiply and removed after.  If the second argument is 1-dimensional, a
  1 is appended to its dimension for the purpose of the batched matrix multiple and removed after.
  The non-matrix (i.e. batch) dimensions are :ref:`broadcasted <broadcasting-semantics>` (and thus
  must be broadcastable).  For example, if :attr:`input` is a
  :math:`(j \times 1 \times n \times n)` tensor and :attr:`other` is a :math:`(k \times n \times n)`
  tensor, :attr:`out` will be a :math:`(j \times k \times n \times n)` tensor.

  Note that the broadcasting logic only looks at the batch dimensions when determining if the inputs
  are broadcastable, and not the matrix dimensions. For example, if :attr:`input` is a
  :math:`(j \times 1 \times n \times m)` tensor and :attr:`other` is a :math:`(k \times m \times p)`
  tensor, these inputs are valid for broadcasting even though the final two dimensions (i.e. the
  matrix dimensions) are different. :attr:`out` will be a :math:`(j \times k \times n \times p)` tensor.

{tf32_note}

{rocm_fp16_note}

.. note::

    The 1-dimensional dot product version of this function does not support an :attr:`out` parameter.

Arguments:
    input (Tensor): the first tensor to be multiplied
    other (Tensor): the second tensor to be multiplied

Keyword args:
    {out}

Example::

    >>> # vector x vector
    >>> tensor1 = torch.randn(3)
    >>> tensor2 = torch.randn(3)
    >>> torch.matmul(tensor1, tensor2).size()
    torch.Size([])
    >>> # matrix x vector
    >>> tensor1 = torch.randn(3, 4)
    >>> tensor2 = torch.randn(4)
    >>> torch.matmul(tensor1, tensor2).size()
    torch.Size([3])
    >>> # batched matrix x broadcasted vector
    >>> tensor1 = torch.randn(10, 3, 4)
    >>> tensor2 = torch.randn(4)
    >>> torch.matmul(tensor1, tensor2).size()
    torch.Size([10, 3])
    >>> # batched matrix x batched matrix
    >>> tensor1 = torch.randn(10, 3, 4)
    >>> tensor2 = torch.randn(10, 4, 5)
    >>> torch.matmul(tensor1, tensor2).size()
    torch.Size([10, 3, 5])
    >>> # batched matrix x broadcasted matrix
    >>> tensor1 = torch.randn(10, 3, 4)
    >>> tensor2 = torch.randn(4, 5)
    >>> torch.matmul(tensor1, tensor2).size()
    torch.Size([10, 3, 5])

""".format(
        **common_args, **tf32_notes, **rocm_fp16_notes
    ),
)

add_docstr(
    torch.mode,
    r"""
mode(input, dim=-1, keepdim=False, *, out=None) -> (Tensor, LongTensor)

Returns a namedtuple ``(values, indices)`` where ``values`` is the mode
value of each row of the :attr:`input` tensor in the given dimension
:attr:`dim`, i.e. a value which appears most often
in that row, and ``indices`` is the index location of each mode value found.

By default, :attr:`dim` is the last dimension of the :attr:`input` tensor.

If :attr:`keepdim` is ``True``, the output tensors are of the same size as
:attr:`input` except in the dimension :attr:`dim` where they are of size 1.
Otherwise, :attr:`dim` is squeezed (see :func:`torch.squeeze`), resulting
in the output tensors having 1 fewer dimension than :attr:`input`.

.. note:: This function is not defined for ``torch.cuda.Tensor`` yet.

Args:
    {input}
    {dim}
    {keepdim}

Keyword args:
    out (tuple, optional): the result tuple of two output tensors (values, indices)

Example::

    >>> a = torch.randint(10, (5,))
    >>> a
    tensor([6, 5, 1, 0, 2])
    >>> b = a + (torch.randn(50, 1) * 5).long()
    >>> torch.mode(b, 0)
    torch.return_types.mode(values=tensor([6, 5, 1, 0, 2]), indices=tensor([2, 2, 2, 2, 2]))
""".format(
        **single_dim_common
    ),
)

add_docstr(
    torch.mul,
    r"""
mul(input, other, *, out=None) -> Tensor

Multiplies :attr:`input` by :attr:`other`.


.. math::
    \text{out}_i = \text{input}_i \times \text{other}_i
"""
    + r"""

Supports :ref:`broadcasting to a common shape <broadcasting-semantics>`,
:ref:`type promotion <type-promotion-doc>`, and integer, float, and complex inputs.

Args:
    {input}
    other (Tensor or Number) - the tensor or number to multiply input by.

Keyword args:
    {out}

Examples::

    >>> a = torch.randn(3)
    >>> a
    tensor([ 0.2015, -0.4255,  2.6087])
    >>> torch.mul(a, 100)
    tensor([  20.1494,  -42.5491,  260.8663])

    >>> b = torch.randn(4, 1)
    >>> b
    tensor([[ 1.1207],
            [-0.3137],
            [ 0.0700],
            [ 0.8378]])
    >>> c = torch.randn(1, 4)
    >>> c
    tensor([[ 0.5146,  0.1216, -0.5244,  2.2382]])
    >>> torch.mul(b, c)
    tensor([[ 0.5767,  0.1363, -0.5877,  2.5083],
            [-0.1614, -0.0382,  0.1645, -0.7021],
            [ 0.0360,  0.0085, -0.0367,  0.1567],
            [ 0.4312,  0.1019, -0.4394,  1.8753]])
""".format(
        **common_args
    ),
)

add_docstr(
    torch.multiply,
    r"""
multiply(input, other, *, out=None)

Alias for :func:`torch.mul`.
""",
)

add_docstr(
    torch.multinomial,
    r"""
multinomial(input, num_samples, replacement=False, *, generator=None, out=None) -> LongTensor

Returns a tensor where each row contains :attr:`num_samples` indices sampled
from the multinomial probability distribution located in the corresponding row
of tensor :attr:`input`.

.. note::
    The rows of :attr:`input` do not need to sum to one (in which case we use
    the values as weights), but must be non-negative, finite and have
    a non-zero sum.

Indices are ordered from left to right according to when each was sampled
(first samples are placed in first column).

If :attr:`input` is a vector, :attr:`out` is a vector of size :attr:`num_samples`.

If :attr:`input` is a matrix with `m` rows, :attr:`out` is an matrix of shape
:math:`(m \times \text{{num\_samples}})`.

If replacement is ``True``, samples are drawn with replacement.

If not, they are drawn without replacement, which means that when a
sample index is drawn for a row, it cannot be drawn again for that row.

.. note::
    When drawn without replacement, :attr:`num_samples` must be lower than
    number of non-zero elements in :attr:`input` (or the min number of non-zero
    elements in each row of :attr:`input` if it is a matrix).

Args:
    input (Tensor): the input tensor containing probabilities
    num_samples (int): number of samples to draw
    replacement (bool, optional): whether to draw with replacement or not

Keyword args:
    {generator}
    {out}

Example::

    >>> weights = torch.tensor([0, 10, 3, 0], dtype=torch.float) # create a tensor of weights
    >>> torch.multinomial(weights, 2)
    tensor([1, 2])
    >>> torch.multinomial(weights, 4) # ERROR!
    RuntimeError: invalid argument 2: invalid multinomial distribution (with replacement=False,
    not enough non-negative category to sample) at ../aten/src/TH/generic/THTensorRandom.cpp:320
    >>> torch.multinomial(weights, 4, replacement=True)
    tensor([ 2,  1,  1,  1])
""".format(
        **common_args
    ),
)

add_docstr(
    torch.mv,
    r"""
mv(input, vec, *, out=None) -> Tensor

Performs a matrix-vector product of the matrix :attr:`input` and the vector
:attr:`vec`.

If :attr:`input` is a :math:`(n \times m)` tensor, :attr:`vec` is a 1-D tensor of
size :math:`m`, :attr:`out` will be 1-D of size :math:`n`.

.. note:: This function does not :ref:`broadcast <broadcasting-semantics>`.

Args:
    input (Tensor): matrix to be multiplied
    vec (Tensor): vector to be multiplied

Keyword args:
    {out}

Example::

    >>> mat = torch.randn(2, 3)
    >>> vec = torch.randn(3)
    >>> torch.mv(mat, vec)
    tensor([ 1.0404, -0.6361])
""".format(
        **common_args
    ),
)

add_docstr(
    torch.mvlgamma,
    r"""
mvlgamma(input, p, *, out=None) -> Tensor

Alias for :func:`torch.special.multigammaln`.
""",
)

add_docstr(
    torch.movedim,
    r"""
movedim(input, source, destination) -> Tensor

Moves the dimension(s) of :attr:`input` at the position(s) in :attr:`source`
to the position(s) in :attr:`destination`.

Other dimensions of :attr:`input` that are not explicitly moved remain in
their original order and appear at the positions not specified in :attr:`destination`.

Args:
    {input}
    source (int or tuple of ints): Original positions of the dims to move. These must be unique.
    destination (int or tuple of ints): Destination positions for each of the original dims. These must also be unique.

Examples::

    >>> t = torch.randn(3,2,1)
    >>> t
    tensor([[[-0.3362],
            [-0.8437]],

            [[-0.9627],
            [ 0.1727]],

            [[ 0.5173],
            [-0.1398]]])
    >>> torch.movedim(t, 1, 0).shape
    torch.Size([2, 3, 1])
    >>> torch.movedim(t, 1, 0)
    tensor([[[-0.3362],
            [-0.9627],
            [ 0.5173]],

            [[-0.8437],
            [ 0.1727],
            [-0.1398]]])
    >>> torch.movedim(t, (1, 2), (0, 1)).shape
    torch.Size([2, 1, 3])
    >>> torch.movedim(t, (1, 2), (0, 1))
    tensor([[[-0.3362, -0.9627,  0.5173]],

            [[-0.8437,  0.1727, -0.1398]]])
""".format(
        **common_args
    ),
)

add_docstr(
    torch.moveaxis,
    r"""
moveaxis(input, source, destination) -> Tensor

Alias for :func:`torch.movedim`.

This function is equivalent to NumPy's moveaxis function.

Examples::

    >>> t = torch.randn(3,2,1)
    >>> t
    tensor([[[-0.3362],
            [-0.8437]],

            [[-0.9627],
            [ 0.1727]],

            [[ 0.5173],
            [-0.1398]]])
    >>> torch.moveaxis(t, 1, 0).shape
    torch.Size([2, 3, 1])
    >>> torch.moveaxis(t, 1, 0)
    tensor([[[-0.3362],
            [-0.9627],
            [ 0.5173]],

            [[-0.8437],
            [ 0.1727],
            [-0.1398]]])
    >>> torch.moveaxis(t, (1, 2), (0, 1)).shape
    torch.Size([2, 1, 3])
    >>> torch.moveaxis(t, (1, 2), (0, 1))
    tensor([[[-0.3362, -0.9627,  0.5173]],

            [[-0.8437,  0.1727, -0.1398]]])
""".format(
        **common_args
    ),
)

add_docstr(
    torch.swapdims,
    r"""
swapdims(input, dim0, dim1) -> Tensor

Alias for :func:`torch.transpose`.

This function is equivalent to NumPy's swapaxes function.

Examples::

    >>> x = torch.tensor([[[0,1],[2,3]],[[4,5],[6,7]]])
    >>> x
    tensor([[[0, 1],
            [2, 3]],

            [[4, 5],
            [6, 7]]])
    >>> torch.swapdims(x, 0, 1)
    tensor([[[0, 1],
            [4, 5]],

            [[2, 3],
            [6, 7]]])
    >>> torch.swapdims(x, 0, 2)
    tensor([[[0, 4],
            [2, 6]],

            [[1, 5],
            [3, 7]]])
""".format(
        **common_args
    ),
)

add_docstr(
    torch.swapaxes,
    r"""
swapaxes(input, axis0, axis1) -> Tensor

Alias for :func:`torch.transpose`.

This function is equivalent to NumPy's swapaxes function.

Examples::

    >>> x = torch.tensor([[[0,1],[2,3]],[[4,5],[6,7]]])
    >>> x
    tensor([[[0, 1],
            [2, 3]],

            [[4, 5],
            [6, 7]]])
    >>> torch.swapaxes(x, 0, 1)
    tensor([[[0, 1],
            [4, 5]],

            [[2, 3],
            [6, 7]]])
    >>> torch.swapaxes(x, 0, 2)
    tensor([[[0, 4],
            [2, 6]],

            [[1, 5],
            [3, 7]]])
""".format(
        **common_args
    ),
)

add_docstr(
    torch.narrow,
    r"""
narrow(input, dim, start, length) -> Tensor

Returns a new tensor that is a narrowed version of :attr:`input` tensor. The
dimension :attr:`dim` is input from :attr:`start` to ``start + length``. The
returned tensor and :attr:`input` tensor share the same underlying storage.

Args:
    input (Tensor): the tensor to narrow
    dim (int): the dimension along which to narrow
    start (int): the starting dimension
    length (int): the distance to the ending dimension

Example::

    >>> x = torch.tensor([[1, 2, 3], [4, 5, 6], [7, 8, 9]])
    >>> torch.narrow(x, 0, 0, 2)
    tensor([[ 1,  2,  3],
            [ 4,  5,  6]])
    >>> torch.narrow(x, 1, 1, 2)
    tensor([[ 2,  3],
            [ 5,  6],
            [ 8,  9]])
""",
)

add_docstr(
    torch.nan_to_num,
    r"""
nan_to_num(input, nan=0.0, posinf=None, neginf=None, *, out=None) -> Tensor

Replaces :literal:`NaN`, positive infinity, and negative infinity values in :attr:`input`
with the values specified by :attr:`nan`, :attr:`posinf`, and :attr:`neginf`, respectively.
By default, :literal:`NaN`\ s are replaced with zero, positive infinity is replaced with the
greatest finite value representable by :attr:`input`'s dtype, and negative infinity
is replaced with the least finite value representable by :attr:`input`'s dtype.

Args:
    {input}
    nan (Number, optional): the value to replace :literal:`NaN`\s with. Default is zero.
    posinf (Number, optional): if a Number, the value to replace positive infinity values with.
        If None, positive infinity values are replaced with the greatest finite value representable by :attr:`input`'s dtype.
        Default is None.
    neginf (Number, optional): if a Number, the value to replace negative infinity values with.
        If None, negative infinity values are replaced with the lowest finite value representable by :attr:`input`'s dtype.
        Default is None.

Keyword args:
    {out}

Example::

    >>> x = torch.tensor([float('nan'), float('inf'), -float('inf'), 3.14])
    >>> torch.nan_to_num(x)
    tensor([ 0.0000e+00,  3.4028e+38, -3.4028e+38,  3.1400e+00])
    >>> torch.nan_to_num(x, nan=2.0)
    tensor([ 2.0000e+00,  3.4028e+38, -3.4028e+38,  3.1400e+00])
    >>> torch.nan_to_num(x, nan=2.0, posinf=1.0)
    tensor([ 2.0000e+00,  1.0000e+00, -3.4028e+38,  3.1400e+00])

""".format(
        **common_args
    ),
)

add_docstr(
    torch.ne,
    r"""
ne(input, other, *, out=None) -> Tensor

Computes :math:`\text{input} \neq \text{other}` element-wise.
"""
    + r"""

The second argument can be a number or a tensor whose shape is
:ref:`broadcastable <broadcasting-semantics>` with the first argument.

Args:
    input (Tensor): the tensor to compare
    other (Tensor or float): the tensor or value to compare

Keyword args:
    {out}

Returns:
    A boolean tensor that is True where :attr:`input` is not equal to :attr:`other` and False elsewhere

Example::

    >>> torch.ne(torch.tensor([[1, 2], [3, 4]]), torch.tensor([[1, 1], [4, 4]]))
    tensor([[False, True], [True, False]])
""".format(
        **common_args
    ),
)

add_docstr(
    torch.not_equal,
    r"""
not_equal(input, other, *, out=None) -> Tensor

Alias for :func:`torch.ne`.
""",
)

add_docstr(
    torch.neg,
    r"""
neg(input, *, out=None) -> Tensor

Returns a new tensor with the negative of the elements of :attr:`input`.

.. math::
    \text{out} = -1 \times \text{input}
"""
    + r"""
Args:
    {input}

Keyword args:
    {out}

Example::

    >>> a = torch.randn(5)
    >>> a
    tensor([ 0.0090, -0.2262, -0.0682, -0.2866,  0.3940])
    >>> torch.neg(a)
    tensor([-0.0090,  0.2262,  0.0682,  0.2866, -0.3940])
""".format(
        **common_args
    ),
)

add_docstr(
    torch.negative,
    r"""
negative(input, *, out=None) -> Tensor

Alias for :func:`torch.neg`
""",
)

add_docstr(
    torch.nextafter,
    r"""
nextafter(input, other, *, out=None) -> Tensor

Return the next floating-point value after :attr:`input` towards :attr:`other`, elementwise.

The shapes of ``input`` and ``other`` must be
:ref:`broadcastable <broadcasting-semantics>`.

Args:
    input (Tensor): the first input tensor
    other (Tensor): the second input tensor

Keyword args:
    {out}

Example::

    >>> eps = torch.finfo(torch.float32).eps
    >>> torch.nextafter(torch.tensor([1.0, 2.0]), torch.tensor([2.0, 1.0])) == torch.tensor([eps + 1, 2 - eps])
    tensor([True, True])

""".format(
        **common_args
    ),
)

add_docstr(
    torch.nonzero,
    r"""
nonzero(input, *, out=None, as_tuple=False) -> LongTensor or tuple of LongTensors

.. note::
    :func:`torch.nonzero(..., as_tuple=False) <torch.nonzero>` (default) returns a
    2-D tensor where each row is the index for a nonzero value.

    :func:`torch.nonzero(..., as_tuple=True) <torch.nonzero>` returns a tuple of 1-D
    index tensors, allowing for advanced indexing, so ``x[x.nonzero(as_tuple=True)]``
    gives all nonzero values of tensor ``x``. Of the returned tuple, each index tensor
    contains nonzero indices for a certain dimension.

    See below for more details on the two behaviors.

    When :attr:`input` is on CUDA, :func:`torch.nonzero() <torch.nonzero>` causes
    host-device synchronization.

**When** :attr:`as_tuple` **is** ``False`` **(default)**:

Returns a tensor containing the indices of all non-zero elements of
:attr:`input`.  Each row in the result contains the indices of a non-zero
element in :attr:`input`. The result is sorted lexicographically, with
the last index changing the fastest (C-style).

If :attr:`input` has :math:`n` dimensions, then the resulting indices tensor
:attr:`out` is of size :math:`(z \times n)`, where :math:`z` is the total number of
non-zero elements in the :attr:`input` tensor.

**When** :attr:`as_tuple` **is** ``True``:

Returns a tuple of 1-D tensors, one for each dimension in :attr:`input`,
each containing the indices (in that dimension) of all non-zero elements of
:attr:`input` .

If :attr:`input` has :math:`n` dimensions, then the resulting tuple contains :math:`n`
tensors of size :math:`z`, where :math:`z` is the total number of
non-zero elements in the :attr:`input` tensor.

As a special case, when :attr:`input` has zero dimensions and a nonzero scalar
value, it is treated as a one-dimensional tensor with one element.

Args:
    {input}

Keyword args:
    out (LongTensor, optional): the output tensor containing indices

Returns:
    LongTensor or tuple of LongTensor: If :attr:`as_tuple` is ``False``, the output
    tensor containing indices. If :attr:`as_tuple` is ``True``, one 1-D tensor for
    each dimension, containing the indices of each nonzero element along that
    dimension.

Example::

    >>> torch.nonzero(torch.tensor([1, 1, 1, 0, 1]))
    tensor([[ 0],
            [ 1],
            [ 2],
            [ 4]])
    >>> torch.nonzero(torch.tensor([[0.6, 0.0, 0.0, 0.0],
    ...                             [0.0, 0.4, 0.0, 0.0],
    ...                             [0.0, 0.0, 1.2, 0.0],
    ...                             [0.0, 0.0, 0.0,-0.4]]))
    tensor([[ 0,  0],
            [ 1,  1],
            [ 2,  2],
            [ 3,  3]])
    >>> torch.nonzero(torch.tensor([1, 1, 1, 0, 1]), as_tuple=True)
    (tensor([0, 1, 2, 4]),)
    >>> torch.nonzero(torch.tensor([[0.6, 0.0, 0.0, 0.0],
    ...                             [0.0, 0.4, 0.0, 0.0],
    ...                             [0.0, 0.0, 1.2, 0.0],
    ...                             [0.0, 0.0, 0.0,-0.4]]), as_tuple=True)
    (tensor([0, 1, 2, 3]), tensor([0, 1, 2, 3]))
    >>> torch.nonzero(torch.tensor(5), as_tuple=True)
    (tensor([0]),)
""".format(
        **common_args
    ),
)

add_docstr(
    torch.normal,
    r"""
normal(mean, std, *, generator=None, out=None) -> Tensor

Returns a tensor of random numbers drawn from separate normal distributions
whose mean and standard deviation are given.

The :attr:`mean` is a tensor with the mean of
each output element's normal distribution

The :attr:`std` is a tensor with the standard deviation of
each output element's normal distribution

The shapes of :attr:`mean` and :attr:`std` don't need to match, but the
total number of elements in each tensor need to be the same.

.. note:: When the shapes do not match, the shape of :attr:`mean`
          is used as the shape for the returned output tensor

.. note:: When :attr:`std` is a CUDA tensor, this function synchronizes
          its device with the CPU.

Args:
    mean (Tensor): the tensor of per-element means
    std (Tensor): the tensor of per-element standard deviations

Keyword args:
    {generator}
    {out}

Example::

    >>> torch.normal(mean=torch.arange(1., 11.), std=torch.arange(1, 0, -0.1))
    tensor([  1.0425,   3.5672,   2.7969,   4.2925,   4.7229,   6.2134,
              8.0505,   8.1408,   9.0563,  10.0566])

.. function:: normal(mean=0.0, std, *, out=None) -> Tensor
   :noindex:

Similar to the function above, but the means are shared among all drawn
elements.

Args:
    mean (float, optional): the mean for all distributions
    std (Tensor): the tensor of per-element standard deviations

Keyword args:
    {out}

Example::

    >>> torch.normal(mean=0.5, std=torch.arange(1., 6.))
    tensor([-1.2793, -1.0732, -2.0687,  5.1177, -1.2303])

.. function:: normal(mean, std=1.0, *, out=None) -> Tensor
   :noindex:

Similar to the function above, but the standard deviations are shared among
all drawn elements.

Args:
    mean (Tensor): the tensor of per-element means
    std (float, optional): the standard deviation for all distributions

Keyword args:
    out (Tensor, optional): the output tensor

Example::

    >>> torch.normal(mean=torch.arange(1., 6.))
    tensor([ 1.1552,  2.6148,  2.6535,  5.8318,  4.2361])

.. function:: normal(mean, std, size, *, out=None) -> Tensor
   :noindex:

Similar to the function above, but the means and standard deviations are shared
among all drawn elements. The resulting tensor has size given by :attr:`size`.

Args:
    mean (float): the mean for all distributions
    std (float): the standard deviation for all distributions
    size (int...): a sequence of integers defining the shape of the output tensor.

Keyword args:
    {out}

Example::

    >>> torch.normal(2, 3, size=(1, 4))
    tensor([[-1.3987, -1.9544,  3.6048,  0.7909]])
""".format(
        **common_args
    ),
)

add_docstr(
    torch.numel,
    r"""
numel(input) -> int

Returns the total number of elements in the :attr:`input` tensor.

Args:
    {input}

Example::

    >>> a = torch.randn(1, 2, 3, 4, 5)
    >>> torch.numel(a)
    120
    >>> a = torch.zeros(4,4)
    >>> torch.numel(a)
    16

""".format(
        **common_args
    ),
)

add_docstr(
    torch.ones,
    r"""
ones(*size, *, out=None, dtype=None, layout=torch.strided, device=None, requires_grad=False) -> Tensor

Returns a tensor filled with the scalar value `1`, with the shape defined
by the variable argument :attr:`size`.

Args:
    size (int...): a sequence of integers defining the shape of the output tensor.
        Can be a variable number of arguments or a collection like a list or tuple.

Keyword arguments:
    {out}
    {dtype}
    {layout}
    {device}
    {requires_grad}

Example::

    >>> torch.ones(2, 3)
    tensor([[ 1.,  1.,  1.],
            [ 1.,  1.,  1.]])

    >>> torch.ones(5)
    tensor([ 1.,  1.,  1.,  1.,  1.])

""".format(
        **factory_common_args
    ),
)

add_docstr(
    torch.ones_like,
    r"""
ones_like(input, *, dtype=None, layout=None, device=None, requires_grad=False, memory_format=torch.preserve_format) -> Tensor

Returns a tensor filled with the scalar value `1`, with the same size as
:attr:`input`. ``torch.ones_like(input)`` is equivalent to
``torch.ones(input.size(), dtype=input.dtype, layout=input.layout, device=input.device)``.

.. warning::
    As of 0.4, this function does not support an :attr:`out` keyword. As an alternative,
    the old ``torch.ones_like(input, out=output)`` is equivalent to
    ``torch.ones(input.size(), out=output)``.

Args:
    {input}

Keyword arguments:
    {dtype}
    {layout}
    {device}
    {requires_grad}
    {memory_format}

Example::

    >>> input = torch.empty(2, 3)
    >>> torch.ones_like(input)
    tensor([[ 1.,  1.,  1.],
            [ 1.,  1.,  1.]])
""".format(
        **factory_like_common_args
    ),
)

add_docstr(
    torch.orgqr,
    r"""
orgqr(input, tau) -> Tensor

Alias for :func:`torch.linalg.householder_product`.
""",
)

add_docstr(
    torch.ormqr,
    r"""
ormqr(input, tau, other, left=True, transpose=False, *, out=None) -> Tensor

Computes the matrix-matrix multiplication of a product of Householder matrices with a general matrix.

Multiplies a :math:`m \times n` matrix `C` (given by :attr:`other`) with a matrix `Q`,
where `Q` is represented using Householder reflectors `(input, tau)`.
See `Representation of Orthogonal or Unitary Matrices`_ for further details.

If :attr:`left` is `True` then `op(Q)` times `C` is computed, otherwise the result is `C` times `op(Q)`.
When :attr:`left` is `True`, the implicit matrix `Q` has size :math:`m \times m`.
It has size :math:`n \times n` otherwise.
If :attr:`transpose` is `True` then `op` is the conjugate transpose operation, otherwise it's a no-op.

Supports inputs of float, double, cfloat and cdouble dtypes.
Also supports batched inputs, and, if the input is batched, the output is batched with the same dimensions.

.. seealso::

        :func:`torch.geqrf` can be used to form the Householder representation `(input, tau)` of matrix `Q`
        from the QR decomposition.

Args:
    input (Tensor): tensor of shape `(*, mn, k)` where `*` is zero or more batch dimensions
                    and `mn` equals to `m` or `n` depending on the :attr:`left`.
    tau (Tensor): tensor of shape `(*, min(mn, k))` where `*` is zero or more batch dimensions.
    other (Tensor): tensor of shape `(*, m, n)` where `*` is zero or more batch dimensions.
    left (bool): controls the order of multiplication.
    transpose (bool): controls whether the matrix `Q` is conjugate transposed or not.

Keyword args:
    out (Tensor, optional): the output Tensor. Ignored if `None`. Default: `None`.

.. _Representation of Orthogonal or Unitary Matrices:
    https://www.netlib.org/lapack/lug/node128.html
""",
)

add_docstr(
    torch.permute,
    r"""
permute(input, dims) -> Tensor

Returns a view of the original tensor :attr:`input` with its dimensions permuted.

Args:
    {input}
    dims (tuple of ints): The desired ordering of dimensions

Example:
    >>> x = torch.randn(2, 3, 5)
    >>> x.size()
    torch.Size([2, 3, 5])
    >>> torch.permute(x, (2, 0, 1)).size()
    torch.Size([5, 2, 3])
""".format(
        **common_args
    ),
)

add_docstr(
    torch.poisson,
    r"""
poisson(input, generator=None) -> Tensor

Returns a tensor of the same size as :attr:`input` with each element
sampled from a Poisson distribution with rate parameter given by the corresponding
element in :attr:`input` i.e.,

.. math::
    \text{{out}}_i \sim \text{{Poisson}}(\text{{input}}_i)

Args:
    input (Tensor): the input tensor containing the rates of the Poisson distribution

Keyword args:
    {generator}

Example::

    >>> rates = torch.rand(4, 4) * 5  # rate parameter between 0 and 5
    >>> torch.poisson(rates)
    tensor([[9., 1., 3., 5.],
            [8., 6., 6., 0.],
            [0., 4., 5., 3.],
            [2., 1., 4., 2.]])
""".format(
        **common_args
    ),
)

add_docstr(
    torch.polygamma,
    r"""
polygamma(n, input, *, out=None) -> Tensor

Alias for :func:`torch.special.polygamma`.
""",
)

add_docstr(
    torch.positive,
    r"""
positive(input) -> Tensor

Returns :attr:`input`.
Throws a runtime error if :attr:`input` is a bool tensor.
"""
    + r"""
Args:
    {input}

Example::

    >>> t = torch.randn(5)
    >>> t
    tensor([ 0.0090, -0.2262, -0.0682, -0.2866,  0.3940])
    >>> torch.positive(t)
    tensor([ 0.0090, -0.2262, -0.0682, -0.2866,  0.3940])
""".format(
        **common_args
    ),
)

add_docstr(
    torch.pow,
    r"""
pow(input, exponent, *, out=None) -> Tensor

Takes the power of each element in :attr:`input` with :attr:`exponent` and
returns a tensor with the result.

:attr:`exponent` can be either a single ``float`` number or a `Tensor`
with the same number of elements as :attr:`input`.

When :attr:`exponent` is a scalar value, the operation applied is:

.. math::
    \text{out}_i = x_i ^ \text{exponent}

When :attr:`exponent` is a tensor, the operation applied is:

.. math::
    \text{out}_i = x_i ^ {\text{exponent}_i}
"""
    + r"""
When :attr:`exponent` is a tensor, the shapes of :attr:`input`
and :attr:`exponent` must be :ref:`broadcastable <broadcasting-semantics>`.

Args:
    {input}
    exponent (float or tensor): the exponent value

Keyword args:
    {out}

Example::

    >>> a = torch.randn(4)
    >>> a
    tensor([ 0.4331,  1.2475,  0.6834, -0.2791])
    >>> torch.pow(a, 2)
    tensor([ 0.1875,  1.5561,  0.4670,  0.0779])
    >>> exp = torch.arange(1., 5.)

    >>> a = torch.arange(1., 5.)
    >>> a
    tensor([ 1.,  2.,  3.,  4.])
    >>> exp
    tensor([ 1.,  2.,  3.,  4.])
    >>> torch.pow(a, exp)
    tensor([   1.,    4.,   27.,  256.])

.. function:: pow(self, exponent, *, out=None) -> Tensor
   :noindex:

:attr:`self` is a scalar ``float`` value, and :attr:`exponent` is a tensor.
The returned tensor :attr:`out` is of the same shape as :attr:`exponent`

The operation applied is:

.. math::
    \text{{out}}_i = \text{{self}} ^ {{\text{{exponent}}_i}}

Args:
    self (float): the scalar base value for the power operation
    exponent (Tensor): the exponent tensor

Keyword args:
    {out}

Example::

    >>> exp = torch.arange(1., 5.)
    >>> base = 2
    >>> torch.pow(base, exp)
    tensor([  2.,   4.,   8.,  16.])
""".format(
        **common_args
    ),
)

add_docstr(
    torch.float_power,
    r"""
float_power(input, exponent, *, out=None) -> Tensor

Raises :attr:`input` to the power of :attr:`exponent`, elementwise, in double precision.
If neither input is complex returns a ``torch.float64`` tensor,
and if one or more inputs is complex returns a ``torch.complex128`` tensor.

.. note::
    This function always computes in double precision, unlike :func:`torch.pow`,
    which implements more typical :ref:`type promotion <type-promotion-doc>`.
    This is useful when the computation needs to be performed in a wider or more precise dtype,
    or the results of the computation may contain fractional values not representable in the input dtypes,
    like when an integer base is raised to a negative integer exponent.

Args:
    input (Tensor or Number): the base value(s)
    exponent (Tensor or Number): the exponent value(s)

Keyword args:
    {out}

Example::

    >>> a = torch.randint(10, (4,))
    >>> a
    tensor([6, 4, 7, 1])
    >>> torch.float_power(a, 2)
    tensor([36., 16., 49.,  1.], dtype=torch.float64)

    >>> a = torch.arange(1, 5)
    >>> a
    tensor([ 1,  2,  3,  4])
    >>> exp = torch.tensor([2, -3, 4, -5])
    >>> exp
    tensor([ 2, -3,  4, -5])
    >>> torch.float_power(a, exp)
    tensor([1.0000e+00, 1.2500e-01, 8.1000e+01, 9.7656e-04], dtype=torch.float64)
""".format(
        **common_args
    ),
)

add_docstr(
    torch.prod,
    r"""
prod(input, *, dtype=None) -> Tensor

Returns the product of all elements in the :attr:`input` tensor.

Args:
    {input}

Keyword args:
    {dtype}

Example::

    >>> a = torch.randn(1, 3)
    >>> a
    tensor([[-0.8020,  0.5428, -1.5854]])
    >>> torch.prod(a)
    tensor(0.6902)

.. function:: prod(input, dim, keepdim=False, *, dtype=None) -> Tensor
   :noindex:

Returns the product of each row of the :attr:`input` tensor in the given
dimension :attr:`dim`.

{keepdim_details}

Args:
    {input}
    {dim}
    {keepdim}

Keyword args:
    {dtype}

Example::

    >>> a = torch.randn(4, 2)
    >>> a
    tensor([[ 0.5261, -0.3837],
            [ 1.1857, -0.2498],
            [-1.1646,  0.0705],
            [ 1.1131, -1.0629]])
    >>> torch.prod(a, 1)
    tensor([-0.2018, -0.2962, -0.0821, -1.1831])
""".format(
        **single_dim_common
    ),
)

add_docstr(
    torch.promote_types,
    r"""
promote_types(type1, type2) -> dtype

Returns the :class:`torch.dtype` with the smallest size and scalar kind that is
not smaller nor of lower kind than either `type1` or `type2`. See type promotion
:ref:`documentation <type-promotion-doc>` for more information on the type
promotion logic.

Args:
    type1 (:class:`torch.dtype`)
    type2 (:class:`torch.dtype`)

Example::

    >>> torch.promote_types(torch.int32, torch.float32)
    torch.float32
    >>> torch.promote_types(torch.uint8, torch.long)
    torch.long
""",
)

add_docstr(
    torch.qr,
    r"""
qr(input, some=True, *, out=None) -> (Tensor, Tensor)

Computes the QR decomposition of a matrix or a batch of matrices :attr:`input`,
and returns a namedtuple (Q, R) of tensors such that :math:`\text{input} = Q R`
with :math:`Q` being an orthogonal matrix or batch of orthogonal matrices and
:math:`R` being an upper triangular matrix or batch of upper triangular matrices.

If :attr:`some` is ``True``, then this function returns the thin (reduced) QR factorization.
Otherwise, if :attr:`some` is ``False``, this function returns the complete QR factorization.

.. warning::

    :func:`torch.qr` is deprecated in favor of :func:`torch.linalg.qr`
    and will be removed in a future PyTorch release. The boolean parameter :attr:`some` has been
    replaced with a string parameter :attr:`mode`.

    ``Q, R = torch.qr(A)`` should be replaced with

    .. code:: python

        Q, R = torch.linalg.qr(A)

    ``Q, R = torch.qr(A, some=False)`` should be replaced with

    .. code:: python

        Q, R = torch.linalg.qr(A, mode="complete")

.. warning::
          If you plan to backpropagate through QR, note that the current backward implementation
          is only well-defined when the first :math:`\min(input.size(-1), input.size(-2))`
          columns of :attr:`input` are linearly independent.
          This behavior will propably change once QR supports pivoting.

.. note:: This function uses LAPACK for CPU inputs and MAGMA for CUDA inputs,
          and may produce different (valid) decompositions on different device types
          or different platforms.

Args:
    input (Tensor): the input tensor of size :math:`(*, m, n)` where `*` is zero or more
                batch dimensions consisting of matrices of dimension :math:`m \times n`.
    some (bool, optional): Set to ``True`` for reduced QR decomposition and ``False`` for
                complete QR decomposition. If `k = min(m, n)` then:

                  * ``some=True`` : returns `(Q, R)` with dimensions (m, k), (k, n) (default)

                  * ``'some=False'``: returns `(Q, R)` with dimensions (m, m), (m, n)

Keyword args:
    out (tuple, optional): tuple of `Q` and `R` tensors.
                The dimensions of `Q` and `R` are detailed in the description of :attr:`some` above.

Example::

    >>> a = torch.tensor([[12., -51, 4], [6, 167, -68], [-4, 24, -41]])
    >>> q, r = torch.qr(a)
    >>> q
    tensor([[-0.8571,  0.3943,  0.3314],
            [-0.4286, -0.9029, -0.0343],
            [ 0.2857, -0.1714,  0.9429]])
    >>> r
    tensor([[ -14.0000,  -21.0000,   14.0000],
            [   0.0000, -175.0000,   70.0000],
            [   0.0000,    0.0000,  -35.0000]])
    >>> torch.mm(q, r).round()
    tensor([[  12.,  -51.,    4.],
            [   6.,  167.,  -68.],
            [  -4.,   24.,  -41.]])
    >>> torch.mm(q.t(), q).round()
    tensor([[ 1.,  0.,  0.],
            [ 0.,  1., -0.],
            [ 0., -0.,  1.]])
    >>> a = torch.randn(3, 4, 5)
    >>> q, r = torch.qr(a, some=False)
    >>> torch.allclose(torch.matmul(q, r), a)
    True
    >>> torch.allclose(torch.matmul(q.mT, q), torch.eye(5))
    True
""",
)

add_docstr(
    torch.rad2deg,
    r"""
rad2deg(input, *, out=None) -> Tensor

Returns a new tensor with each of the elements of :attr:`input`
converted from angles in radians to degrees.

Args:
    {input}

Keyword arguments:
    {out}

Example::

    >>> a = torch.tensor([[3.142, -3.142], [6.283, -6.283], [1.570, -1.570]])
    >>> torch.rad2deg(a)
    tensor([[ 180.0233, -180.0233],
            [ 359.9894, -359.9894],
            [  89.9544,  -89.9544]])

""".format(
        **common_args
    ),
)

add_docstr(
    torch.deg2rad,
    r"""
deg2rad(input, *, out=None) -> Tensor

Returns a new tensor with each of the elements of :attr:`input`
converted from angles in degrees to radians.

Args:
    {input}

Keyword arguments:
    {out}

Example::

    >>> a = torch.tensor([[180.0, -180.0], [360.0, -360.0], [90.0, -90.0]])
    >>> torch.deg2rad(a)
    tensor([[ 3.1416, -3.1416],
            [ 6.2832, -6.2832],
            [ 1.5708, -1.5708]])

""".format(
        **common_args
    ),
)

add_docstr(
    torch.heaviside,
    r"""
heaviside(input, values, *, out=None) -> Tensor

Computes the Heaviside step function for each element in :attr:`input`.
The Heaviside step function is defined as:

.. math::
    \text{{heaviside}}(input, values) = \begin{cases}
        0, & \text{if input < 0}\\
        values, & \text{if input == 0}\\
        1, & \text{if input > 0}
    \end{cases}
"""
    + r"""

Args:
    {input}
    values (Tensor): The values to use where :attr:`input` is zero.

Keyword arguments:
    {out}

Example::

    >>> input = torch.tensor([-1.5, 0, 2.0])
    >>> values = torch.tensor([0.5])
    >>> torch.heaviside(input, values)
    tensor([0.0000, 0.5000, 1.0000])
    >>> values = torch.tensor([1.2, -2.0, 3.5])
    >>> torch.heaviside(input, values)
    tensor([0., -2., 1.])

""".format(
        **common_args
    ),
)

add_docstr(
    torch.rand,
    r"""
rand(*size, *, out=None, dtype=None, layout=torch.strided, device=None, requires_grad=False) -> Tensor

Returns a tensor filled with random numbers from a uniform distribution
on the interval :math:`[0, 1)`

The shape of the tensor is defined by the variable argument :attr:`size`.

Args:
    size (int...): a sequence of integers defining the shape of the output tensor.
        Can be a variable number of arguments or a collection like a list or tuple.

Keyword args:
    {generator}
    {out}
    {dtype}
    {layout}
    {device}
    {requires_grad}

Example::

    >>> torch.rand(4)
    tensor([ 0.5204,  0.2503,  0.3525,  0.5673])
    >>> torch.rand(2, 3)
    tensor([[ 0.8237,  0.5781,  0.6879],
            [ 0.3816,  0.7249,  0.0998]])
""".format(
        **factory_common_args
    ),
)

add_docstr(
    torch.rand_like,
    r"""
rand_like(input, *, dtype=None, layout=None, device=None, requires_grad=False, memory_format=torch.preserve_format) -> Tensor

Returns a tensor with the same size as :attr:`input` that is filled with
random numbers from a uniform distribution on the interval :math:`[0, 1)`.
``torch.rand_like(input)`` is equivalent to
``torch.rand(input.size(), dtype=input.dtype, layout=input.layout, device=input.device)``.

Args:
    {input}

Keyword args:
    {dtype}
    {layout}
    {device}
    {requires_grad}
    {memory_format}

""".format(
        **factory_like_common_args
    ),
)

add_docstr(
    torch.randint,
    """
randint(low=0, high, size, \\*, generator=None, out=None, \
dtype=None, layout=torch.strided, device=None, requires_grad=False) -> Tensor

Returns a tensor filled with random integers generated uniformly
between :attr:`low` (inclusive) and :attr:`high` (exclusive).

The shape of the tensor is defined by the variable argument :attr:`size`.

.. note::
    With the global dtype default (``torch.float32``), this function returns
    a tensor with dtype ``torch.int64``.

Args:
    low (int, optional): Lowest integer to be drawn from the distribution. Default: 0.
    high (int): One above the highest integer to be drawn from the distribution.
    size (tuple): a tuple defining the shape of the output tensor.

Keyword args:
    {generator}
    {out}
    dtype (`torch.dtype`, optional) - the desired data type of returned tensor. Default: if ``None``,
        this function returns a tensor with dtype ``torch.int64``.
    {layout}
    {device}
    {requires_grad}

Example::

    >>> torch.randint(3, 5, (3,))
    tensor([4, 3, 4])


    >>> torch.randint(10, (2, 2))
    tensor([[0, 2],
            [5, 5]])


    >>> torch.randint(3, 10, (2, 2))
    tensor([[4, 5],
            [6, 7]])


""".format(
        **factory_common_args
    ),
)

add_docstr(
    torch.randint_like,
    """
randint_like(input, low=0, high, \\*, dtype=None, layout=torch.strided, device=None, requires_grad=False, \
memory_format=torch.preserve_format) -> Tensor

Returns a tensor with the same shape as Tensor :attr:`input` filled with
random integers generated uniformly between :attr:`low` (inclusive) and
:attr:`high` (exclusive).

.. note:
    With the global dtype default (``torch.float32``), this function returns
    a tensor with dtype ``torch.int64``.

Args:
    {input}
    low (int, optional): Lowest integer to be drawn from the distribution. Default: 0.
    high (int): One above the highest integer to be drawn from the distribution.

Keyword args:
    {dtype}
    {layout}
    {device}
    {requires_grad}
    {memory_format}

""".format(
        **factory_like_common_args
    ),
)

add_docstr(
    torch.randn,
    r"""
randn(*size, *, out=None, dtype=None, layout=torch.strided, device=None, requires_grad=False) -> Tensor

Returns a tensor filled with random numbers from a normal distribution
with mean `0` and variance `1` (also called the standard normal
distribution).

.. math::
    \text{{out}}_{{i}} \sim \mathcal{{N}}(0, 1)

The shape of the tensor is defined by the variable argument :attr:`size`.

Args:
    size (int...): a sequence of integers defining the shape of the output tensor.
        Can be a variable number of arguments or a collection like a list or tuple.

Keyword args:
    {generator}
    {out}
    {dtype}
    {layout}
    {device}
    {requires_grad}

Example::

    >>> torch.randn(4)
    tensor([-2.1436,  0.9966,  2.3426, -0.6366])
    >>> torch.randn(2, 3)
    tensor([[ 1.5954,  2.8929, -1.0923],
            [ 1.1719, -0.4709, -0.1996]])
""".format(
        **factory_common_args
    ),
)

add_docstr(
    torch.randn_like,
    r"""
randn_like(input, *, dtype=None, layout=None, device=None, requires_grad=False, memory_format=torch.preserve_format) -> Tensor

Returns a tensor with the same size as :attr:`input` that is filled with
random numbers from a normal distribution with mean 0 and variance 1.
``torch.randn_like(input)`` is equivalent to
``torch.randn(input.size(), dtype=input.dtype, layout=input.layout, device=input.device)``.

Args:
    {input}

Keyword args:
    {dtype}
    {layout}
    {device}
    {requires_grad}
    {memory_format}

""".format(
        **factory_like_common_args
    ),
)

add_docstr(
    torch.randperm,
    """
randperm(n, *, generator=None, out=None, dtype=torch.int64,layout=torch.strided, \
device=None, requires_grad=False, pin_memory=False) -> Tensor
"""
    + r"""
Returns a random permutation of integers from ``0`` to ``n - 1``.

Args:
    n (int): the upper bound (exclusive)

Keyword args:
    {generator}
    {out}
    dtype (:class:`torch.dtype`, optional): the desired data type of returned tensor.
        Default: ``torch.int64``.
    {layout}
    {device}
    {requires_grad}
    {pin_memory}

Example::

    >>> torch.randperm(4)
    tensor([2, 1, 0, 3])
""".format(
        **factory_common_args
    ),
)

add_docstr(
    torch.tensor,
    r"""
tensor(data, *, dtype=None, device=None, requires_grad=False, pin_memory=False) -> Tensor

Constructs a tensor with no autograd history (also known as a "leaf tensor", see :doc:`/notes/autograd`) by copying :attr:`data`.

.. warning::

    When working with tensors prefer using :func:`torch.Tensor.clone`,
    :func:`torch.Tensor.detach`, and :func:`torch.Tensor.requires_grad_` for
    readability. Letting `t` be a tensor, ``torch.tensor(t)`` is equivalent to
    ``t.clone().detach()``, and ``torch.tensor(t, requires_grad=True)``
    is equivalent to ``t.clone().detach().requires_grad_(True)``.

.. seealso::

    :func:`torch.as_tensor` preserves autograd history and avoids copies where possible.
    :func:`torch.from_numpy` creates a tensor that shares storage with a NumPy array.

Args:
    {data}

Keyword args:
    {dtype}
    device (:class:`torch.device`, optional): the device of the constructed tensor. If None and data is a tensor
        then the device of data is used. If None and data is not a tensor then
        the result tensor is constructed on the CPU.
    {requires_grad}
    {pin_memory}


Example::

    >>> torch.tensor([[0.1, 1.2], [2.2, 3.1], [4.9, 5.2]])
    tensor([[ 0.1000,  1.2000],
            [ 2.2000,  3.1000],
            [ 4.9000,  5.2000]])

    >>> torch.tensor([0, 1])  # Type inference on data
    tensor([ 0,  1])

    >>> torch.tensor([[0.11111, 0.222222, 0.3333333]],
    ...              dtype=torch.float64,
    ...              device=torch.device('cuda:0'))  # creates a double tensor on a CUDA device
    tensor([[ 0.1111,  0.2222,  0.3333]], dtype=torch.float64, device='cuda:0')

    >>> torch.tensor(3.14159)  # Create a zero-dimensional (scalar) tensor
    tensor(3.1416)

    >>> torch.tensor([])  # Create an empty tensor (of size (0,))
    tensor([])
""".format(
        **factory_data_common_args
    ),
)

add_docstr(
    torch.range,
    r"""
range(start=0, end, step=1, *, out=None, dtype=None, layout=torch.strided, device=None, requires_grad=False) -> Tensor

Returns a 1-D tensor of size :math:`\left\lfloor \frac{\text{end} - \text{start}}{\text{step}} \right\rfloor + 1`
with values from :attr:`start` to :attr:`end` with step :attr:`step`. Step is
the gap between two values in the tensor.

.. math::
    \text{out}_{i+1} = \text{out}_i + \text{step}.
"""
    + r"""
.. warning::
    This function is deprecated and will be removed in a future release because its behavior is inconsistent with
    Python's range builtin. Instead, use :func:`torch.arange`, which produces values in [start, end).

Args:
    start (float): the starting value for the set of points. Default: ``0``.
    end (float): the ending value for the set of points
    step (float): the gap between each pair of adjacent points. Default: ``1``.

Keyword args:
    {out}
    {dtype} If `dtype` is not given, infer the data type from the other input
        arguments. If any of `start`, `end`, or `stop` are floating-point, the
        `dtype` is inferred to be the default dtype, see
        :meth:`~torch.get_default_dtype`. Otherwise, the `dtype` is inferred to
        be `torch.int64`.
    {layout}
    {device}
    {requires_grad}

Example::

    >>> torch.range(1, 4)
    tensor([ 1.,  2.,  3.,  4.])
    >>> torch.range(1, 4, 0.5)
    tensor([ 1.0000,  1.5000,  2.0000,  2.5000,  3.0000,  3.5000,  4.0000])
""".format(
        **factory_common_args
    ),
)

add_docstr(
    torch.arange,
    r"""
arange(start=0, end, step=1, *, out=None, dtype=None, layout=torch.strided, device=None, requires_grad=False) -> Tensor

Returns a 1-D tensor of size :math:`\left\lceil \frac{\text{end} - \text{start}}{\text{step}} \right\rceil`
with values from the interval ``[start, end)`` taken with common difference
:attr:`step` beginning from `start`.

Note that non-integer :attr:`step` is subject to floating point rounding errors when
comparing against :attr:`end`; to avoid inconsistency, we advise adding a small epsilon to :attr:`end`
in such cases.

.. math::
    \text{out}_{{i+1}} = \text{out}_{i} + \text{step}
"""
    + r"""
Args:
    start (Number): the starting value for the set of points. Default: ``0``.
    end (Number): the ending value for the set of points
    step (Number): the gap between each pair of adjacent points. Default: ``1``.

Keyword args:
    {out}
    {dtype} If `dtype` is not given, infer the data type from the other input
        arguments. If any of `start`, `end`, or `stop` are floating-point, the
        `dtype` is inferred to be the default dtype, see
        :meth:`~torch.get_default_dtype`. Otherwise, the `dtype` is inferred to
        be `torch.int64`.
    {layout}
    {device}
    {requires_grad}

Example::

    >>> torch.arange(5)
    tensor([ 0,  1,  2,  3,  4])
    >>> torch.arange(1, 4)
    tensor([ 1,  2,  3])
    >>> torch.arange(1, 2.5, 0.5)
    tensor([ 1.0000,  1.5000,  2.0000])
""".format(
        **factory_common_args
    ),
)

add_docstr(
    torch.ravel,
    r"""
ravel(input) -> Tensor

Return a contiguous flattened tensor. A copy is made only if needed.

Args:
    {input}

Example::

    >>> t = torch.tensor([[[1, 2],
    ...                    [3, 4]],
    ...                   [[5, 6],
    ...                    [7, 8]]])
    >>> torch.ravel(t)
    tensor([1, 2, 3, 4, 5, 6, 7, 8])
""".format(
        **common_args
    ),
)

add_docstr(
    torch.remainder,
    r"""
remainder(input, other, *, out=None) -> Tensor

Computes
`Python's modulus operation <https://docs.python.org/3/reference/expressions.html#binary-arithmetic-operations>`_
entrywise.  The result has the same sign as the divisor :attr:`other` and its absolute value
is less than that of :attr:`other`.

It may also be defined in terms of :func:`torch.div` as

.. code:: python

    torch.remainder(a, b) == a - a.div(b, rounding_mode="floor") * b

Supports :ref:`broadcasting to a common shape <broadcasting-semantics>`,
:ref:`type promotion <type-promotion-doc>`, and integer and float inputs.

.. note::
    Complex inputs are not supported. In some cases, it is not mathematically
    possible to satisfy the definition of a modulo operation with complex numbers.
    See :func:`torch.fmod` for how division by zero is handled.

.. seealso::

    :func:`torch.fmod` which implements C++'s `std::fmod <https://en.cppreference.com/w/cpp/numeric/math/fmod>`_.
    This one is defined in terms of division rounding towards zero.

Args:
    input (Tensor or Scalar): the dividend
    other (Tensor or Scalar): the divisor

Keyword args:
    {out}

Example::

    >>> torch.remainder(torch.tensor([-3., -2, -1, 1, 2, 3]), 2)
    tensor([ 1.,  0.,  1.,  1.,  0.,  1.])
    >>> torch.remainder(torch.tensor([1, 2, 3, 4, 5]), -1.5)
    tensor([ -0.5000, -1.0000,  0.0000, -0.5000, -1.0000 ])
""".format(
        **common_args
    ),
)

add_docstr(
    torch.renorm,
    r"""
renorm(input, p, dim, maxnorm, *, out=None) -> Tensor

Returns a tensor where each sub-tensor of :attr:`input` along dimension
:attr:`dim` is normalized such that the `p`-norm of the sub-tensor is lower
than the value :attr:`maxnorm`

.. note:: If the norm of a row is lower than `maxnorm`, the row is unchanged

Args:
    {input}
    p (float): the power for the norm computation
    dim (int): the dimension to slice over to get the sub-tensors
    maxnorm (float): the maximum norm to keep each sub-tensor under

Keyword args:
    {out}

Example::

    >>> x = torch.ones(3, 3)
    >>> x[1].fill_(2)
    tensor([ 2.,  2.,  2.])
    >>> x[2].fill_(3)
    tensor([ 3.,  3.,  3.])
    >>> x
    tensor([[ 1.,  1.,  1.],
            [ 2.,  2.,  2.],
            [ 3.,  3.,  3.]])
    >>> torch.renorm(x, 1, 0, 5)
    tensor([[ 1.0000,  1.0000,  1.0000],
            [ 1.6667,  1.6667,  1.6667],
            [ 1.6667,  1.6667,  1.6667]])
""".format(
        **common_args
    ),
)

add_docstr(
    torch.reshape,
    r"""
reshape(input, shape) -> Tensor

Returns a tensor with the same data and number of elements as :attr:`input`,
but with the specified shape. When possible, the returned tensor will be a view
of :attr:`input`. Otherwise, it will be a copy. Contiguous inputs and inputs
with compatible strides can be reshaped without copying, but you should not
depend on the copying vs. viewing behavior.

See :meth:`torch.Tensor.view` on when it is possible to return a view.

A single dimension may be -1, in which case it's inferred from the remaining
dimensions and the number of elements in :attr:`input`.

Args:
    input (Tensor): the tensor to be reshaped
    shape (tuple of ints): the new shape

Example::

    >>> a = torch.arange(4.)
    >>> torch.reshape(a, (2, 2))
    tensor([[ 0.,  1.],
            [ 2.,  3.]])
    >>> b = torch.tensor([[0, 1], [2, 3]])
    >>> torch.reshape(b, (-1,))
    tensor([ 0,  1,  2,  3])
""",
)


add_docstr(
    torch.result_type,
    r"""
result_type(tensor1, tensor2) -> dtype

Returns the :class:`torch.dtype` that would result from performing an arithmetic
operation on the provided input tensors. See type promotion :ref:`documentation <type-promotion-doc>`
for more information on the type promotion logic.

Args:
    tensor1 (Tensor or Number): an input tensor or number
    tensor2 (Tensor or Number): an input tensor or number

Example::

    >>> torch.result_type(torch.tensor([1, 2], dtype=torch.int), 1.0)
    torch.float32
    >>> torch.result_type(torch.tensor([1, 2], dtype=torch.uint8), torch.tensor(1))
    torch.uint8
""",
)

add_docstr(
    torch.row_stack,
    r"""
row_stack(tensors, *, out=None) -> Tensor

Alias of :func:`torch.vstack`.
""",
)

add_docstr(
    torch.round,
    r"""
round(input, *, decimals=0, out=None) -> Tensor

Rounds elements of :attr:`input` to the nearest integer.

.. note::
    This function implements the "round half to even" to
    break ties when a number is equidistant from two
    integers (e.g. `round(2.5)` is 2).

    When the :attr:\`decimals\` argument is specified the
    algorithm used is similar to NumPy's `around`. This
    algorithm is fast but inexact and it can easily
    overflow for low precision dtypes.
    Eg. `round(tensor([10000], dtype=torch.float16), decimals=3)` is `inf`.

.. seealso::
    :func:`torch.ceil`, which rounds up.
    :func:`torch.floor`, which rounds down.
    :func:`torch.trunc`, which rounds towards zero.

Args:
    {input}
    decimals (int): Number of decimal places to round to (default: 0).
        If decimals is negative, it specifies the number of positions
        to the left of the decimal point.

Keyword args:
    {out}

Example::

    >>> torch.round(torch.tensor((4.7, -2.3, 9.1, -7.7)))
    tensor([ 5.,  -2.,  9., -8.])

    >>> # Values equidistant from two integers are rounded towards the
    >>> #   the nearest even value (zero is treated as even)
    >>> torch.round(torch.tensor([-0.5, 0.5, 1.5, 2.5]))
    tensor([-0., 0., 2., 2.])

    >>> # A positive decimals argument rounds to the to that decimal place
    >>> torch.round(torch.tensor([0.1234567]), decimals=3)
    tensor([0.1230])

    >>> # A negative decimals argument rounds to the left of the decimal
    >>> torch.round(torch.tensor([1200.1234567]), decimals=-3)
    tensor([1000.])
""".format(
        **common_args
    ),
)

add_docstr(
    torch.rsqrt,
    r"""
rsqrt(input, *, out=None) -> Tensor

Returns a new tensor with the reciprocal of the square-root of each of
the elements of :attr:`input`.

.. math::
    \text{out}_{i} = \frac{1}{\sqrt{\text{input}_{i}}}
"""
    + r"""
Args:
    {input}

Keyword args:
    {out}

Example::

    >>> a = torch.randn(4)
    >>> a
    tensor([-0.0370,  0.2970,  1.5420, -0.9105])
    >>> torch.rsqrt(a)
    tensor([    nan,  1.8351,  0.8053,     nan])
""".format(
        **common_args
    ),
)

add_docstr(
    torch.scatter,
    r"""
scatter(input, dim, index, src) -> Tensor

Out-of-place version of :meth:`torch.Tensor.scatter_`
""",
)

add_docstr(
    torch.scatter_add,
    r"""
scatter_add(input, dim, index, src) -> Tensor

Out-of-place version of :meth:`torch.Tensor.scatter_add_`
""",
)

add_docstr(
    torch.scatter_reduce,
    r"""
scatter_reduce(input, dim, index, src, reduce, *, include_self=True) -> Tensor

Out-of-place version of :meth:`torch.Tensor.scatter_reduce_`
""",
)

add_docstr(
    torch.select,
    r"""
select(input, dim, index) -> Tensor

Slices the :attr:`input` tensor along the selected dimension at the given index.
This function returns a view of the original tensor with the given dimension removed.

Args:
    {input}
    dim (int): the dimension to slice
    index (int): the index to select with

.. note::

    :meth:`select` is equivalent to slicing. For example,
    ``tensor.select(0, index)`` is equivalent to ``tensor[index]`` and
    ``tensor.select(2, index)`` is equivalent to ``tensor[:,:,index]``.
""".format(
        **common_args
    ),
)

add_docstr(
    torch.select_scatter,
    r"""
select_scatter(input, src, dim, index) -> Tensor

Embeds the values of the :attr:`src` tensor into :attr:`input` at the given index.
This function returns a tensor with fresh storage; it does not create a view.


Args:
    {input}
    src (Tensor): The tensor to embed into :attr:`input`
    dim (int): the dimension to insert the slice into.
    index (int): the index to select with

.. note::

    :attr:`src` must be of the proper size in order to be embedded
    into :attr:`input`. Specifically, it should have the same shape as
    ``torch.select(input, dim, index)``

Example::

    >>> a = torch.zeros(2, 2)
    >>> b = torch.ones(2)
    >>> a.select_scatter(b, 0, 0)
    tensor([[1., 1.],
            [0., 0.]])
""".format(
        **common_args
    ),
)

add_docstr(
    torch.slice_scatter,
    r"""
slice_scatter(input, src, dim=0, start=None, end=None, step=1) -> Tensor

Embeds the values of the :attr:`src` tensor into :attr:`input` at the given
dimension.
This function returns a tensor with fresh storage; it does not create a view.


Args:
    {input}
    src (Tensor): The tensor to embed into :attr:`input`
    dim (int): the dimension to insert the slice into
    start (Optional[int]): the start index of where to insert the slice
    end (Optional[int]): the end index of where to insert the slice
    step (int): the how many elements to skip in

Example::

    >>> a = torch.zeros(8, 8)
    >>> b = torch.ones(8)
    >>> a.slice_scatter(b, start=6)
    tensor([[0., 0., 0., 0., 0., 0., 0., 0.],
            [0., 0., 0., 0., 0., 0., 0., 0.],
            [0., 0., 0., 0., 0., 0., 0., 0.],
            [0., 0., 0., 0., 0., 0., 0., 0.],
            [0., 0., 0., 0., 0., 0., 0., 0.],
            [0., 0., 0., 0., 0., 0., 0., 0.],
            [1., 1., 1., 1., 1., 1., 1., 1.],
            [1., 1., 1., 1., 1., 1., 1., 1.]])

    >>> b = torch.ones(2)
    >>> a.slice_scatter(b, dim=1, start=2, end=6, step=2)
    tensor([[0., 0., 1., 0., 1., 0., 0., 0.],
            [0., 0., 1., 0., 1., 0., 0., 0.],
            [0., 0., 1., 0., 1., 0., 0., 0.],
            [0., 0., 1., 0., 1., 0., 0., 0.],
            [0., 0., 1., 0., 1., 0., 0., 0.],
            [0., 0., 1., 0., 1., 0., 0., 0.],
            [0., 0., 1., 0., 1., 0., 0., 0.],
            [0., 0., 1., 0., 1., 0., 0., 0.]])
""".format(
        **common_args
    ),
)

add_docstr(
    torch.set_flush_denormal,
    r"""
set_flush_denormal(mode) -> bool

Disables denormal floating numbers on CPU.

Returns ``True`` if your system supports flushing denormal numbers and it
successfully configures flush denormal mode.  :meth:`~torch.set_flush_denormal`
is only supported on x86 architectures supporting SSE3.

Args:
    mode (bool): Controls whether to enable flush denormal mode or not

Example::

    >>> torch.set_flush_denormal(True)
    True
    >>> torch.tensor([1e-323], dtype=torch.float64)
    tensor([ 0.], dtype=torch.float64)
    >>> torch.set_flush_denormal(False)
    True
    >>> torch.tensor([1e-323], dtype=torch.float64)
    tensor(9.88131e-324 *
           [ 1.0000], dtype=torch.float64)
""",
)

add_docstr(
    torch.set_num_threads,
    r"""
set_num_threads(int)

Sets the number of threads used for intraop parallelism on CPU.

.. warning::
    To ensure that the correct number of threads is used, set_num_threads
    must be called before running eager, JIT or autograd code.
""",
)

add_docstr(
    torch.set_num_interop_threads,
    r"""
set_num_interop_threads(int)

Sets the number of threads used for interop parallelism
(e.g. in JIT interpreter) on CPU.

.. warning::
    Can only be called once and before any inter-op parallel work
    is started (e.g. JIT execution).
""",
)

add_docstr(
    torch.sigmoid,
    r"""
sigmoid(input, *, out=None) -> Tensor

Alias for :func:`torch.special.expit`.
""",
)

add_docstr(
    torch.logit,
    r"""
logit(input, eps=None, *, out=None) -> Tensor

Alias for :func:`torch.special.logit`.
""",
)

add_docstr(
    torch.sign,
    r"""
sign(input, *, out=None) -> Tensor

Returns a new tensor with the signs of the elements of :attr:`input`.

.. math::
    \text{out}_{i} = \operatorname{sgn}(\text{input}_{i})
"""
    + r"""
Args:
    {input}

Keyword args:
    {out}

Example::

    >>> a = torch.tensor([0.7, -1.2, 0., 2.3])
    >>> a
    tensor([ 0.7000, -1.2000,  0.0000,  2.3000])
    >>> torch.sign(a)
    tensor([ 1., -1.,  0.,  1.])
""".format(
        **common_args
    ),
)

add_docstr(
    torch.signbit,
    r"""
signbit(input, *, out=None) -> Tensor

Tests if each element of :attr:`input` has its sign bit set or not.

Args:
  {input}

Keyword args:
  {out}

Example::

    >>> a = torch.tensor([0.7, -1.2, 0., 2.3])
    >>> torch.signbit(a)
    tensor([ False, True,  False,  False])
    >>> a = torch.tensor([-0.0, 0.0])
    >>> torch.signbit(a)
    tensor([ True,  False])

.. note::
    signbit handles signed zeros, so negative zero (-0) returns True.

""".format(
        **common_args
    ),
)

add_docstr(
    torch.sgn,
    r"""
sgn(input, *, out=None) -> Tensor

This function is an extension of torch.sign() to complex tensors.
It computes a new tensor whose elements have
the same angles as the corresponding elements of :attr:`input` and
absolute values (i.e. magnitudes) of one for complex tensors and
is equivalent to torch.sign() for non-complex tensors.

.. math::
    \text{out}_{i} = \begin{cases}
                    0 & |\text{{input}}_i| == 0 \\
                    \frac{{\text{{input}}_i}}{|{\text{{input}}_i}|} & \text{otherwise}
                    \end{cases}

"""
    + r"""
Args:
    {input}

Keyword args:
  {out}

Example::

    >>> t = torch.tensor([3+4j, 7-24j, 0, 1+2j])
    >>> t.sgn()
    tensor([0.6000+0.8000j, 0.2800-0.9600j, 0.0000+0.0000j, 0.4472+0.8944j])
""".format(
        **common_args
    ),
)

add_docstr(
    torch.sin,
    r"""
sin(input, *, out=None) -> Tensor

Returns a new tensor with the sine of the elements of :attr:`input`.

.. math::
    \text{out}_{i} = \sin(\text{input}_{i})
"""
    + r"""
Args:
    {input}

Keyword args:
    {out}

Example::

    >>> a = torch.randn(4)
    >>> a
    tensor([-0.5461,  0.1347, -2.7266, -0.2746])
    >>> torch.sin(a)
    tensor([-0.5194,  0.1343, -0.4032, -0.2711])
""".format(
        **common_args
    ),
)

add_docstr(
    torch.sinc,
    r"""
sinc(input, *, out=None) -> Tensor

Alias for :func:`torch.special.sinc`.
""",
)

add_docstr(
    torch.sinh,
    r"""
sinh(input, *, out=None) -> Tensor

Returns a new tensor with the hyperbolic sine of the elements of
:attr:`input`.

.. math::
    \text{out}_{i} = \sinh(\text{input}_{i})
"""
    + r"""
Args:
    {input}

Keyword args:
    {out}

Example::

    >>> a = torch.randn(4)
    >>> a
    tensor([ 0.5380, -0.8632, -0.1265,  0.9399])
    >>> torch.sinh(a)
    tensor([ 0.5644, -0.9744, -0.1268,  1.0845])

.. note::
   When :attr:`input` is on the CPU, the implementation of torch.sinh may use
   the Sleef library, which rounds very large results to infinity or negative
   infinity. See `here <https://sleef.org/purec.xhtml>`_ for details.
""".format(
        **common_args
    ),
)

add_docstr(
    torch.sort,
    r"""
sort(input, dim=-1, descending=False, stable=False, *, out=None) -> (Tensor, LongTensor)

Sorts the elements of the :attr:`input` tensor along a given dimension
in ascending order by value.

If :attr:`dim` is not given, the last dimension of the `input` is chosen.

If :attr:`descending` is ``True`` then the elements are sorted in descending
order by value.

If :attr:`stable` is ``True`` then the sorting routine becomes stable, preserving
the order of equivalent elements.

A namedtuple of (values, indices) is returned, where the `values` are the
sorted values and `indices` are the indices of the elements in the original
`input` tensor.

Args:
    {input}
    dim (int, optional): the dimension to sort along
    descending (bool, optional): controls the sorting order (ascending or descending)
    stable (bool, optional): makes the sorting routine stable, which guarantees that the order
       of equivalent elements is preserved.

Keyword args:
    out (tuple, optional): the output tuple of (`Tensor`, `LongTensor`) that can
        be optionally given to be used as output buffers

Example::

    >>> x = torch.randn(3, 4)
    >>> sorted, indices = torch.sort(x)
    >>> sorted
    tensor([[-0.2162,  0.0608,  0.6719,  2.3332],
            [-0.5793,  0.0061,  0.6058,  0.9497],
            [-0.5071,  0.3343,  0.9553,  1.0960]])
    >>> indices
    tensor([[ 1,  0,  2,  3],
            [ 3,  1,  0,  2],
            [ 0,  3,  1,  2]])

    >>> sorted, indices = torch.sort(x, 0)
    >>> sorted
    tensor([[-0.5071, -0.2162,  0.6719, -0.5793],
            [ 0.0608,  0.0061,  0.9497,  0.3343],
            [ 0.6058,  0.9553,  1.0960,  2.3332]])
    >>> indices
    tensor([[ 2,  0,  0,  1],
            [ 0,  1,  1,  2],
            [ 1,  2,  2,  0]])
    >>> x = torch.tensor([0, 1] * 9)
    >>> x.sort()
    torch.return_types.sort(
        values=tensor([0, 0, 0, 0, 0, 0, 0, 0, 0, 1, 1, 1, 1, 1, 1, 1, 1, 1]),
        indices=tensor([ 2, 16,  4,  6, 14,  8,  0, 10, 12,  9, 17, 15, 13, 11,  7,  5,  3,  1]))
    >>> x.sort(stable=True)
    torch.return_types.sort(
        values=tensor([0, 0, 0, 0, 0, 0, 0, 0, 0, 1, 1, 1, 1, 1, 1, 1, 1, 1]),
        indices=tensor([ 0,  2,  4,  6,  8, 10, 12, 14, 16,  1,  3,  5,  7,  9, 11, 13, 15, 17]))
""".format(
        **common_args
    ),
)

add_docstr(
    torch.argsort,
    r"""
argsort(input, dim=-1, descending=False, stable=False) -> Tensor

Returns the indices that sort a tensor along a given dimension in ascending
order by value.

This is the second value returned by :meth:`torch.sort`.  See its documentation
for the exact semantics of this method.

If :attr:`stable` is ``True`` then the sorting routine becomes stable, preserving
the order of equivalent elements. If ``False``, the relative order of values
which compare equal is not guaranteed. ``True`` is slower.

Args:
    {input}
    dim (int, optional): the dimension to sort along
    descending (bool, optional): controls the sorting order (ascending or descending)
    stable (bool, optional): controls the relative order of equivalent elements

Example::

    >>> a = torch.randn(4, 4)
    >>> a
    tensor([[ 0.0785,  1.5267, -0.8521,  0.4065],
            [ 0.1598,  0.0788, -0.0745, -1.2700],
            [ 1.2208,  1.0722, -0.7064,  1.2564],
            [ 0.0669, -0.2318, -0.8229, -0.9280]])


    >>> torch.argsort(a, dim=1)
    tensor([[2, 0, 3, 1],
            [3, 2, 1, 0],
            [2, 1, 0, 3],
            [3, 2, 1, 0]])
""".format(
        **common_args
    ),
)

add_docstr(
    torch.msort,
    r"""
msort(input, *, out=None) -> Tensor

Sorts the elements of the :attr:`input` tensor along its first dimension
in ascending order by value.

.. note:: `torch.msort(t)` is equivalent to `torch.sort(t, dim=0)[0]`.
          See also :func:`torch.sort`.

Args:
    {input}

Keyword args:
    {out}

Example::

    >>> t = torch.randn(3, 4)
    >>> t
    tensor([[-0.1321,  0.4370, -1.2631, -1.1289],
            [-2.0527, -1.1250,  0.2275,  0.3077],
            [-0.0881, -0.1259, -0.5495,  1.0284]])
    >>> torch.msort(t)
    tensor([[-2.0527, -1.1250, -1.2631, -1.1289],
            [-0.1321, -0.1259, -0.5495,  0.3077],
            [-0.0881,  0.4370,  0.2275,  1.0284]])
""".format(
        **common_args
    ),
)

add_docstr(
    torch.sparse_compressed_tensor,
    r"""
sparse_compressed_tensor(compressed_indices, plain_indices, values, size=None,
                         *, dtype=None, layout=None, device=None, requires_grad=False) -> Tensor

Constructs a :ref:`sparse tensor in Compressed Sparse format - CSR,
CSC, BSR, or BSC - <sparse-csr-docs>` with specified values at the
given :attr:`compressed_indices` and :attr:`plain_indices`. Sparse
matrix multiplication operations in Compressed Sparse format are
typically faster than that for sparse tensors in COO format. Make you
have a look at :ref:`the note on the data type of the indices
<sparse-csr-docs>`.

Args:
    compressed_indices (array_like): One-dimensional array of size
        size[cdim] + 1 where cdim is 0 or 1 depending on the layout.
        The last element is the number of non-zeros. This tensor
        encodes the index in values and plain_indices depending on
        where the given compressed dimension (row or column)
        starts. Each successive number in the tensor subtracted by the
        number before it denotes the number of elements in a given
        compressed dimension.
    plain_indices (array_like): Plain dimension (column or row)
        co-ordinates of each element in values. Strictly one
        dimensional tensor with the same length as values.
    values (array_list): Initial values for the tensor. Can be a list,
        tuple, NumPy ``ndarray``, scalar, and other types.  For block
        sparse formats, the dimensionality of values must be two plus
        the dimensionality of plain_indices.
    size (list, tuple, :class:`torch.Size`, optional): Size of the
        sparse tensor. If not provided, the size will be inferred as
        the minimum size big enough to hold all non-zero elements.

Keyword args:
    dtype (:class:`torch.dtype`, optional): the desired data type of
        returned tensor.  Default: if None, infers data type from
        :attr:`values`.
    layout (:class:`torch.layout`, required): the desired layout of
        returned tensor: :attr:`torch.sparse_csr`,
        :attr:`torch.sparse_csc`, :attr:`torch.sparse_bsr`, or
        :attr:`torch.sparse_bsc`.
    device (:class:`torch.device`, optional): the desired device of
        returned tensor.  Default: if None, uses the current device
        for the default tensor type (see
        :func:`torch.set_default_tensor_type`). :attr:`device` will be
        the CPU for CPU tensor types and the current CUDA device for
        CUDA tensor types.
    {requires_grad}

Example::
    >>> compressed_indices = [0, 2, 4]
    >>> plain_indices = [0, 1, 0, 1]
    >>> values = [1, 2, 3, 4]
    >>> torch.sparse_compressed_tensor(torch.tensor(compressed_indices, dtype=torch.int64),
    ...                                torch.tensor(plain_indices, dtype=torch.int64),
    ...                                torch.tensor(values), dtype=torch.double, layout=torch.sparse_csr)
    tensor(crow_indices=tensor([0, 2, 4]),
           col_indices=tensor([0, 1, 0, 1]),
           values=tensor([1., 2., 3., 4.]), size=(2, 2), nnz=4,
           dtype=torch.float64, layout=torch.sparse_csr)
""".format(
        **factory_common_args
    ),
)

add_docstr(
    torch.sparse_csr_tensor,
    r"""
sparse_csr_tensor(crow_indices, col_indices, values, size=None, *, dtype=None, device=None, requires_grad=False) -> Tensor

Constructs a :ref:`sparse tensor in CSR (Compressed Sparse Row) <sparse-csr-docs>` with specified
values at the given :attr:`crow_indices` and :attr:`col_indices`. Sparse matrix multiplication operations
in CSR format are typically faster than that for sparse tensors in COO format. Make you have a look
at :ref:`the note on the data type of the indices <sparse-csr-docs>`.

Args:
    crow_indices (array_like): One-dimensional array of size size[0] + 1.
        The last element is the number of non-zeros. This tensor
        encodes the index in values and col_indices depending on where
        the given row starts. Each successive number in the tensor
        subtracted by the number before it denotes the number of
        elements in a given row.
    col_indices (array_like): Column co-ordinates of each element in
        values. Strictly one dimensional tensor with the same length
        as values.
    values (array_list): Initial values for the tensor. Can be a list,
        tuple, NumPy ``ndarray``, scalar, and other types.
    size (list, tuple, :class:`torch.Size`, optional): Size of the
        sparse tensor. If not provided, the size will be inferred as
        the minimum size big enough to hold all non-zero elements.

Keyword args:
    dtype (:class:`torch.dtype`, optional): the desired data type of
        returned tensor.  Default: if None, infers data type from
        :attr:`values`.
    device (:class:`torch.device`, optional): the desired device of
        returned tensor.  Default: if None, uses the current device
        for the default tensor type (see
        :func:`torch.set_default_tensor_type`). :attr:`device` will be
        the CPU for CPU tensor types and the current CUDA device for
        CUDA tensor types.
    {requires_grad}

Example::
    >>> crow_indices = [0, 2, 4]
    >>> col_indices = [0, 1, 0, 1]
    >>> values = [1, 2, 3, 4]
    >>> torch.sparse_csr_tensor(torch.tensor(crow_indices, dtype=torch.int64),
    ...                         torch.tensor(col_indices, dtype=torch.int64),
    ...                         torch.tensor(values), dtype=torch.double)
    tensor(crow_indices=tensor([0, 2, 4]),
           col_indices=tensor([0, 1, 0, 1]),
           values=tensor([1., 2., 3., 4.]), size=(2, 2), nnz=4,
           dtype=torch.float64, layout=torch.sparse_csr)
""".format(
        **factory_common_args
    ),
)

add_docstr(
    torch.sparse_csc_tensor,
    r"""
sparse_csc_tensor(ccol_indices, row_indices, values, size=None, *, dtype=None, device=None, requires_grad=False) -> Tensor

Constructs a :ref:`sparse tensor in CSC (Compressed Sparse Column)
<sparse-csr-docs>` with specified values at the given
:attr:`ccol_indices` and :attr:`row_indices`. Sparse matrix
multiplication operations in CSC format are typically faster than that
for sparse tensors in COO format. Make you have a look at :ref:`the
note on the data type of the indices <sparse-csr-docs>`.

Args:
    ccol_indices (array_like): One-dimensional array of size size[1] + 1.
        The last element is the number of non-zeros. This tensor
        encodes the index in values and row_indices depending on where
        the given column starts. Each successive number in the tensor
        subtracted by the number before it denotes the number of
        elements in a given column.
    row_indices (array_like): Row co-ordinates of each element in
        values. Strictly one dimensional tensor with the same length
        as values.
    values (array_list): Initial values for the tensor. Can be a list,
        tuple, NumPy ``ndarray``, scalar, and other types.
    size (list, tuple, :class:`torch.Size`, optional): Size of the
        sparse tensor. If not provided, the size will be inferred as
        the minimum size big enough to hold all non-zero elements.

Keyword args:
    dtype (:class:`torch.dtype`, optional): the desired data type of
        returned tensor.  Default: if None, infers data type from
        :attr:`values`.
    device (:class:`torch.device`, optional): the desired device of
        returned tensor.  Default: if None, uses the current device
        for the default tensor type (see
        :func:`torch.set_default_tensor_type`). :attr:`device` will be
        the CPU for CPU tensor types and the current CUDA device for
        CUDA tensor types.
    {requires_grad}

Example::
    >>> ccol_indices = [0, 2, 4]
    >>> row_indices = [0, 1, 0, 1]
    >>> values = [1, 2, 3, 4]
    >>> torch.sparse_csc_tensor(torch.tensor(ccol_indices, dtype=torch.int64),
    ...                         torch.tensor(row_indices, dtype=torch.int64),
    ...                         torch.tensor(values), dtype=torch.double)
    tensor(ccol_indices=tensor([0, 2, 4]),
           row_indices=tensor([0, 1, 0, 1]),
           values=tensor([1., 2., 3., 4.]), size=(2, 2), nnz=4,
           dtype=torch.float64, layout=torch.sparse_csc)
""".format(
        **factory_common_args
    ),
)

add_docstr(
    torch.sparse_bsr_tensor,
    r"""
sparse_bsr_tensor(crow_indices, col_indices, values, size=None, *, dtype=None, device=None, requires_grad=False) -> Tensor

Constructs a :ref:`sparse tensor in BSR (Block Compressed Sparse Row))
<sparse-csr-docs>` with specified 2-dimensional blocks at the given
:attr:`crow_indices` and :attr:`col_indices`. Sparse matrix
multiplication operations in BSR format are typically faster than that
for sparse tensors in COO format. Make you have a look at :ref:`the
note on the data type of the indices <sparse-csr-docs>`.

Args:
    crow_indices (array_like): One-dimensional array of size size[0] +
        1. The last element is the number of non-zeros. This tensor
        encodes the index in values and col_indices depending on where
        the given row starts. Each successive number in the tensor
        subtracted by the number before it denotes the number of
        blocks in a given row.
    col_indices (array_like): Column co-ordinates of each block in
        values. Strictly one dimensional tensor with the same length
        as values.
    values (array_list): Initial values for the tensor. Can be a list,
        tuple, NumPy ``ndarray``, scalar, and other types. The
        dimensionality of values must be two plus the dimensionality
        of col_indices.
    size (list, tuple, :class:`torch.Size`, optional): Size of the
        sparse tensor. If not provided, the size will be inferred as
        the minimum size big enough to hold all non-zero blocks.

Keyword args:
    dtype (:class:`torch.dtype`, optional): the desired data type of
        returned tensor.  Default: if None, infers data type from
        :attr:`values`.
    device (:class:`torch.device`, optional): the desired device of
        returned tensor.  Default: if None, uses the current device
        for the default tensor type (see
        :func:`torch.set_default_tensor_type`). :attr:`device` will be
        the CPU for CPU tensor types and the current CUDA device for
        CUDA tensor types.
    {requires_grad}

Example::
    >>> crow_indices = [0, 1, 2]
    >>> col_indices = [0, 1]
    >>> values = [[[1, 2], [3, 4]], [[5, 6], [7, 8]]]
    >>> torch.sparse_bsr_tensor(torch.tensor(crow_indices, dtype=torch.int64),
    ...                         torch.tensor(col_indices, dtype=torch.int64),
    ...                         torch.tensor(values), dtype=torch.double)
    tensor(crow_indices=tensor([0, 1, 2]),
           col_indices=tensor([0, 1]),
           values=tensor([[[1., 2.],
                           [3., 4.]],

                          [[5., 6.],
                           [7., 8.]]]), size=(2, 2), nnz=2, dtype=torch.float64,
           layout=torch.sparse_bsr)
""".format(
        **factory_common_args
    ),
)

add_docstr(
    torch.sparse_bsc_tensor,
    r"""
sparse_bsc_tensor(ccol_indices, row_indices, values, size=None, *, dtype=None, device=None, requires_grad=False) -> Tensor

Constructs a :ref:`sparse tensor in BSC (Block Compressed Sparse
Column)) <sparse-csr-docs>` with specified 2-dimensional blocks at the
given :attr:`ccol_indices` and :attr:`row_indices`. Sparse matrix
multiplication operations in BSC format are typically faster than that
for sparse tensors in COO format. Make you have a look at :ref:`the
note on the data type of the indices <sparse-csr-docs>`.

Args:
    ccol_indices (array_like): One-dimensional array of size size[1] +
        1. The last element is the number of non-zeros. This tensor
        encodes the index in values and row_indices depending on where
        the given column starts. Each successive number in the tensor
        subtracted by the number before it denotes the number of
        elements in a given column.
    row_indices (array_like): Row co-ordinates of each element in
        values. Strictly one dimensional tensor with the same length
        as values.
    values (array_list): Initial blocks for the tensor. Can be a list,
        tuple, NumPy ``ndarray``, and other types. The dimensionality
        of values must be two plus the dimensionality of row_indices.
    size (list, tuple, :class:`torch.Size`, optional): Size of the
        sparse tensor. If not provided, the size will be inferred as
        the minimum size big enough to hold all non-zero blocks.

Keyword args:
    dtype (:class:`torch.dtype`, optional): the desired data type of
        returned tensor.  Default: if None, infers data type from
        :attr:`values`.
    device (:class:`torch.device`, optional): the desired device of
        returned tensor.  Default: if None, uses the current device
        for the default tensor type (see
        :func:`torch.set_default_tensor_type`). :attr:`device` will be
        the CPU for CPU tensor types and the current CUDA device for
        CUDA tensor types.
    {requires_grad}

Example::
    >>> ccol_indices = [0, 1, 2]
    >>> row_indices = [0, 1]
    >>> values = [[[1, 2], [3, 4]], [[5, 6], [7, 8]]]
    >>> torch.sparse_bsc_tensor(torch.tensor(ccol_indices, dtype=torch.int64),
    ...                         torch.tensor(row_indices, dtype=torch.int64),
    ...                         torch.tensor(values), dtype=torch.double)
    tensor(ccol_indices=tensor([0, 1, 2]),
           row_indices=tensor([0, 1]),
           values=tensor([[[1., 2.],
                           [3., 4.]],

                          [[5., 6.],
                           [7., 8.]]]), size=(2, 2), nnz=2, dtype=torch.float64,
           layout=torch.sparse_bsc)
""".format(
        **factory_common_args
    ),
)

add_docstr(
    torch.sparse_coo_tensor,
    r"""
sparse_coo_tensor(indices, values, size=None, *, dtype=None, device=None, requires_grad=False) -> Tensor

Constructs a :ref:`sparse tensor in COO(rdinate) format
<sparse-coo-docs>` with specified values at the given
:attr:`indices`.

.. note::

   This function returns an :ref:`uncoalesced tensor <sparse-uncoalesced-coo-docs>`.

Args:
    indices (array_like): Initial data for the tensor. Can be a list, tuple,
        NumPy ``ndarray``, scalar, and other types. Will be cast to a :class:`torch.LongTensor`
        internally. The indices are the coordinates of the non-zero values in the matrix, and thus
        should be two-dimensional where the first dimension is the number of tensor dimensions and
        the second dimension is the number of non-zero values.
    values (array_like): Initial values for the tensor. Can be a list, tuple,
        NumPy ``ndarray``, scalar, and other types.
    size (list, tuple, or :class:`torch.Size`, optional): Size of the sparse tensor. If not
        provided the size will be inferred as the minimum size big enough to hold all non-zero
        elements.

Keyword args:
    dtype (:class:`torch.dtype`, optional): the desired data type of returned tensor.
        Default: if None, infers data type from :attr:`values`.
    device (:class:`torch.device`, optional): the desired device of returned tensor.
        Default: if None, uses the current device for the default tensor type
        (see :func:`torch.set_default_tensor_type`). :attr:`device` will be the CPU
        for CPU tensor types and the current CUDA device for CUDA tensor types.
    {requires_grad}


Example::

    >>> i = torch.tensor([[0, 1, 1],
    ...                   [2, 0, 2]])
    >>> v = torch.tensor([3, 4, 5], dtype=torch.float32)
    >>> torch.sparse_coo_tensor(i, v, [2, 4])
    tensor(indices=tensor([[0, 1, 1],
                           [2, 0, 2]]),
           values=tensor([3., 4., 5.]),
           size=(2, 4), nnz=3, layout=torch.sparse_coo)

    >>> torch.sparse_coo_tensor(i, v)  # Shape inference
    tensor(indices=tensor([[0, 1, 1],
                           [2, 0, 2]]),
           values=tensor([3., 4., 5.]),
           size=(2, 3), nnz=3, layout=torch.sparse_coo)

    >>> torch.sparse_coo_tensor(i, v, [2, 4],
    ...                         dtype=torch.float64,
    ...                         device=torch.device('cuda:0'))
    tensor(indices=tensor([[0, 1, 1],
                           [2, 0, 2]]),
           values=tensor([3., 4., 5.]),
           device='cuda:0', size=(2, 4), nnz=3, dtype=torch.float64,
           layout=torch.sparse_coo)

    # Create an empty sparse tensor with the following invariants:
    #   1. sparse_dim + dense_dim = len(SparseTensor.shape)
    #   2. SparseTensor._indices().shape = (sparse_dim, nnz)
    #   3. SparseTensor._values().shape = (nnz, SparseTensor.shape[sparse_dim:])
    #
    # For instance, to create an empty sparse tensor with nnz = 0, dense_dim = 0 and
    # sparse_dim = 1 (hence indices is a 2D tensor of shape = (1, 0))
    >>> S = torch.sparse_coo_tensor(torch.empty([1, 0]), [], [1])
    tensor(indices=tensor([], size=(1, 0)),
           values=tensor([], size=(0,)),
           size=(1,), nnz=0, layout=torch.sparse_coo)

    # and to create an empty sparse tensor with nnz = 0, dense_dim = 1 and
    # sparse_dim = 1
    >>> S = torch.sparse_coo_tensor(torch.empty([1, 0]), torch.empty([0, 2]), [1, 2])
    tensor(indices=tensor([], size=(1, 0)),
           values=tensor([], size=(0, 2)),
           size=(1, 2), nnz=0, layout=torch.sparse_coo)

.. _torch.sparse: https://pytorch.org/docs/stable/sparse.html
""".format(
        **factory_common_args
    ),
)

add_docstr(
    torch.sqrt,
    r"""
sqrt(input, *, out=None) -> Tensor

Returns a new tensor with the square-root of the elements of :attr:`input`.

.. math::
    \text{out}_{i} = \sqrt{\text{input}_{i}}
"""
    + r"""
Args:
    {input}

Keyword args:
    {out}

Example::

    >>> a = torch.randn(4)
    >>> a
    tensor([-2.0755,  1.0226,  0.0831,  0.4806])
    >>> torch.sqrt(a)
    tensor([    nan,  1.0112,  0.2883,  0.6933])
""".format(
        **common_args
    ),
)

add_docstr(
    torch.square,
    r"""
square(input, *, out=None) -> Tensor

Returns a new tensor with the square of the elements of :attr:`input`.

Args:
    {input}

Keyword args:
    {out}

Example::

    >>> a = torch.randn(4)
    >>> a
    tensor([-2.0755,  1.0226,  0.0831,  0.4806])
    >>> torch.square(a)
    tensor([ 4.3077,  1.0457,  0.0069,  0.2310])
""".format(
        **common_args
    ),
)

add_docstr(
    torch.squeeze,
    r"""
squeeze(input, dim=None, *, out=None) -> Tensor

Returns a tensor with all the dimensions of :attr:`input` of size `1` removed.

For example, if `input` is of shape:
:math:`(A \times 1 \times B \times C \times 1 \times D)` then the `out` tensor
will be of shape: :math:`(A \times B \times C \times D)`.

When :attr:`dim` is given, a squeeze operation is done only in the given
dimension. If `input` is of shape: :math:`(A \times 1 \times B)`,
``squeeze(input, 0)`` leaves the tensor unchanged, but ``squeeze(input, 1)``
will squeeze the tensor to the shape :math:`(A \times B)`.

.. note:: The returned tensor shares the storage with the input tensor,
          so changing the contents of one will change the contents of the other.

.. warning:: If the tensor has a batch dimension of size 1, then `squeeze(input)`
          will also remove the batch dimension, which can lead to unexpected
          errors.

Args:
    {input}
    dim (int, optional): if given, the input will be squeezed only in
           this dimension

Keyword args:
    {out}

Example::

    >>> x = torch.zeros(2, 1, 2, 1, 2)
    >>> x.size()
    torch.Size([2, 1, 2, 1, 2])
    >>> y = torch.squeeze(x)
    >>> y.size()
    torch.Size([2, 2, 2])
    >>> y = torch.squeeze(x, 0)
    >>> y.size()
    torch.Size([2, 1, 2, 1, 2])
    >>> y = torch.squeeze(x, 1)
    >>> y.size()
    torch.Size([2, 2, 1, 2])
<<<<<<< HEAD
""".format(**common_args))

add_docstr(torch.std, r"""
std(input, dim=None, *, correction, keepdim=False, out=None) -> Tensor
=======
""".format(
        **common_args
    ),
)

add_docstr(
    torch.std,
    r"""
std(input, dim=None, *, correction=1, keepdim=False, out=None) -> Tensor
>>>>>>> 68192bc4

Calculates the standard deviation over the dimensions specified by :attr:`dim`.
:attr:`dim` can be a single dimension, list of dimensions, or ``None`` to
reduce over all dimensions.

The standard deviation (:math:`\sigma`) is calculated as

.. math:: \sigma = \sqrt{\frac{1}{N - \delta N}\sum_{i=0}^{N-1}(x_i-\bar{x})^2}

where :math:`x` is the sample set of elements, :math:`\bar{x}` is the
sample mean, :math:`N` is the number of samples and :math:`\delta N` is
the :attr:`correction`.
"""
    + r"""

Note:
   In PyTorch 1.8 and earlier :func:`std` accepted an :attr:`unbiased` argument
   which was a less general form of the :attr:`correction` parameter. If
   :attr:`unbiased` was ``True`` it implied ``correction=1`` (this was the
   default). If :attr:`unbiased` was ``False`` then it implied
   ``correction=0``.

{keepdim_details}

Args:
    {input}
    {dim}

Keyword args:
    correction (int): difference between the sample size and sample degrees of freedom.
        For `Bessel's correction`_, use ``correction=1``.
    {keepdim}
    {out}

Example:

    >>> a = torch.tensor(
    ...     [[ 0.2035,  1.2959,  1.8101, -0.4644],
    ...      [ 1.5027, -0.3270,  0.5905,  0.6538],
    ...      [-1.5745,  1.3330, -0.5596, -0.6548],
    ...      [ 0.1264, -0.5080,  1.6420,  0.1992]])
    >>> torch.std(a, dim=1, keepdim=True)
    tensor([[1.0311],
            [0.7477],
            [1.2204],
            [0.9087]])

.. _Bessel's correction: https://en.wikipedia.org/wiki/Bessel%27s_correction

""".format(
        **multi_dim_common
    ),
)

<<<<<<< HEAD
add_docstr(torch.std_mean,
           r"""
std_mean(input, dim=None, *, correction, keepdim=False, out=None) -> (Tensor, Tensor)
=======
add_docstr(
    torch.std_mean,
    r"""
std_mean(input, dim=None, *, correction=1, keepdim=False, out=None) -> (Tensor, Tensor)
>>>>>>> 68192bc4

Calculates the standard deviation and mean over the dimensions specified by
:attr:`dim`. :attr:`dim` can be a single dimension, list of dimensions, or
``None`` to reduce over all dimensions.

The standard deviation (:math:`\sigma`) is calculated as

.. math:: \sigma = \sqrt{\frac{1}{N - \delta N}\sum_{i=0}^{N-1}(x_i-\bar{x})^2}

where :math:`x` is the sample set of elements, :math:`\bar{x}` is the
sample mean, :math:`N` is the number of samples and :math:`\delta N` is
the :attr:`correction`.

"""
    + r"""

Note:
   In PyTorch 1.8 and earlier :func:`std_mean` accepted an :attr:`unbiased`
   argument which was a less general form of the :attr:`correction` parameter.
   If :attr:`unbiased` was ``True`` it implied ``correction=1`` (this was the
   default). If :attr:`unbiased` was ``False`` then it implied
   ``correction=0``.

{keepdim_details}

Args:
    {input}
    {dim}

Keyword args:
    correction (int): difference between the sample size and sample degrees of freedom.
        For `Bessel's correction`_, use ``correction=1``.
    {keepdim}
    {out}

Returns:
    A tuple (std, mean) containing the standard deviation and mean.

Example:

    >>> a = torch.tensor(
    ...     [[ 0.2035,  1.2959,  1.8101, -0.4644],
    ...      [ 1.5027, -0.3270,  0.5905,  0.6538],
    ...      [-1.5745,  1.3330, -0.5596, -0.6548],
    ...      [ 0.1264, -0.5080,  1.6420,  0.1992]])
    >>> torch.std_mean(a, dim=0, keepdim=True)
    (tensor([[1.2620, 1.0028, 1.0957, 0.6038]]),
     tensor([[ 0.0645,  0.4485,  0.8707, -0.0665]]))

.. _Bessel's correction: https://en.wikipedia.org/wiki/Bessel%27s_correction

""".format(
        **multi_dim_common
    ),
)

add_docstr(
    torch.sub,
    r"""
sub(input, other, *, alpha=1, out=None) -> Tensor

Subtracts :attr:`other`, scaled by :attr:`alpha`, from :attr:`input`.

.. math::
    \text{{out}}_i = \text{{input}}_i - \text{{alpha}} \times \text{{other}}_i
"""
    + r"""

Supports :ref:`broadcasting to a common shape <broadcasting-semantics>`,
:ref:`type promotion <type-promotion-doc>`, and integer, float, and complex inputs.

Args:
    {input}
    other (Tensor or Number): the tensor or number to subtract from :attr:`input`.

Keyword args:
    alpha (Number): the multiplier for :attr:`other`.
    {out}

Example::

    >>> a = torch.tensor((1, 2))
    >>> b = torch.tensor((0, 1))
    >>> torch.sub(a, b, alpha=2)
    tensor([1, 0])
""".format(
        **common_args
    ),
)

add_docstr(
    torch.subtract,
    r"""
subtract(input, other, *, alpha=1, out=None) -> Tensor

Alias for :func:`torch.sub`.
""",
)

add_docstr(
    torch.sum,
    r"""
sum(input, *, dtype=None) -> Tensor

Returns the sum of all elements in the :attr:`input` tensor.

Args:
    {input}

Keyword args:
    {dtype}

Example::

    >>> a = torch.randn(1, 3)
    >>> a
    tensor([[ 0.1133, -0.9567,  0.2958]])
    >>> torch.sum(a)
    tensor(-0.5475)

.. function:: sum(input, dim, keepdim=False, *, dtype=None) -> Tensor
   :noindex:

Returns the sum of each row of the :attr:`input` tensor in the given
dimension :attr:`dim`. If :attr:`dim` is a list of dimensions,
reduce over all of them.

{keepdim_details}

Args:
    {input}
    {opt_dim}
    {keepdim}

Keyword args:
    {dtype}

Example::

    >>> a = torch.randn(4, 4)
    >>> a
    tensor([[ 0.0569, -0.2475,  0.0737, -0.3429],
            [-0.2993,  0.9138,  0.9337, -1.6864],
            [ 0.1132,  0.7892, -0.1003,  0.5688],
            [ 0.3637, -0.9906, -0.4752, -1.5197]])
    >>> torch.sum(a, 1)
    tensor([-0.4598, -0.1381,  1.3708, -2.6217])
    >>> b = torch.arange(4 * 5 * 6).view(4, 5, 6)
    >>> torch.sum(b, (2, 1))
    tensor([  435.,  1335.,  2235.,  3135.])
""".format(
        **multi_dim_common
    ),
)

add_docstr(
    torch.nansum,
    r"""
nansum(input, *, dtype=None) -> Tensor

Returns the sum of all elements, treating Not a Numbers (NaNs) as zero.

Args:
    {input}

Keyword args:
    {dtype}

Example::

    >>> a = torch.tensor([1., 2., float('nan'), 4.])
    >>> torch.nansum(a)
    tensor(7.)

.. function:: nansum(input, dim, keepdim=False, *, dtype=None) -> Tensor
   :noindex:

Returns the sum of each row of the :attr:`input` tensor in the given
dimension :attr:`dim`, treating Not a Numbers (NaNs) as zero.
If :attr:`dim` is a list of dimensions, reduce over all of them.

{keepdim_details}

Args:
    {input}
    {dim}
    {keepdim}

Keyword args:
    {dtype}

Example::

    >>> torch.nansum(torch.tensor([1., float("nan")]))
    1.0
    >>> a = torch.tensor([[1, 2], [3., float("nan")]])
    >>> torch.nansum(a)
    tensor(6.)
    >>> torch.nansum(a, dim=0)
    tensor([4., 2.])
    >>> torch.nansum(a, dim=1)
    tensor([3., 3.])
""".format(
        **multi_dim_common
    ),
)

add_docstr(
    torch.svd,
    r"""
svd(input, some=True, compute_uv=True, *, out=None) -> (Tensor, Tensor, Tensor)

Computes the singular value decomposition of either a matrix or batch of
matrices :attr:`input`. The singular value decomposition is represented as a
namedtuple `(U, S, V)`, such that :attr:`input` :math:`= U \text{diag}(S) V^{\text{H}}`.
where :math:`V^{\text{H}}` is the transpose of `V` for real inputs,
and the conjugate transpose of `V` for complex inputs.
If :attr:`input` is a batch of matrices, then `U`, `S`, and `V` are also
batched with the same batch dimensions as :attr:`input`.

If :attr:`some` is `True` (default), the method returns the reduced singular
value decomposition. In this case, if the last two dimensions of :attr:`input` are
`m` and `n`, then the returned `U` and `V` matrices will contain only
`min(n, m)` orthonormal columns.

If :attr:`compute_uv` is `False`, the returned `U` and `V` will be
zero-filled matrices of shape `(m, m)` and `(n, n)`
respectively, and the same device as :attr:`input`. The argument :attr:`some`
has no effect when :attr:`compute_uv` is `False`.

Supports :attr:`input` of float, double, cfloat and cdouble data types.
The dtypes of `U` and `V` are the same as :attr:`input`'s. `S` will
always be real-valued, even if :attr:`input` is complex.

.. warning::

    :func:`torch.svd` is deprecated in favor of :func:`torch.linalg.svd`
    and will be removed in a future PyTorch release.

    ``U, S, V = torch.svd(A, some=some, compute_uv=True)`` (default) should be replaced with

    .. code:: python

        U, S, Vh = torch.linalg.svd(A, full_matrices=not some)
        V = Vh.mH

    ``_, S, _ = torch.svd(A, some=some, compute_uv=False)`` should be replaced with

    .. code:: python

        S = torch.linalg.svdvals(A)

.. note:: Differences with :func:`torch.linalg.svd`:

             * :attr:`some` is the opposite of
               :func:`torch.linalg.svd`'s :attr:`full_matrices`. Note that
               default value for both is `True`, so the default behavior is
               effectively the opposite.
             * :func:`torch.svd` returns `V`, whereas :func:`torch.linalg.svd` returns
               `Vh`, that is, :math:`V^{\text{H}}`.
             * If :attr:`compute_uv` is `False`, :func:`torch.svd` returns zero-filled
               tensors for `U` and `Vh`, whereas :func:`torch.linalg.svd` returns
               empty tensors.

.. note:: The singular values are returned in descending order. If :attr:`input` is a batch of matrices,
          then the singular values of each matrix in the batch are returned in descending order.

.. note:: The `S` tensor can only be used to compute gradients if :attr:`compute_uv` is `True`.

.. note:: When :attr:`some` is `False`, the gradients on `U[..., :, min(m, n):]`
          and `V[..., :, min(m, n):]` will be ignored in the backward pass, as those vectors
          can be arbitrary bases of the corresponding subspaces.

.. note:: The implementation of :func:`torch.linalg.svd` on CPU uses LAPACK's routine `?gesdd`
          (a divide-and-conquer algorithm) instead of `?gesvd` for speed. Analogously,
          on GPU, it uses cuSOLVER's routines `gesvdj` and `gesvdjBatched` on CUDA 10.1.243
          and later, and MAGMA's routine `gesdd` on earlier versions of CUDA.

.. note:: The returned `U` will not be contiguous. The matrix (or batch of matrices) will
          be represented as a column-major matrix (i.e. Fortran-contiguous).

.. warning:: The gradients with respect to `U` and `V` will only be finite when the input does not
             have zero nor repeated singular values.

.. warning:: If the distance between any two singular values is close to zero, the gradients with respect to
             `U` and `V` will be numerically unstable, as they depends on
             :math:`\frac{1}{\min_{i \neq j} \sigma_i^2 - \sigma_j^2}`. The same happens when the matrix
             has small singular values, as these gradients also depend on `S⁻¹`.

.. warning:: For complex-valued :attr:`input` the singular value decomposition is not unique,
             as `U` and `V` may be multiplied by an arbitrary phase factor :math:`e^{i \phi}` on every column.
             The same happens when :attr:`input` has repeated singular values, where one may multiply
             the columns of the spanning subspace in `U` and `V` by a rotation matrix
             and `the resulting vectors will span the same subspace`_.
             Different platforms, like NumPy, or inputs on different device types,
             may produce different `U` and `V` tensors.

Args:
    input (Tensor): the input tensor of size `(*, m, n)` where `*` is zero or more
                    batch dimensions consisting of `(m, n)` matrices.
    some (bool, optional): controls whether to compute the reduced or full decomposition, and
                           consequently, the shape of returned `U` and `V`. Default: `True`.
    compute_uv (bool, optional): controls whether to compute `U` and `V`. Default: `True`.

Keyword args:
    out (tuple, optional): the output tuple of tensors

Example::

    >>> a = torch.randn(5, 3)
    >>> a
    tensor([[ 0.2364, -0.7752,  0.6372],
            [ 1.7201,  0.7394, -0.0504],
            [-0.3371, -1.0584,  0.5296],
            [ 0.3550, -0.4022,  1.5569],
            [ 0.2445, -0.0158,  1.1414]])
    >>> u, s, v = torch.svd(a)
    >>> u
    tensor([[ 0.4027,  0.0287,  0.5434],
            [-0.1946,  0.8833,  0.3679],
            [ 0.4296, -0.2890,  0.5261],
            [ 0.6604,  0.2717, -0.2618],
            [ 0.4234,  0.2481, -0.4733]])
    >>> s
    tensor([2.3289, 2.0315, 0.7806])
    >>> v
    tensor([[-0.0199,  0.8766,  0.4809],
            [-0.5080,  0.4054, -0.7600],
            [ 0.8611,  0.2594, -0.4373]])
    >>> torch.dist(a, torch.mm(torch.mm(u, torch.diag(s)), v.t()))
    tensor(8.6531e-07)
    >>> a_big = torch.randn(7, 5, 3)
    >>> u, s, v = torch.svd(a_big)
    >>> torch.dist(a_big, torch.matmul(torch.matmul(u, torch.diag_embed(s)), v.mT))
    tensor(2.6503e-06)

.. _the resulting vectors will span the same subspace:
       (https://en.wikipedia.org/wiki/Singular_value_decomposition#Singular_values,_singular_vectors,_and_their_relation_to_the_SVD)
""",
)

add_docstr(
    torch.symeig,
    r"""
symeig(input, eigenvectors=False, upper=True, *, out=None) -> (Tensor, Tensor)

This function returns eigenvalues and eigenvectors
of a real symmetric or complex Hermitian matrix :attr:`input` or a batch thereof,
represented by a namedtuple (eigenvalues, eigenvectors).

This function calculates all eigenvalues (and vectors) of :attr:`input`
such that :math:`\text{input} = V \text{diag}(e) V^T`.

The boolean argument :attr:`eigenvectors` defines computation of
both eigenvectors and eigenvalues or eigenvalues only.

If it is ``False``, only eigenvalues are computed. If it is ``True``,
both eigenvalues and eigenvectors are computed.

Since the input matrix :attr:`input` is supposed to be symmetric or Hermitian,
only the upper triangular portion is used by default.

If :attr:`upper` is ``False``, then lower triangular portion is used.

.. warning::

    :func:`torch.symeig` is deprecated in favor of :func:`torch.linalg.eigh`
    and will be removed in a future PyTorch release. The default behavior has changed
    from using the upper triangular portion of the matrix by default to using the
    lower triangular portion.

    ``L, _ = torch.symeig(A, upper=upper)`` should be replaced with

    .. code :: python

        UPLO = "U" if upper else "L"
        L = torch.linalg.eigvalsh(A, UPLO=UPLO)

    ``L, V = torch.symeig(A, eigenvectors=True, upper=upper)`` should be replaced with

    .. code :: python

        UPLO = "U" if upper else "L"
        L, V = torch.linalg.eigh(A, UPLO=UPLO)

.. note:: The eigenvalues are returned in ascending order. If :attr:`input` is a batch of matrices,
          then the eigenvalues of each matrix in the batch is returned in ascending order.

.. note:: Irrespective of the original strides, the returned matrix `V` will
          be transposed, i.e. with strides `V.contiguous().mT.stride()`.

.. warning:: Extra care needs to be taken when backward through outputs. Such
             operation is only stable when all eigenvalues are distinct and becomes
             less stable the smaller :math:`\min_{i \neq j} |\lambda_i - \lambda_j|` is.

Args:
    input (Tensor): the input tensor of size :math:`(*, n, n)` where `*` is zero or more
                    batch dimensions consisting of symmetric or Hermitian matrices.
    eigenvectors(bool, optional): controls whether eigenvectors have to be computed
    upper(bool, optional): controls whether to consider upper-triangular or lower-triangular region

Keyword args:
    out (tuple, optional): the output tuple of (Tensor, Tensor)

Returns:
    (Tensor, Tensor): A namedtuple (eigenvalues, eigenvectors) containing

        - **eigenvalues** (*Tensor*): Shape :math:`(*, m)`. The eigenvalues in ascending order.
        - **eigenvectors** (*Tensor*): Shape :math:`(*, m, m)`.
          If ``eigenvectors=False``, it's an empty tensor.
          Otherwise, this tensor contains the orthonormal eigenvectors of the ``input``.

Examples::


    >>> a = torch.randn(5, 5)
    >>> a = a + a.t()  # To make a symmetric
    >>> a
    tensor([[-5.7827,  4.4559, -0.2344, -1.7123, -1.8330],
            [ 4.4559,  1.4250, -2.8636, -3.2100, -0.1798],
            [-0.2344, -2.8636,  1.7112, -5.5785,  7.1988],
            [-1.7123, -3.2100, -5.5785, -2.6227,  3.1036],
            [-1.8330, -0.1798,  7.1988,  3.1036, -5.1453]])
    >>> e, v = torch.symeig(a, eigenvectors=True)
    >>> e
    tensor([-13.7012,  -7.7497,  -2.3163,   5.2477,   8.1050])
    >>> v
    tensor([[ 0.1643,  0.9034, -0.0291,  0.3508,  0.1817],
            [-0.2417, -0.3071, -0.5081,  0.6534,  0.4026],
            [-0.5176,  0.1223, -0.0220,  0.3295, -0.7798],
            [-0.4850,  0.2695, -0.5773, -0.5840,  0.1337],
            [ 0.6415, -0.0447, -0.6381, -0.0193, -0.4230]])
    >>> a_big = torch.randn(5, 2, 2)
    >>> a_big = a_big + a_big.mT  # To make a_big symmetric
    >>> e, v = a_big.symeig(eigenvectors=True)
    >>> torch.allclose(torch.matmul(v, torch.matmul(e.diag_embed(), v.mT)), a_big)
    True
""",
)

add_docstr(
    torch.t,
    r"""
t(input) -> Tensor

Expects :attr:`input` to be <= 2-D tensor and transposes dimensions 0
and 1.

0-D and 1-D tensors are returned as is. When input is a 2-D tensor this
is equivalent to ``transpose(input, 0, 1)``.

Args:
    {input}

Example::

    >>> x = torch.randn(())
    >>> x
    tensor(0.1995)
    >>> torch.t(x)
    tensor(0.1995)
    >>> x = torch.randn(3)
    >>> x
    tensor([ 2.4320, -0.4608,  0.7702])
    >>> torch.t(x)
    tensor([ 2.4320, -0.4608,  0.7702])
    >>> x = torch.randn(2, 3)
    >>> x
    tensor([[ 0.4875,  0.9158, -0.5872],
            [ 0.3938, -0.6929,  0.6932]])
    >>> torch.t(x)
    tensor([[ 0.4875,  0.3938],
            [ 0.9158, -0.6929],
            [-0.5872,  0.6932]])

See also :func:`torch.transpose`.
""".format(
        **common_args
    ),
)

add_docstr(
    torch.flip,
    r"""
flip(input, dims) -> Tensor

Reverse the order of a n-D tensor along given axis in dims.

.. note::
    `torch.flip` makes a copy of :attr:`input`'s data. This is different from NumPy's `np.flip`,
    which returns a view in constant time. Since copying a tensor's data is more work than viewing that data,
    `torch.flip` is expected to be slower than `np.flip`.

Args:
    {input}
    dims (a list or tuple): axis to flip on

Example::

    >>> x = torch.arange(8).view(2, 2, 2)
    >>> x
    tensor([[[ 0,  1],
             [ 2,  3]],

            [[ 4,  5],
             [ 6,  7]]])
    >>> torch.flip(x, [0, 1])
    tensor([[[ 6,  7],
             [ 4,  5]],

            [[ 2,  3],
             [ 0,  1]]])
""".format(
        **common_args
    ),
)

add_docstr(
    torch.fliplr,
    r"""
fliplr(input) -> Tensor

Flip tensor in the left/right direction, returning a new tensor.

Flip the entries in each row in the left/right direction.
Columns are preserved, but appear in a different order than before.

Note:
    Requires the tensor to be at least 2-D.

.. note::
    `torch.fliplr` makes a copy of :attr:`input`'s data. This is different from NumPy's `np.fliplr`,
    which returns a view in constant time. Since copying a tensor's data is more work than viewing that data,
    `torch.fliplr` is expected to be slower than `np.fliplr`.

Args:
    input (Tensor): Must be at least 2-dimensional.

Example::

    >>> x = torch.arange(4).view(2, 2)
    >>> x
    tensor([[0, 1],
            [2, 3]])
    >>> torch.fliplr(x)
    tensor([[1, 0],
            [3, 2]])
""".format(
        **common_args
    ),
)

add_docstr(
    torch.flipud,
    r"""
flipud(input) -> Tensor

Flip tensor in the up/down direction, returning a new tensor.

Flip the entries in each column in the up/down direction.
Rows are preserved, but appear in a different order than before.

Note:
    Requires the tensor to be at least 1-D.

.. note::
    `torch.flipud` makes a copy of :attr:`input`'s data. This is different from NumPy's `np.flipud`,
    which returns a view in constant time. Since copying a tensor's data is more work than viewing that data,
    `torch.flipud` is expected to be slower than `np.flipud`.

Args:
    input (Tensor): Must be at least 1-dimensional.

Example::

    >>> x = torch.arange(4).view(2, 2)
    >>> x
    tensor([[0, 1],
            [2, 3]])
    >>> torch.flipud(x)
    tensor([[2, 3],
            [0, 1]])
""".format(
        **common_args
    ),
)

add_docstr(
    torch.roll,
    r"""
roll(input, shifts, dims=None) -> Tensor

Roll the tensor :attr:`input` along the given dimension(s). Elements that are
shifted beyond the last position are re-introduced at the first position. If
:attr:`dims` is `None`, the tensor will be flattened before rolling and then
restored to the original shape.

Args:
    {input}
    shifts (int or tuple of ints): The number of places by which the elements
        of the tensor are shifted. If shifts is a tuple, dims must be a tuple of
        the same size, and each dimension will be rolled by the corresponding
        value
    dims (int or tuple of ints): Axis along which to roll

Example::

    >>> x = torch.tensor([1, 2, 3, 4, 5, 6, 7, 8]).view(4, 2)
    >>> x
    tensor([[1, 2],
            [3, 4],
            [5, 6],
            [7, 8]])
    >>> torch.roll(x, 1)
    tensor([[8, 1],
            [2, 3],
            [4, 5],
            [6, 7]])
    >>> torch.roll(x, 1, 0)
    tensor([[7, 8],
            [1, 2],
            [3, 4],
            [5, 6]])
    >>> torch.roll(x, -1, 0)
    tensor([[3, 4],
            [5, 6],
            [7, 8],
            [1, 2]])
    >>> torch.roll(x, shifts=(2, 1), dims=(0, 1))
    tensor([[6, 5],
            [8, 7],
            [2, 1],
            [4, 3]])
""".format(
        **common_args
    ),
)

add_docstr(
    torch.rot90,
    r"""
rot90(input, k, dims) -> Tensor

Rotate a n-D tensor by 90 degrees in the plane specified by dims axis.
Rotation direction is from the first towards the second axis if k > 0, and from the second towards the first for k < 0.

Args:
    {input}
    k (int): number of times to rotate
    dims (a list or tuple): axis to rotate

Example::

    >>> x = torch.arange(4).view(2, 2)
    >>> x
    tensor([[0, 1],
            [2, 3]])
    >>> torch.rot90(x, 1, [0, 1])
    tensor([[1, 3],
            [0, 2]])

    >>> x = torch.arange(8).view(2, 2, 2)
    >>> x
    tensor([[[0, 1],
             [2, 3]],

            [[4, 5],
             [6, 7]]])
    >>> torch.rot90(x, 1, [1, 2])
    tensor([[[1, 3],
             [0, 2]],

            [[5, 7],
             [4, 6]]])
""".format(
        **common_args
    ),
)

add_docstr(
    torch.take,
    r"""
take(input, index) -> Tensor

Returns a new tensor with the elements of :attr:`input` at the given indices.
The input tensor is treated as if it were viewed as a 1-D tensor. The result
takes the same shape as the indices.

Args:
    {input}
    index (LongTensor): the indices into tensor

Example::

    >>> src = torch.tensor([[4, 3, 5],
    ...                     [6, 7, 8]])
    >>> torch.take(src, torch.tensor([0, 2, 5]))
    tensor([ 4,  5,  8])
""".format(
        **common_args
    ),
)

add_docstr(
    torch.take_along_dim,
    r"""
take_along_dim(input, indices, dim, *, out=None) -> Tensor

Selects values from :attr:`input` at the 1-dimensional indices from :attr:`indices` along the given :attr:`dim`.

Functions that return indices along a dimension, like :func:`torch.argmax` and :func:`torch.argsort`,
are designed to work with this function. See the examples below.

.. note::
    This function is similar to NumPy's `take_along_axis`.
    See also :func:`torch.gather`.

Args:
    {input}
    indices (tensor): the indices into :attr:`input`. Must have long dtype.
    dim (int): dimension to select along.

Keyword args:
    {out}

Example::

    >>> t = torch.tensor([[10, 30, 20], [60, 40, 50]])
    >>> max_idx = torch.argmax(t)
    >>> torch.take_along_dim(t, max_idx)
    tensor([60])
    >>> sorted_idx = torch.argsort(t, dim=1)
    >>> torch.take_along_dim(t, sorted_idx, dim=1)
    tensor([[10, 20, 30],
            [40, 50, 60]])
""".format(
        **common_args
    ),
)

add_docstr(
    torch.tan,
    r"""
tan(input, *, out=None) -> Tensor

Returns a new tensor with the tangent of the elements of :attr:`input`.

.. math::
    \text{out}_{i} = \tan(\text{input}_{i})
"""
    + r"""
Args:
    {input}

Keyword args:
    {out}

Example::

    >>> a = torch.randn(4)
    >>> a
    tensor([-1.2027, -1.7687,  0.4412, -1.3856])
    >>> torch.tan(a)
    tensor([-2.5930,  4.9859,  0.4722, -5.3366])
""".format(
        **common_args
    ),
)

add_docstr(
    torch.tanh,
    r"""
tanh(input, *, out=None) -> Tensor

Returns a new tensor with the hyperbolic tangent of the elements
of :attr:`input`.

.. math::
    \text{out}_{i} = \tanh(\text{input}_{i})
"""
    + r"""
Args:
    {input}

Keyword args:
    {out}

Example::

    >>> a = torch.randn(4)
    >>> a
    tensor([ 0.8986, -0.7279,  1.1745,  0.2611])
    >>> torch.tanh(a)
    tensor([ 0.7156, -0.6218,  0.8257,  0.2553])
""".format(
        **common_args
    ),
)

add_docstr(
    torch.topk,
    r"""
topk(input, k, dim=None, largest=True, sorted=True, *, out=None) -> (Tensor, LongTensor)

Returns the :attr:`k` largest elements of the given :attr:`input` tensor along
a given dimension.

If :attr:`dim` is not given, the last dimension of the `input` is chosen.

If :attr:`largest` is ``False`` then the `k` smallest elements are returned.

A namedtuple of `(values, indices)` is returned with the `values` and
`indices` of the largest `k` elements of each row of the `input` tensor in the
given dimension `dim`.

The boolean option :attr:`sorted` if ``True``, will make sure that the returned
`k` elements are themselves sorted

Args:
    {input}
    k (int): the k in "top-k"
    dim (int, optional): the dimension to sort along
    largest (bool, optional): controls whether to return largest or
           smallest elements
    sorted (bool, optional): controls whether to return the elements
           in sorted order

Keyword args:
    out (tuple, optional): the output tuple of (Tensor, LongTensor) that can be
        optionally given to be used as output buffers

Example::

    >>> x = torch.arange(1., 6.)
    >>> x
    tensor([ 1.,  2.,  3.,  4.,  5.])
    >>> torch.topk(x, 3)
    torch.return_types.topk(values=tensor([5., 4., 3.]), indices=tensor([4, 3, 2]))
""".format(
        **common_args
    ),
)

add_docstr(
    torch.trace,
    r"""
trace(input) -> Tensor

Returns the sum of the elements of the diagonal of the input 2-D matrix.

Example::

    >>> x = torch.arange(1., 10.).view(3, 3)
    >>> x
    tensor([[ 1.,  2.,  3.],
            [ 4.,  5.,  6.],
            [ 7.,  8.,  9.]])
    >>> torch.trace(x)
    tensor(15.)
""",
)

add_docstr(
    torch.transpose,
    r"""
transpose(input, dim0, dim1) -> Tensor

Returns a tensor that is a transposed version of :attr:`input`.
The given dimensions :attr:`dim0` and :attr:`dim1` are swapped.

If :attr:`input` is a strided tensor then the resulting :attr:`out`
tensor shares its underlying storage with the :attr:`input` tensor, so
changing the content of one would change the content of the other.

If :attr:`input` is a :ref:`sparse tensor <sparse-docs>` then the
resulting :attr:`out` tensor *does not* share the underlying storage
with the :attr:`input` tensor.

Args:
    {input}
    dim0 (int): the first dimension to be transposed
    dim1 (int): the second dimension to be transposed

Example::

    >>> x = torch.randn(2, 3)
    >>> x
    tensor([[ 1.0028, -0.9893,  0.5809],
            [-0.1669,  0.7299,  0.4942]])
    >>> torch.transpose(x, 0, 1)
    tensor([[ 1.0028, -0.1669],
            [-0.9893,  0.7299],
            [ 0.5809,  0.4942]])

See also :func:`torch.t`.
""".format(
        **common_args
    ),
)

add_docstr(
    torch.triangular_solve,
    r"""
triangular_solve(b, A, upper=True, transpose=False, unitriangular=False, *, out=None) -> (Tensor, Tensor)

Solves a system of equations with a square upper or lower triangular invertible matrix :math:`A`
and multiple right-hand sides :math:`b`.

In symbols, it solves :math:`AX = b` and assumes :math:`A` is square upper-triangular
(or lower-triangular if :attr:`upper`\ `= False`) and does not have zeros on the diagonal.

`torch.triangular_solve(b, A)` can take in 2D inputs `b, A` or inputs that are
batches of 2D matrices. If the inputs are batches, then returns
batched outputs `X`

If the diagonal of :attr:`A` contains zeros or elements that are very close to zero and
:attr:`unitriangular`\ `= False` (default) or if the input matrix is badly conditioned,
the result may contain `NaN` s.

Supports input of float, double, cfloat and cdouble data types.

.. warning::

    :func:`torch.triangular_solve` is deprecated in favor of :func:`torch.linalg.solve_triangular`
    and will be removed in a future PyTorch release.
    :func:`torch.linalg.solve_triangular` has its arguments reversed and does not return a
    copy of one of the inputs.

    ``X = torch.triangular_solve(B, A).solution`` should be replaced with

    .. code:: python

        X = torch.linalg.solve_triangular(A, B)

Args:
    b (Tensor): multiple right-hand sides of size :math:`(*, m, k)` where
                :math:`*` is zero of more batch dimensions
    A (Tensor): the input triangular coefficient matrix of size :math:`(*, m, m)`
                where :math:`*` is zero or more batch dimensions
    upper (bool, optional): whether :math:`A` is upper or lower triangular. Default: ``True``.
    transpose (bool, optional): solves `op(A)X = b` where `op(A) = A^T` if this flag is ``True``,
                                and `op(A) = A` if it is ``False``. Default: ``False``.
    unitriangular (bool, optional): whether :math:`A` is unit triangular.
        If True, the diagonal elements of :math:`A` are assumed to be
        1 and not referenced from :math:`A`. Default: ``False``.

Keyword args:
    out ((Tensor, Tensor), optional): tuple of two tensors to write
        the output to. Ignored if `None`. Default: `None`.

Returns:
    A namedtuple `(solution, cloned_coefficient)` where `cloned_coefficient`
    is a clone of :math:`A` and `solution` is the solution :math:`X` to :math:`AX = b`
    (or whatever variant of the system of equations, depending on the keyword arguments.)

Examples::

    >>> A = torch.randn(2, 2).triu()
    >>> A
    tensor([[ 1.1527, -1.0753],
            [ 0.0000,  0.7986]])
    >>> b = torch.randn(2, 3)
    >>> b
    tensor([[-0.0210,  2.3513, -1.5492],
            [ 1.5429,  0.7403, -1.0243]])
    >>> torch.triangular_solve(b, A)
    torch.return_types.triangular_solve(
    solution=tensor([[ 1.7841,  2.9046, -2.5405],
            [ 1.9320,  0.9270, -1.2826]]),
    cloned_coefficient=tensor([[ 1.1527, -1.0753],
            [ 0.0000,  0.7986]]))
""",
)

add_docstr(
    torch.tril,
    r"""
tril(input, diagonal=0, *, out=None) -> Tensor

Returns the lower triangular part of the matrix (2-D tensor) or batch of matrices
:attr:`input`, the other elements of the result tensor :attr:`out` are set to 0.

The lower triangular part of the matrix is defined as the elements on and
below the diagonal.

The argument :attr:`diagonal` controls which diagonal to consider. If
:attr:`diagonal` = 0, all elements on and below the main diagonal are
retained. A positive value includes just as many diagonals above the main
diagonal, and similarly a negative value excludes just as many diagonals below
the main diagonal. The main diagonal are the set of indices
:math:`\lbrace (i, i) \rbrace` for :math:`i \in [0, \min\{d_{1}, d_{2}\} - 1]` where
:math:`d_{1}, d_{2}` are the dimensions of the matrix.
"""
    + r"""
Args:
    {input}
    diagonal (int, optional): the diagonal to consider

Keyword args:
    {out}

Example::

    >>> a = torch.randn(3, 3)
    >>> a
    tensor([[-1.0813, -0.8619,  0.7105],
            [ 0.0935,  0.1380,  2.2112],
            [-0.3409, -0.9828,  0.0289]])
    >>> torch.tril(a)
    tensor([[-1.0813,  0.0000,  0.0000],
            [ 0.0935,  0.1380,  0.0000],
            [-0.3409, -0.9828,  0.0289]])

    >>> b = torch.randn(4, 6)
    >>> b
    tensor([[ 1.2219,  0.5653, -0.2521, -0.2345,  1.2544,  0.3461],
            [ 0.4785, -0.4477,  0.6049,  0.6368,  0.8775,  0.7145],
            [ 1.1502,  3.2716, -1.1243, -0.5413,  0.3615,  0.6864],
            [-0.0614, -0.7344, -1.3164, -0.7648, -1.4024,  0.0978]])
    >>> torch.tril(b, diagonal=1)
    tensor([[ 1.2219,  0.5653,  0.0000,  0.0000,  0.0000,  0.0000],
            [ 0.4785, -0.4477,  0.6049,  0.0000,  0.0000,  0.0000],
            [ 1.1502,  3.2716, -1.1243, -0.5413,  0.0000,  0.0000],
            [-0.0614, -0.7344, -1.3164, -0.7648, -1.4024,  0.0000]])
    >>> torch.tril(b, diagonal=-1)
    tensor([[ 0.0000,  0.0000,  0.0000,  0.0000,  0.0000,  0.0000],
            [ 0.4785,  0.0000,  0.0000,  0.0000,  0.0000,  0.0000],
            [ 1.1502,  3.2716,  0.0000,  0.0000,  0.0000,  0.0000],
            [-0.0614, -0.7344, -1.3164,  0.0000,  0.0000,  0.0000]])
""".format(
        **common_args
    ),
)

# docstr is split in two parts to avoid format mis-captureing :math: braces '{}'
# as common args.
add_docstr(
    torch.tril_indices,
    r"""
tril_indices(row, col, offset=0, *, dtype=torch.long, device='cpu', layout=torch.strided) -> Tensor

Returns the indices of the lower triangular part of a :attr:`row`-by-
:attr:`col` matrix in a 2-by-N Tensor, where the first row contains row
coordinates of all indices and the second row contains column coordinates.
Indices are ordered based on rows and then columns.

The lower triangular part of the matrix is defined as the elements on and
below the diagonal.

The argument :attr:`offset` controls which diagonal to consider. If
:attr:`offset` = 0, all elements on and below the main diagonal are
retained. A positive value includes just as many diagonals above the main
diagonal, and similarly a negative value excludes just as many diagonals below
the main diagonal. The main diagonal are the set of indices
:math:`\lbrace (i, i) \rbrace` for :math:`i \in [0, \min\{d_{1}, d_{2}\} - 1]`
where :math:`d_{1}, d_{2}` are the dimensions of the matrix.

.. note::
    When running on CUDA, ``row * col`` must be less than :math:`2^{59}` to
    prevent overflow during calculation.
"""
    + r"""
Args:
    row (``int``): number of rows in the 2-D matrix.
    col (``int``): number of columns in the 2-D matrix.
    offset (``int``): diagonal offset from the main diagonal.
        Default: if not provided, 0.

Keyword args:
    dtype (:class:`torch.dtype`, optional): the desired data type of returned tensor.
        Default: if ``None``, ``torch.long``.
    {device}
    layout (:class:`torch.layout`, optional): currently only support ``torch.strided``.

Example::

    >>> a = torch.tril_indices(3, 3)
    >>> a
    tensor([[0, 1, 1, 2, 2, 2],
            [0, 0, 1, 0, 1, 2]])

    >>> a = torch.tril_indices(4, 3, -1)
    >>> a
    tensor([[1, 2, 2, 3, 3, 3],
            [0, 0, 1, 0, 1, 2]])

    >>> a = torch.tril_indices(4, 3, 1)
    >>> a
    tensor([[0, 0, 1, 1, 1, 2, 2, 2, 3, 3, 3],
            [0, 1, 0, 1, 2, 0, 1, 2, 0, 1, 2]])
""".format(
        **factory_common_args
    ),
)

add_docstr(
    torch.triu,
    r"""
triu(input, diagonal=0, *, out=None) -> Tensor

Returns the upper triangular part of a matrix (2-D tensor) or batch of matrices
:attr:`input`, the other elements of the result tensor :attr:`out` are set to 0.

The upper triangular part of the matrix is defined as the elements on and
above the diagonal.

The argument :attr:`diagonal` controls which diagonal to consider. If
:attr:`diagonal` = 0, all elements on and above the main diagonal are
retained. A positive value excludes just as many diagonals above the main
diagonal, and similarly a negative value includes just as many diagonals below
the main diagonal. The main diagonal are the set of indices
:math:`\lbrace (i, i) \rbrace` for :math:`i \in [0, \min\{d_{1}, d_{2}\} - 1]` where
:math:`d_{1}, d_{2}` are the dimensions of the matrix.
"""
    + r"""
Args:
    {input}
    diagonal (int, optional): the diagonal to consider

Keyword args:
    {out}

Example::

    >>> a = torch.randn(3, 3)
    >>> a
    tensor([[ 0.2309,  0.5207,  2.0049],
            [ 0.2072, -1.0680,  0.6602],
            [ 0.3480, -0.5211, -0.4573]])
    >>> torch.triu(a)
    tensor([[ 0.2309,  0.5207,  2.0049],
            [ 0.0000, -1.0680,  0.6602],
            [ 0.0000,  0.0000, -0.4573]])
    >>> torch.triu(a, diagonal=1)
    tensor([[ 0.0000,  0.5207,  2.0049],
            [ 0.0000,  0.0000,  0.6602],
            [ 0.0000,  0.0000,  0.0000]])
    >>> torch.triu(a, diagonal=-1)
    tensor([[ 0.2309,  0.5207,  2.0049],
            [ 0.2072, -1.0680,  0.6602],
            [ 0.0000, -0.5211, -0.4573]])

    >>> b = torch.randn(4, 6)
    >>> b
    tensor([[ 0.5876, -0.0794, -1.8373,  0.6654,  0.2604,  1.5235],
            [-0.2447,  0.9556, -1.2919,  1.3378, -0.1768, -1.0857],
            [ 0.4333,  0.3146,  0.6576, -1.0432,  0.9348, -0.4410],
            [-0.9888,  1.0679, -1.3337, -1.6556,  0.4798,  0.2830]])
    >>> torch.triu(b, diagonal=1)
    tensor([[ 0.0000, -0.0794, -1.8373,  0.6654,  0.2604,  1.5235],
            [ 0.0000,  0.0000, -1.2919,  1.3378, -0.1768, -1.0857],
            [ 0.0000,  0.0000,  0.0000, -1.0432,  0.9348, -0.4410],
            [ 0.0000,  0.0000,  0.0000,  0.0000,  0.4798,  0.2830]])
    >>> torch.triu(b, diagonal=-1)
    tensor([[ 0.5876, -0.0794, -1.8373,  0.6654,  0.2604,  1.5235],
            [-0.2447,  0.9556, -1.2919,  1.3378, -0.1768, -1.0857],
            [ 0.0000,  0.3146,  0.6576, -1.0432,  0.9348, -0.4410],
            [ 0.0000,  0.0000, -1.3337, -1.6556,  0.4798,  0.2830]])
""".format(
        **common_args
    ),
)

# docstr is split in two parts to avoid format mis-capturing :math: braces '{}'
# as common args.
add_docstr(
    torch.triu_indices,
    r"""
triu_indices(row, col, offset=0, *, dtype=torch.long, device='cpu', layout=torch.strided) -> Tensor

Returns the indices of the upper triangular part of a :attr:`row` by
:attr:`col` matrix in a 2-by-N Tensor, where the first row contains row
coordinates of all indices and the second row contains column coordinates.
Indices are ordered based on rows and then columns.

The upper triangular part of the matrix is defined as the elements on and
above the diagonal.

The argument :attr:`offset` controls which diagonal to consider. If
:attr:`offset` = 0, all elements on and above the main diagonal are
retained. A positive value excludes just as many diagonals above the main
diagonal, and similarly a negative value includes just as many diagonals below
the main diagonal. The main diagonal are the set of indices
:math:`\lbrace (i, i) \rbrace` for :math:`i \in [0, \min\{d_{1}, d_{2}\} - 1]`
where :math:`d_{1}, d_{2}` are the dimensions of the matrix.

.. note::
    When running on CUDA, ``row * col`` must be less than :math:`2^{59}` to
    prevent overflow during calculation.
"""
    + r"""
Args:
    row (``int``): number of rows in the 2-D matrix.
    col (``int``): number of columns in the 2-D matrix.
    offset (``int``): diagonal offset from the main diagonal.
        Default: if not provided, 0.

Keyword args:
    dtype (:class:`torch.dtype`, optional): the desired data type of returned tensor.
        Default: if ``None``, ``torch.long``.
    {device}
    layout (:class:`torch.layout`, optional): currently only support ``torch.strided``.

Example::

    >>> a = torch.triu_indices(3, 3)
    >>> a
    tensor([[0, 0, 0, 1, 1, 2],
            [0, 1, 2, 1, 2, 2]])

    >>> a = torch.triu_indices(4, 3, -1)
    >>> a
    tensor([[0, 0, 0, 1, 1, 1, 2, 2, 3],
            [0, 1, 2, 0, 1, 2, 1, 2, 2]])

    >>> a = torch.triu_indices(4, 3, 1)
    >>> a
    tensor([[0, 0, 1],
            [1, 2, 2]])
""".format(
        **factory_common_args
    ),
)

add_docstr(
    torch.true_divide,
    r"""
true_divide(dividend, divisor, *, out) -> Tensor

Alias for :func:`torch.div` with ``rounding_mode=None``.
""",
)

add_docstr(
    torch.trunc,
    r"""
trunc(input, *, out=None) -> Tensor

Returns a new tensor with the truncated integer values of
the elements of :attr:`input`.

Args:
    {input}

Keyword args:
    {out}

Example::

    >>> a = torch.randn(4)
    >>> a
    tensor([ 3.4742,  0.5466, -0.8008, -0.9079])
    >>> torch.trunc(a)
    tensor([ 3.,  0., -0., -0.])
""".format(
        **common_args
    ),
)

add_docstr(
    torch.fake_quantize_per_tensor_affine,
    r"""
fake_quantize_per_tensor_affine(input, scale, zero_point, quant_min, quant_max) -> Tensor

Returns a new tensor with the data in :attr:`input` fake quantized using :attr:`scale`,
:attr:`zero_point`, :attr:`quant_min` and :attr:`quant_max`.

.. math::
    \text{output} = min(
        \text{quant\_max},
        max(
            \text{quant\_min},
            \text{std::nearby\_int}(\text{input} / \text{scale}) + \text{zero\_point}
        )
    )

Args:
    input (Tensor): the input value(s), in ``torch.float32``.
    scale (double or Tensor): quantization scale
    zero_point (int64 or Tensor): quantization zero_point
    quant_min (int64): lower bound of the quantized domain
    quant_max (int64): upper bound of the quantized domain

Returns:
    Tensor: A newly fake_quantized tensor

Example::

    >>> x = torch.randn(4)
    >>> x
    tensor([ 0.0552,  0.9730,  0.3973, -1.0780])
    >>> torch.fake_quantize_per_tensor_affine(x, 0.1, 0, 0, 255)
    tensor([0.1000, 1.0000, 0.4000, 0.0000])
    >>> torch.fake_quantize_per_tensor_affine(x, torch.tensor(0.1), torch.tensor(0), 0, 255)
    tensor([0.6000, 0.4000, 0.0000, 0.0000])
""",
)

add_docstr(
    torch.fake_quantize_per_channel_affine,
    r"""
fake_quantize_per_channel_affine(input, scale, zero_point, quant_min, quant_max) -> Tensor

Returns a new tensor with the data in :attr:`input` fake quantized per channel using :attr:`scale`,
:attr:`zero_point`, :attr:`quant_min` and :attr:`quant_max`, across the channel specified by :attr:`axis`.

.. math::
    \text{output} = min(
        \text{quant\_max},
        max(
            \text{quant\_min},
            \text{std::nearby\_int}(\text{input} / \text{scale}) + \text{zero\_point}
        )
    )

Args:
    input (Tensor): the input value(s), in ``torch.float32``.
    scale (Tensor): quantization scale, per channel
    zero_point (Tensor): quantization zero_point, per channel
    axis (int32): channel axis
    quant_min (int64): lower bound of the quantized domain
    quant_max (int64): upper bound of the quantized domain

Returns:
    Tensor: A newly fake_quantized per channel tensor

Example::

    >>> x = torch.randn(2, 2, 2)
    >>> x
    tensor([[[-0.2525, -0.0466],
             [ 0.3491, -0.2168]],

            [[-0.5906,  1.6258],
             [ 0.6444, -0.0542]]])
    >>> scales = (torch.randn(2) + 1) * 0.05
    >>> scales
    tensor([0.0475, 0.0486])
    >>> zero_points = torch.zeros(2).to(torch.long)
    >>> zero_points
    tensor([0, 0])
    >>> torch.fake_quantize_per_channel_affine(x, scales, zero_points, 1, 0, 255)
    tensor([[[0.0000, 0.0000],
             [0.3405, 0.0000]],

            [[0.0000, 1.6134],
            [0.6323, 0.0000]]])
""",
)

add_docstr(
    torch.fix,
    r"""
fix(input, *, out=None) -> Tensor

Alias for :func:`torch.trunc`
""",
)

add_docstr(
    torch.unsqueeze,
    r"""
unsqueeze(input, dim) -> Tensor

Returns a new tensor with a dimension of size one inserted at the
specified position.

The returned tensor shares the same underlying data with this tensor.

A :attr:`dim` value within the range ``[-input.dim() - 1, input.dim() + 1)``
can be used. Negative :attr:`dim` will correspond to :meth:`unsqueeze`
applied at :attr:`dim` = ``dim + input.dim() + 1``.

Args:
    {input}
    dim (int): the index at which to insert the singleton dimension

Example::

    >>> x = torch.tensor([1, 2, 3, 4])
    >>> torch.unsqueeze(x, 0)
    tensor([[ 1,  2,  3,  4]])
    >>> torch.unsqueeze(x, 1)
    tensor([[ 1],
            [ 2],
            [ 3],
            [ 4]])
<<<<<<< HEAD
""".format(**common_args))

add_docstr(torch.var, r"""
var(input, dim=None, *, correction, keepdim=False, out=None) -> Tensor
=======
""".format(
        **common_args
    ),
)

add_docstr(
    torch.var,
    r"""
var(input, dim=None, *, correction=1, keepdim=False, out=None) -> Tensor
>>>>>>> 68192bc4

Calculates the variance over the dimensions specified by :attr:`dim`. :attr:`dim`
can be a single dimension, list of dimensions, or ``None`` to reduce over all
dimensions.

The variance (:math:`\sigma^2`) is calculated as

.. math:: \sigma^2 = \frac{1}{N - \delta N}\sum_{i=0}^{N-1}(x_i-\bar{x})^2

where :math:`x` is the sample set of elements, :math:`\bar{x}` is the
sample mean, :math:`N` is the number of samples and :math:`\delta N` is
the :attr:`correction`.
"""
    + r"""

Note:
   In PyTorch 1.8 and earlier :func:`var` accepted an :attr:`unbiased` argument
   which was a less general form of the :attr:`correction` parameter. If
   :attr:`unbiased` was ``True`` it implied ``correction=1`` (this was the
   default). If :attr:`unbiased` was ``False`` then it implied
   ``correction=0``.

{keepdim_details}

Args:
    {input}
    {dim}

Keyword args:
    correction (int): difference between the sample size and sample degrees of freedom.
        For `Bessel's correction`_, use ``correction=1``.
    {keepdim}
    {out}

Example:

    >>> a = torch.tensor(
    ...     [[ 0.2035,  1.2959,  1.8101, -0.4644],
    ...      [ 1.5027, -0.3270,  0.5905,  0.6538],
    ...      [-1.5745,  1.3330, -0.5596, -0.6548],
    ...      [ 0.1264, -0.5080,  1.6420,  0.1992]])
    >>> torch.var(a, dim=1, keepdim=True)
    tensor([[1.0631],
            [0.5590],
            [1.4893],
            [0.8258]])

.. _Bessel's correction: https://en.wikipedia.org/wiki/Bessel%27s_correction

""".format(
        **multi_dim_common
    ),
)

<<<<<<< HEAD
add_docstr(torch.var_mean,
           r"""
var_mean(input, dim=None, *, correction, keepdim=False, out=None) -> (Tensor, Tensor)
=======
add_docstr(
    torch.var_mean,
    r"""
var_mean(input, dim=None, *, correction=1, keepdim=False, out=None) -> (Tensor, Tensor)
>>>>>>> 68192bc4

Calculates the variance and mean over the dimensions specified by :attr:`dim`.
:attr:`dim` can be a single dimension, list of dimensions, or ``None`` to
reduce over all dimensions.

The variance (:math:`\sigma^2`) is calculated as

.. math:: \sigma^2 = \frac{1}{N - \delta N}\sum_{i=0}^{N-1}(x_i-\bar{x})^2

where :math:`x` is the sample set of elements, :math:`\bar{x}` is the
sample mean, :math:`N` is the number of samples and :math:`\delta N` is
the :attr:`correction`.
"""
    + r"""

Note:
   In PyTorch 1.8 and earlier :func:`var_mean` accepted an :attr:`unbiased`
   argument which was a less general form of the :attr:`correction` parameter.
   If :attr:`unbiased` was ``True`` it implied ``correction=1`` (this was the
   default). If :attr:`unbiased` was ``False`` then it implied
   ``correction=0``.

{keepdim_details}

Args:
    {input}
    {dim}

Keyword args:
    correction (int): difference between the sample size and sample degrees of freedom.
        For `Bessel's correction`_, use ``correction=1``.
    {keepdim}
    {out}

Returns:
    A tuple (var, mean) containing the variance and mean.

Example:

    >>> a = torch.tensor(
    ...     [[ 0.2035,  1.2959,  1.8101, -0.4644],
    ...      [ 1.5027, -0.3270,  0.5905,  0.6538],
    ...      [-1.5745,  1.3330, -0.5596, -0.6548],
    ...      [ 0.1264, -0.5080,  1.6420,  0.1992]])
    >>> torch.var_mean(a, dim=0, keepdim=True)
    (tensor([[1.5926, 1.0056, 1.2005, 0.3646]]),
     tensor([[ 0.0645,  0.4485,  0.8707, -0.0665]]))

.. _Bessel's correction: https://en.wikipedia.org/wiki/Bessel%27s_correction

""".format(
        **multi_dim_common
    ),
)

add_docstr(
    torch.zeros,
    r"""
zeros(*size, *, out=None, dtype=None, layout=torch.strided, device=None, requires_grad=False) -> Tensor

Returns a tensor filled with the scalar value `0`, with the shape defined
by the variable argument :attr:`size`.

Args:
    size (int...): a sequence of integers defining the shape of the output tensor.
        Can be a variable number of arguments or a collection like a list or tuple.

Keyword args:
    {out}
    {dtype}
    {layout}
    {device}
    {requires_grad}

Example::

    >>> torch.zeros(2, 3)
    tensor([[ 0.,  0.,  0.],
            [ 0.,  0.,  0.]])

    >>> torch.zeros(5)
    tensor([ 0.,  0.,  0.,  0.,  0.])
""".format(
        **factory_common_args
    ),
)

add_docstr(
    torch.zeros_like,
    r"""
zeros_like(input, *, dtype=None, layout=None, device=None, requires_grad=False, memory_format=torch.preserve_format) -> Tensor

Returns a tensor filled with the scalar value `0`, with the same size as
:attr:`input`. ``torch.zeros_like(input)`` is equivalent to
``torch.zeros(input.size(), dtype=input.dtype, layout=input.layout, device=input.device)``.

.. warning::
    As of 0.4, this function does not support an :attr:`out` keyword. As an alternative,
    the old ``torch.zeros_like(input, out=output)`` is equivalent to
    ``torch.zeros(input.size(), out=output)``.

Args:
    {input}

Keyword args:
    {dtype}
    {layout}
    {device}
    {requires_grad}
    {memory_format}

Example::

    >>> input = torch.empty(2, 3)
    >>> torch.zeros_like(input)
    tensor([[ 0.,  0.,  0.],
            [ 0.,  0.,  0.]])
""".format(
        **factory_like_common_args
    ),
)

add_docstr(
    torch.empty,
    """
empty(*size, *, out=None, dtype=None, layout=torch.strided, device=None, requires_grad=False, pin_memory=False, \
memory_format=torch.contiguous_format) -> Tensor

Returns a tensor filled with uninitialized data. The shape of the tensor is
defined by the variable argument :attr:`size`.

Args:
    size (int...): a sequence of integers defining the shape of the output tensor.
        Can be a variable number of arguments or a collection like a list or tuple.

Keyword args:
    {out}
    {dtype}
    {layout}
    {device}
    {requires_grad}
    {pin_memory}
    {memory_format}

Example::

    >>> torch.empty((2,3), dtype=torch.int64)
    tensor([[ 9.4064e+13,  2.8000e+01,  9.3493e+13],
            [ 7.5751e+18,  7.1428e+18,  7.5955e+18]])
""".format(
        **factory_common_args
    ),
)

add_docstr(
    torch.empty_like,
    r"""
empty_like(input, *, dtype=None, layout=None, device=None, requires_grad=False, memory_format=torch.preserve_format) -> Tensor

Returns an uninitialized tensor with the same size as :attr:`input`.
``torch.empty_like(input)`` is equivalent to
``torch.empty(input.size(), dtype=input.dtype, layout=input.layout, device=input.device)``.

Args:
    {input}

Keyword args:
    {dtype}
    {layout}
    {device}
    {requires_grad}
    {memory_format}

Example::

    >>> a=torch.empty((2,3), dtype=torch.int32, device = 'cuda')
    >>> torch.empty_like(a)
    tensor([[0, 0, 0],
            [0, 0, 0]], device='cuda:0', dtype=torch.int32)
""".format(
        **factory_like_common_args
    ),
)

add_docstr(
    torch.empty_strided,
    r"""
empty_strided(size, stride, *, dtype=None, layout=None, device=None, requires_grad=False, pin_memory=False) -> Tensor

Creates a tensor with the specified :attr:`size` and :attr:`stride` and filled with undefined data.

.. warning::
    If the constructed tensor is "overlapped" (with multiple indices referring to the same element
    in memory) its behavior is undefined.

Args:
    size (tuple of ints): the shape of the output tensor
    stride (tuple of ints): the strides of the output tensor

Keyword args:
    {dtype}
    {layout}
    {device}
    {requires_grad}
    {pin_memory}

Example::

    >>> a = torch.empty_strided((2, 3), (1, 2))
    >>> a
    tensor([[8.9683e-44, 4.4842e-44, 5.1239e+07],
            [0.0000e+00, 0.0000e+00, 3.0705e-41]])
    >>> a.stride()
    (1, 2)
    >>> a.size()
    torch.Size([2, 3])
""".format(
        **factory_common_args
    ),
)

add_docstr(
    torch.full,
    r"""
full(size, fill_value, *, out=None, dtype=None, layout=torch.strided, device=None, requires_grad=False) -> Tensor

Creates a tensor of size :attr:`size` filled with :attr:`fill_value`. The
tensor's dtype is inferred from :attr:`fill_value`.

Args:
    size (int...): a list, tuple, or :class:`torch.Size` of integers defining the
        shape of the output tensor.
    fill_value (Scalar): the value to fill the output tensor with.

Keyword args:
    {out}
    {dtype}
    {layout}
    {device}
    {requires_grad}

Example::

    >>> torch.full((2, 3), 3.141592)
    tensor([[ 3.1416,  3.1416,  3.1416],
            [ 3.1416,  3.1416,  3.1416]])
""".format(
        **factory_common_args
    ),
)

add_docstr(
    torch.full_like,
    """
full_like(input, fill_value, \\*, dtype=None, layout=torch.strided, device=None, requires_grad=False, \
memory_format=torch.preserve_format) -> Tensor

Returns a tensor with the same size as :attr:`input` filled with :attr:`fill_value`.
``torch.full_like(input, fill_value)`` is equivalent to
``torch.full(input.size(), fill_value, dtype=input.dtype, layout=input.layout, device=input.device)``.

Args:
    {input}
    fill_value: the number to fill the output tensor with.

Keyword args:
    {dtype}
    {layout}
    {device}
    {requires_grad}
    {memory_format}
""".format(
        **factory_like_common_args
    ),
)

add_docstr(
    torch.det,
    r"""
det(input) -> Tensor

Alias for :func:`torch.linalg.det`
""",
)

add_docstr(
    torch.where,
    r"""
where(condition, x, y) -> Tensor

Return a tensor of elements selected from either :attr:`x` or :attr:`y`, depending on :attr:`condition`.

The operation is defined as:

.. math::
    \text{out}_i = \begin{cases}
        \text{x}_i & \text{if } \text{condition}_i \\
        \text{y}_i & \text{otherwise} \\
    \end{cases}

.. note::
    The tensors :attr:`condition`, :attr:`x`, :attr:`y` must be :ref:`broadcastable <broadcasting-semantics>`.

Arguments:
    condition (BoolTensor): When True (nonzero), yield x, otherwise yield y
    x (Tensor or Scalar): value (if :attr:`x` is a scalar) or values selected at indices
                          where :attr:`condition` is ``True``
    y (Tensor or Scalar): value (if :attr:`y` is a scalar) or values selected at indices
                          where :attr:`condition` is ``False``

Returns:
    Tensor: A tensor of shape equal to the broadcasted shape of :attr:`condition`, :attr:`x`, :attr:`y`

Example::

    >>> x = torch.randn(3, 2)
    >>> y = torch.ones(3, 2)
    >>> x
    tensor([[-0.4620,  0.3139],
            [ 0.3898, -0.7197],
            [ 0.0478, -0.1657]])
    >>> torch.where(x > 0, x, y)
    tensor([[ 1.0000,  0.3139],
            [ 0.3898,  1.0000],
            [ 0.0478,  1.0000]])
    >>> x = torch.randn(2, 2, dtype=torch.double)
    >>> x
    tensor([[ 1.0779,  0.0383],
            [-0.8785, -1.1089]], dtype=torch.float64)
    >>> torch.where(x > 0, x, 0.)
    tensor([[1.0779, 0.0383],
            [0.0000, 0.0000]], dtype=torch.float64)

.. function:: where(condition) -> tuple of LongTensor
   :noindex:

``torch.where(condition)`` is identical to
``torch.nonzero(condition, as_tuple=True)``.

.. note::
    See also :func:`torch.nonzero`.
""",
)

add_docstr(
    torch.logdet,
    r"""
logdet(input) -> Tensor

Calculates log determinant of a square matrix or batches of square matrices.

It returns ``-inf`` if the input has a determinant of zero, and ``NaN`` if it has
a negative determinant.

.. note::
    Backward through :meth:`logdet` internally uses SVD results when :attr:`input`
    is not invertible. In this case, double backward through :meth:`logdet` will
    be unstable in when :attr:`input` doesn't have distinct singular values. See
    :func:`torch.linalg.svd` for details.

.. seealso::

        :func:`torch.linalg.slogdet` computes the sign (resp. angle) and natural logarithm of the
        absolute value of the determinant of real-valued (resp. complex) square matrices.

Arguments:
    input (Tensor): the input tensor of size ``(*, n, n)`` where ``*`` is zero or more
                batch dimensions.

Example::

    >>> A = torch.randn(3, 3)
    >>> torch.det(A)
    tensor(0.2611)
    >>> torch.logdet(A)
    tensor(-1.3430)
    >>> A
    tensor([[[ 0.9254, -0.6213],
             [-0.5787,  1.6843]],

            [[ 0.3242, -0.9665],
             [ 0.4539, -0.0887]],

            [[ 1.1336, -0.4025],
             [-0.7089,  0.9032]]])
    >>> A.det()
    tensor([1.1990, 0.4099, 0.7386])
    >>> A.det().log()
    tensor([ 0.1815, -0.8917, -0.3031])
""",
)

add_docstr(
    torch.slogdet,
    r"""
slogdet(input) -> (Tensor, Tensor)

Alias for :func:`torch.linalg.slogdet`
""",
)

add_docstr(
    torch.pinverse,
    r"""
pinverse(input, rcond=1e-15) -> Tensor

Alias for :func:`torch.linalg.pinv`
""",
)

add_docstr(
    torch.hann_window,
    """
hann_window(window_length, periodic=True, *, dtype=None, \
layout=torch.strided, device=None, requires_grad=False) -> Tensor
"""
    + r"""
Hann window function.

.. math::
    w[n] = \frac{1}{2}\ \left[1 - \cos \left( \frac{2 \pi n}{N - 1} \right)\right] =
            \sin^2 \left( \frac{\pi n}{N - 1} \right),

where :math:`N` is the full window size.

The input :attr:`window_length` is a positive integer controlling the
returned window size. :attr:`periodic` flag determines whether the returned
window trims off the last duplicate value from the symmetric window and is
ready to be used as a periodic window with functions like
:meth:`torch.stft`. Therefore, if :attr:`periodic` is true, the :math:`N` in
above formula is in fact :math:`\text{window\_length} + 1`. Also, we always have
``torch.hann_window(L, periodic=True)`` equal to
``torch.hann_window(L + 1, periodic=False)[:-1])``.

.. note::
    If :attr:`window_length` :math:`=1`, the returned window contains a single value 1.
"""
    + r"""
Arguments:
    window_length (int): the size of returned window
    periodic (bool, optional): If True, returns a window to be used as periodic
        function. If False, return a symmetric window.

Keyword args:
    {dtype} Only floating point types are supported.
    layout (:class:`torch.layout`, optional): the desired layout of returned window tensor. Only
          ``torch.strided`` (dense layout) is supported.
    {device}
    {requires_grad}

Returns:
    Tensor: A 1-D tensor of size :math:`(\text{{window\_length}},)` containing the window

""".format(
        **factory_common_args
    ),
)


add_docstr(
    torch.hamming_window,
    """
hamming_window(window_length, periodic=True, alpha=0.54, beta=0.46, *, dtype=None, \
layout=torch.strided, device=None, requires_grad=False) -> Tensor
"""
    + r"""
Hamming window function.

.. math::
    w[n] = \alpha - \beta\ \cos \left( \frac{2 \pi n}{N - 1} \right),

where :math:`N` is the full window size.

The input :attr:`window_length` is a positive integer controlling the
returned window size. :attr:`periodic` flag determines whether the returned
window trims off the last duplicate value from the symmetric window and is
ready to be used as a periodic window with functions like
:meth:`torch.stft`. Therefore, if :attr:`periodic` is true, the :math:`N` in
above formula is in fact :math:`\text{window\_length} + 1`. Also, we always have
``torch.hamming_window(L, periodic=True)`` equal to
``torch.hamming_window(L + 1, periodic=False)[:-1])``.

.. note::
    If :attr:`window_length` :math:`=1`, the returned window contains a single value 1.

.. note::
    This is a generalized version of :meth:`torch.hann_window`.
"""
    + r"""
Arguments:
    window_length (int): the size of returned window
    periodic (bool, optional): If True, returns a window to be used as periodic
        function. If False, return a symmetric window.
    alpha (float, optional): The coefficient :math:`\alpha` in the equation above
    beta (float, optional): The coefficient :math:`\beta` in the equation above

Keyword args:
    {dtype} Only floating point types are supported.
    layout (:class:`torch.layout`, optional): the desired layout of returned window tensor. Only
          ``torch.strided`` (dense layout) is supported.
    {device}
    {requires_grad}

Returns:
    Tensor: A 1-D tensor of size :math:`(\text{{window\_length}},)` containing the window

""".format(
        **factory_common_args
    ),
)


add_docstr(
    torch.bartlett_window,
    """
bartlett_window(window_length, periodic=True, *, dtype=None, \
layout=torch.strided, device=None, requires_grad=False) -> Tensor
"""
    + r"""
Bartlett window function.

.. math::
    w[n] = 1 - \left| \frac{2n}{N-1} - 1 \right| = \begin{cases}
        \frac{2n}{N - 1} & \text{if } 0 \leq n \leq \frac{N - 1}{2} \\
        2 - \frac{2n}{N - 1} & \text{if } \frac{N - 1}{2} < n < N \\
    \end{cases},

where :math:`N` is the full window size.

The input :attr:`window_length` is a positive integer controlling the
returned window size. :attr:`periodic` flag determines whether the returned
window trims off the last duplicate value from the symmetric window and is
ready to be used as a periodic window with functions like
:meth:`torch.stft`. Therefore, if :attr:`periodic` is true, the :math:`N` in
above formula is in fact :math:`\text{window\_length} + 1`. Also, we always have
``torch.bartlett_window(L, periodic=True)`` equal to
``torch.bartlett_window(L + 1, periodic=False)[:-1])``.

.. note::
    If :attr:`window_length` :math:`=1`, the returned window contains a single value 1.
"""
    + r"""
Arguments:
    window_length (int): the size of returned window
    periodic (bool, optional): If True, returns a window to be used as periodic
        function. If False, return a symmetric window.

Keyword args:
    {dtype} Only floating point types are supported.
    layout (:class:`torch.layout`, optional): the desired layout of returned window tensor. Only
          ``torch.strided`` (dense layout) is supported.
    {device}
    {requires_grad}

Returns:
    Tensor: A 1-D tensor of size :math:`(\text{{window\_length}},)` containing the window

""".format(
        **factory_common_args
    ),
)


add_docstr(
    torch.blackman_window,
    """
blackman_window(window_length, periodic=True, *, dtype=None, \
layout=torch.strided, device=None, requires_grad=False) -> Tensor
"""
    + r"""
Blackman window function.

.. math::
    w[n] = 0.42 - 0.5 \cos \left( \frac{2 \pi n}{N - 1} \right) + 0.08 \cos \left( \frac{4 \pi n}{N - 1} \right)

where :math:`N` is the full window size.

The input :attr:`window_length` is a positive integer controlling the
returned window size. :attr:`periodic` flag determines whether the returned
window trims off the last duplicate value from the symmetric window and is
ready to be used as a periodic window with functions like
:meth:`torch.stft`. Therefore, if :attr:`periodic` is true, the :math:`N` in
above formula is in fact :math:`\text{window\_length} + 1`. Also, we always have
``torch.blackman_window(L, periodic=True)`` equal to
``torch.blackman_window(L + 1, periodic=False)[:-1])``.

.. note::
    If :attr:`window_length` :math:`=1`, the returned window contains a single value 1.
"""
    + r"""
Arguments:
    window_length (int): the size of returned window
    periodic (bool, optional): If True, returns a window to be used as periodic
        function. If False, return a symmetric window.

Keyword args:
    {dtype} Only floating point types are supported.
    layout (:class:`torch.layout`, optional): the desired layout of returned window tensor. Only
          ``torch.strided`` (dense layout) is supported.
    {device}
    {requires_grad}

Returns:
    Tensor: A 1-D tensor of size :math:`(\text{{window\_length}},)` containing the window

""".format(
        **factory_common_args
    ),
)


add_docstr(
    torch.kaiser_window,
    """
kaiser_window(window_length, periodic=True, beta=12.0, *, dtype=None, \
layout=torch.strided, device=None, requires_grad=False) -> Tensor
"""
    + r"""
Computes the Kaiser window with window length :attr:`window_length` and shape parameter :attr:`beta`.

Let I_0 be the zeroth order modified Bessel function of the first kind (see :func:`torch.i0`) and
``N = L - 1`` if :attr:`periodic` is False and ``L`` if :attr:`periodic` is True,
where ``L`` is the :attr:`window_length`. This function computes:

.. math::
    out_i = I_0 \left( \beta \sqrt{1 - \left( {\frac{i - N/2}{N/2}} \right) ^2 } \right) / I_0( \beta )

Calling ``torch.kaiser_window(L, B, periodic=True)`` is equivalent to calling
``torch.kaiser_window(L + 1, B, periodic=False)[:-1])``.
The :attr:`periodic` argument is intended as a helpful shorthand
to produce a periodic window as input to functions like :func:`torch.stft`.

.. note::
    If :attr:`window_length` is one, then the returned window is a single element tensor containing a one.

"""
    + r"""
Args:
    window_length (int): length of the window.
    periodic (bool, optional): If True, returns a periodic window suitable for use in spectral analysis.
        If False, returns a symmetric window suitable for use in filter design.
    beta (float, optional): shape parameter for the window.

Keyword args:
    {dtype}
    layout (:class:`torch.layout`, optional): the desired layout of returned window tensor. Only
          ``torch.strided`` (dense layout) is supported.
    {device}
    {requires_grad}

""".format(
        **factory_common_args
    ),
)


add_docstr(
    torch.vander,
    """
vander(x, N=None, increasing=False) -> Tensor
"""
    + r"""
Generates a Vandermonde matrix.

The columns of the output matrix are elementwise powers of the input vector :math:`x^{{(N-1)}}, x^{{(N-2)}}, ..., x^0`.
If increasing is True, the order of the columns is reversed :math:`x^0, x^1, ..., x^{{(N-1)}}`. Such a
matrix with a geometric progression in each row is named for Alexandre-Theophile Vandermonde.

Arguments:
    x (Tensor): 1-D input tensor.
    N (int, optional): Number of columns in the output. If N is not specified,
        a square array is returned :math:`(N = len(x))`.
    increasing (bool, optional): Order of the powers of the columns. If True,
        the powers increase from left to right, if False (the default) they are reversed.

Returns:
    Tensor: Vandermonde matrix. If increasing is False, the first column is :math:`x^{{(N-1)}}`,
    the second :math:`x^{{(N-2)}}` and so forth. If increasing is True, the columns
    are :math:`x^0, x^1, ..., x^{{(N-1)}}`.

Example::

    >>> x = torch.tensor([1, 2, 3, 5])
    >>> torch.vander(x)
    tensor([[  1,   1,   1,   1],
            [  8,   4,   2,   1],
            [ 27,   9,   3,   1],
            [125,  25,   5,   1]])
    >>> torch.vander(x, N=3)
    tensor([[ 1,  1,  1],
            [ 4,  2,  1],
            [ 9,  3,  1],
            [25,  5,  1]])
    >>> torch.vander(x, N=3, increasing=True)
    tensor([[ 1,  1,  1],
            [ 1,  2,  4],
            [ 1,  3,  9],
            [ 1,  5, 25]])

""".format(
        **factory_common_args
    ),
)


add_docstr(
    torch.unbind,
    r"""
unbind(input, dim=0) -> seq

Removes a tensor dimension.

Returns a tuple of all slices along a given dimension, already without it.

Arguments:
    input (Tensor): the tensor to unbind
    dim (int): dimension to remove

Example::

    >>> torch.unbind(torch.tensor([[1, 2, 3],
    >>>                            [4, 5, 6],
    >>>                            [7, 8, 9]]))
    (tensor([1, 2, 3]), tensor([4, 5, 6]), tensor([7, 8, 9]))
""",
)


add_docstr(
    torch.combinations,
    r"""
combinations(input, r=2, with_replacement=False) -> seq

Compute combinations of length :math:`r` of the given tensor. The behavior is similar to
python's `itertools.combinations` when `with_replacement` is set to `False`, and
`itertools.combinations_with_replacement` when `with_replacement` is set to `True`.

Arguments:
    input (Tensor): 1D vector.
    r (int, optional): number of elements to combine
    with_replacement (bool, optional): whether to allow duplication in combination

Returns:
    Tensor: A tensor equivalent to converting all the input tensors into lists, do
    `itertools.combinations` or `itertools.combinations_with_replacement` on these
    lists, and finally convert the resulting list into tensor.

Example::

    >>> a = [1, 2, 3]
    >>> list(itertools.combinations(a, r=2))
    [(1, 2), (1, 3), (2, 3)]
    >>> list(itertools.combinations(a, r=3))
    [(1, 2, 3)]
    >>> list(itertools.combinations_with_replacement(a, r=2))
    [(1, 1), (1, 2), (1, 3), (2, 2), (2, 3), (3, 3)]
    >>> tensor_a = torch.tensor(a)
    >>> torch.combinations(tensor_a)
    tensor([[1, 2],
            [1, 3],
            [2, 3]])
    >>> torch.combinations(tensor_a, r=3)
    tensor([[1, 2, 3]])
    >>> torch.combinations(tensor_a, with_replacement=True)
    tensor([[1, 1],
            [1, 2],
            [1, 3],
            [2, 2],
            [2, 3],
            [3, 3]])

""",
)

add_docstr(
    torch.trapezoid,
    r"""
trapezoid(y, x=None, *, dx=None, dim=-1) -> Tensor

Computes the `trapezoidal rule <https://en.wikipedia.org/wiki/Trapezoidal_rule>`_ along
:attr:`dim`. By default the spacing between elements is assumed to be 1, but
:attr:`dx` can be used to specify a different constant spacing, and :attr:`x` can be
used to specify arbitrary spacing along :attr:`dim`.


Assuming :attr:`y` is a one-dimensional tensor with elements :math:`{y_0, y_1, ..., y_n}`,
the default computation is

.. math::
    \begin{aligned}
        \sum_{i = 1}^{n-1} \frac{1}{2} (y_i + y_{i-1})
    \end{aligned}

When :attr:`dx` is specified the computation becomes

.. math::
    \begin{aligned}
        \sum_{i = 1}^{n-1} \frac{\Delta x}{2} (y_i + y_{i-1})
    \end{aligned}

effectively multiplying the result by :attr:`dx`. When :attr:`x` is specified,
assuming :attr:`x` is also a one-dimensional tensor with
elements :math:`{x_0, x_1, ..., x_n}`, the computation becomes

.. math::
    \begin{aligned}
        \sum_{i = 1}^{n-1} \frac{(x_i - x_{i-1})}{2} (y_i + y_{i-1})
    \end{aligned}

When :attr:`x` and :attr:`y` have the same size, the computation is as described above and no broadcasting is needed.
The broadcasting behavior of this function is as follows when their sizes are different. For both :attr:`x`
and :attr:`y`, the function computes the difference between consecutive elements along
dimension :attr:`dim`. This effectively creates two tensors, `x_diff` and `y_diff`, that have
the same shape as the original tensors except their lengths along the dimension :attr:`dim` is reduced by 1.
After that, those two tensors are broadcast together to compute final output as part of the trapezoidal rule.
See the examples below for details.

.. note::
    The trapezoidal rule is a technique for approximating the definite integral of a function
    by averaging its left and right Riemann sums. The approximation becomes more accurate as
    the resolution of the partition increases.

Arguments:
    y (Tensor): Values to use when computing the trapezoidal rule.
    x (Tensor): If specified, defines spacing between values as specified above.

Keyword arguments:
    dx (float): constant spacing between values. If neither :attr:`x` or :attr:`dx`
        are specified then this defaults to 1. Effectively multiplies the result by its value.
    dim (int): The dimension along which to compute the trapezoidal rule.
        The last (inner-most) dimension by default.

Examples::

    >>> # Computes the trapezoidal rule in 1D, spacing is implicitly 1
    >>> y = torch.tensor([1, 5, 10])
    >>> torch.trapezoid(y)
    tensor(10.5)

    >>> # Computes the same trapezoidal rule directly to verify
    >>> (1 + 10 + 10) / 2
    10.5

    >>> # Computes the trapezoidal rule in 1D with constant spacing of 2
    >>> # NOTE: the result is the same as before, but multiplied by 2
    >>> torch.trapezoid(y, dx=2)
    21.0

    >>> # Computes the trapezoidal rule in 1D with arbitrary spacing
    >>> x = torch.tensor([1, 3, 6])
    >>> torch.trapezoid(y, x)
    28.5

    >>> # Computes the same trapezoidal rule directly to verify
    >>> ((3 - 1) * (1 + 5) + (6 - 3) * (5 + 10)) / 2
    28.5

    >>> # Computes the trapezoidal rule for each row of a 3x3 matrix
    >>> y = torch.arange(9).reshape(3, 3)
    tensor([[0, 1, 2],
            [3, 4, 5],
            [6, 7, 8]])
    >>> torch.trapezoid(y)
    tensor([ 2., 8., 14.])

    >>> # Computes the trapezoidal rule for each column of the matrix
    >>> torch.trapezoid(y, dim=0)
    tensor([ 6., 8., 10.])

    >>> # Computes the trapezoidal rule for each row of a 3x3 ones matrix
    >>> #   with the same arbitrary spacing
    >>> y = torch.ones(3, 3)
    >>> x = torch.tensor([1, 3, 6])
    >>> torch.trapezoid(y, x)
    array([5., 5., 5.])

    >>> # Computes the trapezoidal rule for each row of a 3x3 ones matrix
    >>> #   with different arbitrary spacing per row
    >>> y = torch.ones(3, 3)
    >>> x = torch.tensor([[1, 2, 3], [1, 3, 5], [1, 4, 7]])
    >>> torch.trapezoid(y, x)
    array([2., 4., 6.])
""",
)

add_docstr(
    torch.trapz,
    r"""
trapz(y, x, *, dim=-1) -> Tensor

Alias for :func:`torch.trapezoid`.
""",
)

add_docstr(
    torch.cumulative_trapezoid,
    r"""
cumulative_trapezoid(y, x=None, *, dx=None, dim=-1) -> Tensor

Cumulatively computes the `trapezoidal rule <https://en.wikipedia.org/wiki/Trapezoidal_rule>`_
along :attr:`dim`. By default the spacing between elements is assumed to be 1, but
:attr:`dx` can be used to specify a different constant spacing, and :attr:`x` can be
used to specify arbitrary spacing along :attr:`dim`.

For more details, please read :func:`torch.trapezoid`. The difference between :func:`torch.trapezoid`
and this function is that, :func:`torch.trapezoid` returns a value for each integration,
where as this function returns a cumulative value for every spacing within the integration. This
is analogous to how `.sum` returns a value and `.cumsum` returns a cumulative sum.

Arguments:
    y (Tensor): Values to use when computing the trapezoidal rule.
    x (Tensor): If specified, defines spacing between values as specified above.

Keyword arguments:
    dx (float): constant spacing between values. If neither :attr:`x` or :attr:`dx`
        are specified then this defaults to 1. Effectively multiplies the result by its value.
    dim (int): The dimension along which to compute the trapezoidal rule.
        The last (inner-most) dimension by default.

Examples::

    >>> # Cumulatively computes the trapezoidal rule in 1D, spacing is implicitly 1.
    >>> y = torch.tensor([1, 5, 10])
    >>> torch.cumulative_trapezoid(y)
    tensor([3., 10.5])

    >>> # Computes the same trapezoidal rule directly up to each element to verify
    >>> (1 + 5) / 2
    3.0
    >>> (1 + 10 + 10) / 2
    10.5

    >>> # Cumulatively computes the trapezoidal rule in 1D with constant spacing of 2
    >>> # NOTE: the result is the same as before, but multiplied by 2
    >>> torch.cumulative_trapezoid(y, dx=2)
    tensor([6., 21.])

    >>> # Cumulatively computes the trapezoidal rule in 1D with arbitrary spacing
    >>> x = torch.tensor([1, 3, 6])
    >>> torch.cumulative_trapezoid(y, x)
    tensor([6., 28.5])

    >>> # Computes the same trapezoidal rule directly up to each element to verify
    >>> ((3 - 1) * (1 + 5)) / 2
    6.0
    >>> ((3 - 1) * (1 + 5) + (6 - 3) * (5 + 10)) / 2
    28.5

    >>> # Cumulatively computes the trapezoidal rule for each row of a 3x3 matrix
    >>> y = torch.arange(9).reshape(3, 3)
    tensor([[0, 1, 2],
            [3, 4, 5],
            [6, 7, 8]])
    >>> torch.cumulative_trapezoid(y)
    tensor([[ 0.5,  2.],
            [ 3.5,  8.],
            [ 6.5, 14.]])

    >>> # Cumulatively computes the trapezoidal rule for each column of the matrix
    >>> torch.cumulative_trapezoid(y, dim=0)
    tensor([[ 1.5,  2.5,  3.5],
            [ 6.0,  8.0, 10.0]])

    >>> # Cumulatively computes the trapezoidal rule for each row of a 3x3 ones matrix
    >>> #   with the same arbitrary spacing
    >>> y = torch.ones(3, 3)
    >>> x = torch.tensor([1, 3, 6])
    >>> torch.cumulative_trapezoid(y, x)
    tensor([[2., 5.],
            [2., 5.],
            [2., 5.]])

    >>> # Cumulatively computes the trapezoidal rule for each row of a 3x3 ones matrix
    >>> #   with different arbitrary spacing per row
    >>> y = torch.ones(3, 3)
    >>> x = torch.tensor([[1, 2, 3], [1, 3, 5], [1, 4, 7]])
    >>> torch.cumulative_trapezoid(y, x)
    tensor([[1., 2.],
            [2., 4.],
            [3., 6.]])
""",
)

add_docstr(
    torch.repeat_interleave,
    r"""
repeat_interleave(input, repeats, dim=None, *, output_size=None) -> Tensor

Repeat elements of a tensor.

.. warning::

    This is different from :meth:`torch.Tensor.repeat` but similar to ``numpy.repeat``.

Args:
    {input}
    repeats (Tensor or int): The number of repetitions for each element.
        repeats is broadcasted to fit the shape of the given axis.
    dim (int, optional): The dimension along which to repeat values.
        By default, use the flattened input array, and return a flat output
        array.

Keyword args:
    output_size (int, optional): Total output size for the given axis
        ( e.g. sum of repeats). If given, it will avoid stream syncronization
        needed to calculate output shape of the tensor.

Returns:
    Tensor: Repeated tensor which has the same shape as input, except along the given axis.

Example::

    >>> x = torch.tensor([1, 2, 3])
    >>> x.repeat_interleave(2)
    tensor([1, 1, 2, 2, 3, 3])
    >>> y = torch.tensor([[1, 2], [3, 4]])
    >>> torch.repeat_interleave(y, 2)
    tensor([1, 1, 2, 2, 3, 3, 4, 4])
    >>> torch.repeat_interleave(y, 3, dim=1)
    tensor([[1, 1, 1, 2, 2, 2],
            [3, 3, 3, 4, 4, 4]])
    >>> torch.repeat_interleave(y, torch.tensor([1, 2]), dim=0)
    tensor([[1, 2],
            [3, 4],
            [3, 4]])
    >>> torch.repeat_interleave(y, torch.tensor([1, 2]), dim=0, output_size=3)
    tensor([[1, 2],
            [3, 4],
            [3, 4]])

.. function:: repeat_interleave(repeats, *, output_size=None) -> Tensor
   :noindex:

If the `repeats` is `tensor([n1, n2, n3, ...])`, then the output will be
`tensor([0, 0, ..., 1, 1, ..., 2, 2, ..., ...])` where `0` appears `n1` times,
`1` appears `n2` times, `2` appears `n3` times, etc.
""".format(
        **common_args
    ),
)

add_docstr(
    torch.tile,
    r"""
tile(input, dims) -> Tensor

Constructs a tensor by repeating the elements of :attr:`input`.
The :attr:`dims` argument specifies the number of repetitions
in each dimension.

If :attr:`dims` specifies fewer dimensions than :attr:`input` has, then
ones are prepended to :attr:`dims` until all dimensions are specified.
For example, if :attr:`input` has shape (8, 6, 4, 2) and :attr:`dims`
is (2, 2), then :attr:`dims` is treated as (1, 1, 2, 2).

Analogously, if :attr:`input` has fewer dimensions than :attr:`dims`
specifies, then :attr:`input` is treated as if it were unsqueezed at
dimension zero until it has as many dimensions as :attr:`dims` specifies.
For example, if :attr:`input` has shape (4, 2) and :attr:`dims`
is (3, 3, 2, 2), then :attr:`input` is treated as if it had the
shape (1, 1, 4, 2).

.. note::

    This function is similar to NumPy's tile function.

Args:
    input (Tensor): the tensor whose elements to repeat.
    dims (tuple): the number of repetitions per dimension.

Example::

    >>> x = torch.tensor([1, 2, 3])
    >>> x.tile((2,))
    tensor([1, 2, 3, 1, 2, 3])
    >>> y = torch.tensor([[1, 2], [3, 4]])
    >>> torch.tile(y, (2, 2))
    tensor([[1, 2, 1, 2],
            [3, 4, 3, 4],
            [1, 2, 1, 2],
            [3, 4, 3, 4]])
""",
)

add_docstr(
    torch.quantize_per_tensor,
    r"""
quantize_per_tensor(input, scale, zero_point, dtype) -> Tensor

Converts a float tensor to a quantized tensor with given scale and zero point.

Arguments:
    input (Tensor): float tensor or list of tensors to quantize
    scale (float or Tensor): scale to apply in quantization formula
    zero_point (int or Tensor): offset in integer value that maps to float zero
    dtype (:class:`torch.dtype`): the desired data type of returned tensor.
        Has to be one of the quantized dtypes: ``torch.quint8``, ``torch.qint8``, ``torch.qint32``

Returns:
    Tensor: A newly quantized tensor or list of quantized tensors.

Example::

    >>> torch.quantize_per_tensor(torch.tensor([-1.0, 0.0, 1.0, 2.0]), 0.1, 10, torch.quint8)
    tensor([-1.,  0.,  1.,  2.], size=(4,), dtype=torch.quint8,
           quantization_scheme=torch.per_tensor_affine, scale=0.1, zero_point=10)
    >>> torch.quantize_per_tensor(torch.tensor([-1.0, 0.0, 1.0, 2.0]), 0.1, 10, torch.quint8).int_repr()
    tensor([ 0, 10, 20, 30], dtype=torch.uint8)
    >>> torch.quantize_per_tensor([torch.tensor([-1.0, 0.0]), torch.tensor([-2.0, 2.0])],
    >>> torch.tensor([0.1, 0.2]), torch.tensor([10, 20]), torch.quint8)
    (tensor([-1.,  0.], size=(2,), dtype=torch.quint8,
        quantization_scheme=torch.per_tensor_affine, scale=0.1, zero_point=10),
        tensor([-2.,  2.], size=(2,), dtype=torch.quint8,
        quantization_scheme=torch.per_tensor_affine, scale=0.2, zero_point=20))
    >>> torch.quantize_per_tensor(torch.tensor([-1.0, 0.0, 1.0, 2.0]), torch.tensor(0.1), torch.tensor(10), torch.quint8)
    tensor([-1.,  0.,  1.,  2.], size=(4,), dtype=torch.quint8,
       quantization_scheme=torch.per_tensor_affine, scale=0.10, zero_point=10)
""",
)

add_docstr(
    torch.quantize_per_tensor_dynamic,
    r"""
quantize_per_tensor_dynamic(input, dtype, reduce_range) -> Tensor

Converts a float tensor to a quantized tensor with scale and zero_point calculated
dynamically based on the input.

Arguments:
    input (Tensor): float tensor or list of tensors to quantize
    dtype (:class:`torch.dtype`): the desired data type of returned tensor.
        Has to be one of the quantized dtypes: ``torch.quint8``, ``torch.qint8``
    reduce_range (bool): a flag to indicate whether to reduce the range of quantized
    data by 1 bit, it's required to avoid instruction overflow for some hardwares

Returns:
    Tensor: A newly (dynamically) quantized tensor

Example::

    >>> t = torch.quantize_per_tensor_dynamic(torch.tensor([-1.0, 0.0, 1.0, 2.0]), torch.quint8, False)
    >>> print(t)
    tensor([-1.,  0.,  1.,  2.], size=(4,), dtype=torch.quint8,
           quantization_scheme=torch.per_tensor_affine, scale=0.011764705882352941,
           zero_point=85)
    >>> t.int_repr()
    tensor([  0,  85, 170, 255], dtype=torch.uint8)
""",
)

add_docstr(
    torch.quantize_per_channel,
    r"""
quantize_per_channel(input, scales, zero_points, axis, dtype) -> Tensor

Converts a float tensor to a per-channel quantized tensor with given scales and zero points.

Arguments:
    input (Tensor): float tensor to quantize
    scales (Tensor): float 1D tensor of scales to use, size should match ``input.size(axis)``
    zero_points (int): integer 1D tensor of offset to use, size should match ``input.size(axis)``
    axis (int): dimension on which apply per-channel quantization
    dtype (:class:`torch.dtype`): the desired data type of returned tensor.
        Has to be one of the quantized dtypes: ``torch.quint8``, ``torch.qint8``, ``torch.qint32``

Returns:
    Tensor: A newly quantized tensor

Example::

    >>> x = torch.tensor([[-1.0, 0.0], [1.0, 2.0]])
    >>> torch.quantize_per_channel(x, torch.tensor([0.1, 0.01]), torch.tensor([10, 0]), 0, torch.quint8)
    tensor([[-1.,  0.],
            [ 1.,  2.]], size=(2, 2), dtype=torch.quint8,
           quantization_scheme=torch.per_channel_affine,
           scale=tensor([0.1000, 0.0100], dtype=torch.float64),
           zero_point=tensor([10,  0]), axis=0)
    >>> torch.quantize_per_channel(x, torch.tensor([0.1, 0.01]), torch.tensor([10, 0]), 0, torch.quint8).int_repr()
    tensor([[  0,  10],
            [100, 200]], dtype=torch.uint8)
""",
)


add_docstr(
    torch.quantized_batch_norm,
    r"""
quantized_batch_norm(input, weight=None, bias=None, mean, var, eps, output_scale, output_zero_point) -> Tensor

Applies batch normalization on a 4D (NCHW) quantized tensor.

.. math::

        y = \frac{x - \mathrm{E}[x]}{\sqrt{\mathrm{Var}[x] + \epsilon}} * \gamma + \beta

Arguments:
    input (Tensor): quantized tensor
    weight (Tensor): float tensor that corresponds to the gamma, size C
    bias (Tensor):  float tensor that corresponds to the beta, size C
    mean (Tensor): float mean value in batch normalization, size C
    var (Tensor): float tensor for variance, size C
    eps (float): a value added to the denominator for numerical stability.
    output_scale (float): output quantized tensor scale
    output_zero_point (int): output quantized tensor zero_point

Returns:
    Tensor: A quantized tensor with batch normalization applied.

Example::

    >>> qx = torch.quantize_per_tensor(torch.rand(2, 2, 2, 2), 1.5, 3, torch.quint8)
    >>> torch.quantized_batch_norm(qx, torch.ones(2), torch.zeros(2), torch.rand(2), torch.rand(2), 0.00001, 0.2, 2)
    tensor([[[[-0.2000, -0.2000],
          [ 1.6000, -0.2000]],

         [[-0.4000, -0.4000],
          [-0.4000,  0.6000]]],


        [[[-0.2000, -0.2000],
          [-0.2000, -0.2000]],

         [[ 0.6000, -0.4000],
          [ 0.6000, -0.4000]]]], size=(2, 2, 2, 2), dtype=torch.quint8,
       quantization_scheme=torch.per_tensor_affine, scale=0.2, zero_point=2)
""",
)


add_docstr(
    torch.quantized_max_pool1d,
    r"""
quantized_max_pool1d(input, kernel_size, stride=[], padding=0, dilation=1, ceil_mode=False) -> Tensor

Applies a 1D max pooling over an input quantized tensor composed of several input planes.

Arguments:
    input (Tensor): quantized tensor
    kernel_size (list of int): the size of the sliding window
    stride (``list of int``, optional): the stride of the sliding window
    padding (``list of int``, opttional): padding to be added on both sides, must be >= 0 and <= kernel_size / 2
    dilation (``list of int``, optional): The stride between elements within a sliding window, must be > 0. Default 1
    ceil_mode (bool, optional):  If True, will use ceil instead of floor to compute the output shape.
        Defaults to False.


Returns:
    Tensor: A quantized tensor with max_pool1d applied.

Example::

    >>> qx = torch.quantize_per_tensor(torch.rand(2, 2), 1.5, 3, torch.quint8)
    >>> torch.quantized_max_pool1d(qx, [2])
    tensor([[0.0000],
            [1.5000]], size=(2, 1), dtype=torch.quint8,
        quantization_scheme=torch.per_tensor_affine, scale=1.5, zero_point=3)
""",
)


add_docstr(
    torch.quantized_max_pool2d,
    r"""
quantized_max_pool2d(input, kernel_size, stride=[], padding=0, dilation=1, ceil_mode=False) -> Tensor

Applies a 2D max pooling over an input quantized tensor composed of several input planes.

Arguments:
    input (Tensor): quantized tensor
    kernel_size (``list of int``): the size of the sliding window
    stride (``list of int``, optional): the stride of the sliding window
    padding (``list of int``, optional): padding to be added on both sides, must be >= 0 and <= kernel_size / 2
    dilation (``list of int``, optional): The stride between elements within a sliding window, must be > 0. Default 1
    ceil_mode (bool, optional):  If True, will use ceil instead of floor to compute the output shape.
        Defaults to False.


Returns:
    Tensor: A quantized tensor with max_pool2d applied.

Example::

    >>> qx = torch.quantize_per_tensor(torch.rand(2, 2, 2, 2), 1.5, 3, torch.quint8)
    >>> torch.quantized_max_pool2d(qx, [2,2])
    tensor([[[[1.5000]],

            [[1.5000]]],


            [[[0.0000]],

            [[0.0000]]]], size=(2, 2, 1, 1), dtype=torch.quint8,
        quantization_scheme=torch.per_tensor_affine, scale=1.5, zero_point=3)
""",
)


add_docstr(
    torch.Generator,
    r"""
Generator(device='cpu') -> Generator

Creates and returns a generator object that manages the state of the algorithm which
produces pseudo random numbers. Used as a keyword argument in many :ref:`inplace-random-sampling`
functions.

Arguments:
    device (:class:`torch.device`, optional): the desired device for the generator.

Returns:
    Generator: An torch.Generator object.

Example::

    >>> g_cpu = torch.Generator()
    >>> g_cuda = torch.Generator(device='cuda')
""",
)


add_docstr(
    torch.Generator.set_state,
    r"""
Generator.set_state(new_state) -> void

Sets the Generator state.

Arguments:
    new_state (torch.ByteTensor): The desired state.

Example::

    >>> g_cpu = torch.Generator()
    >>> g_cpu_other = torch.Generator()
    >>> g_cpu.set_state(g_cpu_other.get_state())
""",
)


add_docstr(
    torch.Generator.get_state,
    r"""
Generator.get_state() -> Tensor

Returns the Generator state as a ``torch.ByteTensor``.

Returns:
    Tensor: A ``torch.ByteTensor`` which contains all the necessary bits
    to restore a Generator to a specific point in time.

Example::

    >>> g_cpu = torch.Generator()
    >>> g_cpu.get_state()
""",
)


add_docstr(
    torch.Generator.manual_seed,
    r"""
Generator.manual_seed(seed) -> Generator

Sets the seed for generating random numbers. Returns a `torch.Generator` object.
It is recommended to set a large seed, i.e. a number that has a good balance of 0
and 1 bits. Avoid having many 0 bits in the seed.

Arguments:
    seed (int): The desired seed. Value must be within the inclusive range
        `[-0x8000_0000_0000_0000, 0xffff_ffff_ffff_ffff]`. Otherwise, a RuntimeError
        is raised. Negative inputs are remapped to positive values with the formula
        `0xffff_ffff_ffff_ffff + seed`.

Returns:
    Generator: An torch.Generator object.

Example::

    >>> g_cpu = torch.Generator()
    >>> g_cpu.manual_seed(2147483647)
""",
)


add_docstr(
    torch.Generator.initial_seed,
    r"""
Generator.initial_seed() -> int

Returns the initial seed for generating random numbers.

Example::

    >>> g_cpu = torch.Generator()
    >>> g_cpu.initial_seed()
    2147483647
""",
)


add_docstr(
    torch.Generator.seed,
    r"""
Generator.seed() -> int

Gets a non-deterministic random number from std::random_device or the current
time and uses it to seed a Generator.

Example::

    >>> g_cpu = torch.Generator()
    >>> g_cpu.seed()
    1516516984916
""",
)


add_docstr(
    torch.Generator.device,
    r"""
Generator.device -> device

Gets the current device of the generator.

Example::

    >>> g_cpu = torch.Generator()
    >>> g_cpu.device
    device(type='cpu')
""",
)

add_docstr(
    torch._assert_async,
    r"""
_assert_async(tensor) -> void

Asynchronously assert that the contents of tensor are nonzero.  For CPU tensors,
this is equivalent to ``assert tensor`` or ``assert tensor.is_nonzero()``; for
CUDA tensors, we DO NOT synchronize and you may only find out the assertion
failed at a later CUDA kernel launch.  Asynchronous assertion can be helpful for
testing invariants in CUDA tensors without giving up performance.  This function
is NOT intended to be used for regular error checking, as it will trash your CUDA
context if the assert fails (forcing you to restart your PyTorch process.)

Args:
    tensor (Tensor): a one element tensor to test to see if it is nonzero.  Zero
        elements (including False for boolean tensors) cause an assertion failure
        to be raised.
""",
)

add_docstr(
    torch.searchsorted,
    r"""
searchsorted(sorted_sequence, values, *, out_int32=False, right=False, side='left', out=None, sorter=None) -> Tensor

Find the indices from the *innermost* dimension of :attr:`sorted_sequence` such that, if the
corresponding values in :attr:`values` were inserted before the indices, when sorted, the order
of the corresponding *innermost* dimension within :attr:`sorted_sequence` would be preserved.
Return a new tensor with the same size as :attr:`values`. If :attr:`right` is False or side is
'left (default), then the left boundary of :attr:`sorted_sequence` is closed. More formally,
the returned index satisfies the following rules:

.. list-table::
   :widths: 12 10 78
   :header-rows: 1

   * - :attr:`sorted_sequence`
     - :attr:`right`
     - *returned index satisfies*
   * - 1-D
     - False
     - ``sorted_sequence[i-1] < values[m][n]...[l][x] <= sorted_sequence[i]``
   * - 1-D
     - True
     - ``sorted_sequence[i-1] <= values[m][n]...[l][x] < sorted_sequence[i]``
   * - N-D
     - False
     - ``sorted_sequence[m][n]...[l][i-1] < values[m][n]...[l][x] <= sorted_sequence[m][n]...[l][i]``
   * - N-D
     - True
     - ``sorted_sequence[m][n]...[l][i-1] <= values[m][n]...[l][x] < sorted_sequence[m][n]...[l][i]``

Args:
    sorted_sequence (Tensor): N-D or 1-D tensor, containing monotonically increasing sequence on the *innermost*
                              dimension unless :attr:`sorter` is provided, in which case the sequence does not
                              need to be sorted
    values (Tensor or Scalar): N-D tensor or a Scalar containing the search value(s).

Keyword args:
    out_int32 (bool, optional): indicate the output data type. torch.int32 if True, torch.int64 otherwise.
                                Default value is False, i.e. default output data type is torch.int64.
    right (bool, optional): if False, return the first suitable location that is found. If True, return the
                            last such index. If no suitable index found, return 0 for non-numerical value
                            (eg. nan, inf) or the size of *innermost* dimension within :attr:`sorted_sequence`
                            (one pass the last index of the *innermost* dimension). In other words, if False,
                            gets the lower bound index for each value in :attr:`values` on the corresponding
                            *innermost* dimension of the :attr:`sorted_sequence`. If True, gets the upper
                            bound index instead. Default value is False. :attr:`side` does the same and is
                            preferred. It will error if :attr:`side` is set to "left" while this is True.
    side (str, optional): the same as :attr:`right` but preferred. "left" corresponds to False for :attr:`right`
                            and "right" corresponds to True for :attr:`right`. It will error if this is set to
                            "left" while :attr:`right` is True.
    out (Tensor, optional): the output tensor, must be the same size as :attr:`values` if provided.
    sorter (LongTensor, optional): if provided, a tensor matching the shape of the unsorted
                            :attr:`sorted_sequence` containing a sequence of indices that sort it in the
                            ascending order on the innermost dimension


Example::

    >>> sorted_sequence = torch.tensor([[1, 3, 5, 7, 9], [2, 4, 6, 8, 10]])
    >>> sorted_sequence
    tensor([[ 1,  3,  5,  7,  9],
            [ 2,  4,  6,  8, 10]])
    >>> values = torch.tensor([[3, 6, 9], [3, 6, 9]])
    >>> values
    tensor([[3, 6, 9],
            [3, 6, 9]])
    >>> torch.searchsorted(sorted_sequence, values)
    tensor([[1, 3, 4],
            [1, 2, 4]])
    >>> torch.searchsorted(sorted_sequence, values, side='right')
    tensor([[2, 3, 5],
            [1, 3, 4]])

    >>> sorted_sequence_1d = torch.tensor([1, 3, 5, 7, 9])
    >>> sorted_sequence_1d
    tensor([1, 3, 5, 7, 9])
    >>> torch.searchsorted(sorted_sequence_1d, values)
    tensor([[1, 3, 4],
            [1, 3, 4]])
""",
)

add_docstr(
    torch.bucketize,
    r"""
bucketize(input, boundaries, *, out_int32=False, right=False, out=None) -> Tensor

Returns the indices of the buckets to which each value in the :attr:`input` belongs, where the
boundaries of the buckets are set by :attr:`boundaries`. Return a new tensor with the same size
as :attr:`input`. If :attr:`right` is False (default), then the left boundary is closed. More
formally, the returned index satisfies the following rules:

.. list-table::
   :widths: 15 85
   :header-rows: 1

   * - :attr:`right`
     - *returned index satisfies*
   * - False
     - ``boundaries[i-1] < input[m][n]...[l][x] <= boundaries[i]``
   * - True
     - ``boundaries[i-1] <= input[m][n]...[l][x] < boundaries[i]``

Args:
    input (Tensor or Scalar): N-D tensor or a Scalar containing the search value(s).
    boundaries (Tensor): 1-D tensor, must contain a monotonically increasing sequence.

Keyword args:
    out_int32 (bool, optional): indicate the output data type. torch.int32 if True, torch.int64 otherwise.
                                Default value is False, i.e. default output data type is torch.int64.
    right (bool, optional): if False, return the first suitable location that is found. If True, return the
                            last such index. If no suitable index found, return 0 for non-numerical value
                            (eg. nan, inf) or the size of :attr:`boundaries` (one pass the last index).
                            In other words, if False, gets the lower bound index for each value in :attr:`input`
                            from :attr:`boundaries`. If True, gets the upper bound index instead.
                            Default value is False.
    out (Tensor, optional): the output tensor, must be the same size as :attr:`input` if provided.


Example::

    >>> boundaries = torch.tensor([1, 3, 5, 7, 9])
    >>> boundaries
    tensor([1, 3, 5, 7, 9])
    >>> v = torch.tensor([[3, 6, 9], [3, 6, 9]])
    >>> v
    tensor([[3, 6, 9],
            [3, 6, 9]])
    >>> torch.bucketize(v, boundaries)
    tensor([[1, 3, 4],
            [1, 3, 4]])
    >>> torch.bucketize(v, boundaries, right=True)
    tensor([[2, 3, 5],
            [2, 3, 5]])
""",
)

add_docstr(
    torch.view_as_real_copy,
    r"""
Performs the same operation as :func:`torch.view_as_real`, but all output tensors
are freshly created instead of aliasing the input.
""",
)

add_docstr(
    torch.view_as_complex_copy,
    r"""
Performs the same operation as :func:`torch.view_as_complex`, but all output tensors
are freshly created instead of aliasing the input.
""",
)

add_docstr(
    torch.as_strided_copy,
    r"""
Performs the same operation as :func:`torch.as_strided`, but all output tensors
are freshly created instead of aliasing the input.
""",
)

add_docstr(
    torch.diagonal_copy,
    r"""
Performs the same operation as :func:`torch.diagonal`, but all output tensors
are freshly created instead of aliasing the input.
""",
)

add_docstr(
    torch.expand_copy,
    r"""
Performs the same operation as :func:`torch.expand`, but all output tensors
are freshly created instead of aliasing the input.
""",
)

add_docstr(
    torch.permute_copy,
    r"""
Performs the same operation as :func:`torch.permute`, but all output tensors
are freshly created instead of aliasing the input.
""",
)

add_docstr(
    torch.select_copy,
    r"""
Performs the same operation as :func:`torch.select`, but all output tensors
are freshly created instead of aliasing the input.
""",
)

add_docstr(
    torch.detach_copy,
    r"""
Performs the same operation as :func:`torch.detach`, but all output tensors
are freshly created instead of aliasing the input.
""",
)

add_docstr(
    torch.slice_copy,
    r"""
Performs the same operation as :func:`torch.slice`, but all output tensors
are freshly created instead of aliasing the input.
""",
)

add_docstr(
    torch.split_copy,
    r"""
Performs the same operation as :func:`torch.split`, but all output tensors
are freshly created instead of aliasing the input.
""",
)

add_docstr(
    torch.split_with_sizes_copy,
    r"""
Performs the same operation as :func:`torch.split_with_sizes`, but all output tensors
are freshly created instead of aliasing the input.
""",
)

add_docstr(
    torch.squeeze_copy,
    r"""
Performs the same operation as :func:`torch.squeeze`, but all output tensors
are freshly created instead of aliasing the input.
""",
)

add_docstr(
    torch.t_copy,
    r"""
Performs the same operation as :func:`torch.t`, but all output tensors
are freshly created instead of aliasing the input.
""",
)

add_docstr(
    torch.transpose_copy,
    r"""
Performs the same operation as :func:`torch.transpose`, but all output tensors
are freshly created instead of aliasing the input.
""",
)

add_docstr(
    torch.unsqueeze_copy,
    r"""
Performs the same operation as :func:`torch.unsqueeze`, but all output tensors
are freshly created instead of aliasing the input.
""",
)

add_docstr(
    torch.indices_copy,
    r"""
Performs the same operation as :func:`torch.indices`, but all output tensors
are freshly created instead of aliasing the input.
""",
)

add_docstr(
    torch.values_copy,
    r"""
Performs the same operation as :func:`torch.values`, but all output tensors
are freshly created instead of aliasing the input.
""",
)

add_docstr(
    torch.crow_indices_copy,
    r"""
Performs the same operation as :func:`torch.crow_indices`, but all output tensors
are freshly created instead of aliasing the input.
""",
)

add_docstr(
    torch.col_indices_copy,
    r"""
Performs the same operation as :func:`torch.col_indices`, but all output tensors
are freshly created instead of aliasing the input.
""",
)

add_docstr(
    torch.unbind_copy,
    r"""
Performs the same operation as :func:`torch.unbind`, but all output tensors
are freshly created instead of aliasing the input.
""",
)

add_docstr(
    torch.view_copy,
    r"""
Performs the same operation as :func:`torch.view`, but all output tensors
are freshly created instead of aliasing the input.
""",
)

add_docstr(
    torch.unfold_copy,
    r"""
Performs the same operation as :func:`torch.unfold`, but all output tensors
are freshly created instead of aliasing the input.
""",
)

add_docstr(
    torch.alias_copy,
    r"""
Performs the same operation as :func:`torch.alias`, but all output tensors
are freshly created instead of aliasing the input.
""",
)<|MERGE_RESOLUTION|>--- conflicted
+++ resolved
@@ -10734,12 +10734,6 @@
     >>> y = torch.squeeze(x, 1)
     >>> y.size()
     torch.Size([2, 2, 1, 2])
-<<<<<<< HEAD
-""".format(**common_args))
-
-add_docstr(torch.std, r"""
-std(input, dim=None, *, correction, keepdim=False, out=None) -> Tensor
-=======
 """.format(
         **common_args
     ),
@@ -10749,7 +10743,6 @@
     torch.std,
     r"""
 std(input, dim=None, *, correction=1, keepdim=False, out=None) -> Tensor
->>>>>>> 68192bc4
 
 Calculates the standard deviation over the dimensions specified by :attr:`dim`.
 :attr:`dim` can be a single dimension, list of dimensions, or ``None`` to
@@ -10804,16 +10797,10 @@
     ),
 )
 
-<<<<<<< HEAD
-add_docstr(torch.std_mean,
-           r"""
-std_mean(input, dim=None, *, correction, keepdim=False, out=None) -> (Tensor, Tensor)
-=======
 add_docstr(
     torch.std_mean,
     r"""
 std_mean(input, dim=None, *, correction=1, keepdim=False, out=None) -> (Tensor, Tensor)
->>>>>>> 68192bc4
 
 Calculates the standard deviation and mean over the dimensions specified by
 :attr:`dim`. :attr:`dim` can be a single dimension, list of dimensions, or
@@ -12201,12 +12188,6 @@
             [ 2],
             [ 3],
             [ 4]])
-<<<<<<< HEAD
-""".format(**common_args))
-
-add_docstr(torch.var, r"""
-var(input, dim=None, *, correction, keepdim=False, out=None) -> Tensor
-=======
 """.format(
         **common_args
     ),
@@ -12216,7 +12197,6 @@
     torch.var,
     r"""
 var(input, dim=None, *, correction=1, keepdim=False, out=None) -> Tensor
->>>>>>> 68192bc4
 
 Calculates the variance over the dimensions specified by :attr:`dim`. :attr:`dim`
 can be a single dimension, list of dimensions, or ``None`` to reduce over all
@@ -12271,16 +12251,10 @@
     ),
 )
 
-<<<<<<< HEAD
-add_docstr(torch.var_mean,
-           r"""
-var_mean(input, dim=None, *, correction, keepdim=False, out=None) -> (Tensor, Tensor)
-=======
 add_docstr(
     torch.var_mean,
     r"""
 var_mean(input, dim=None, *, correction=1, keepdim=False, out=None) -> (Tensor, Tensor)
->>>>>>> 68192bc4
 
 Calculates the variance and mean over the dimensions specified by :attr:`dim`.
 :attr:`dim` can be a single dimension, list of dimensions, or ``None`` to
