# Defines derivative formulas and Python signatures of methods on Variable
#
# Note about possibly confusing nomenclature: An 'output gradient' is the
# gradient of an output of a forward function. Output gradients are used as
# the inputs to backward functions. `grads` is a vector of output gradients,
# and `grad == grads[0]`, in all the derivative formulas in this file.
# An 'input gradient' is the gradient of an input to a forward function.
# Input gradients are the outputs of backward functions, corresponding to the
# input names included in the derivative formulas defined in this file.
# Also, every time we talk computing "gradient" we actually mean computing
# the vector jacobian product using the given 'output gradient' as the vector.
#
# Each entry consists of:
#   - A 'name', which specifies the ATen name of the function you
#     are defining derivatives for, and an argument specification.
#   - One or more gradients entries, mapping differentiable input
#     names to a formula specifying how to compute its gradient.
#     Note that a single gradient entry can specify the gradient
#     formula for multiple input names, by specifying a key
#     "input1, input2" (see atan2 for an example).
#   - An argument can be flagged as 'non_differentiable'.
#   - Optional entry with key 'output_differentiability' and value a list of the
#     same length as the number of outputs from the forward function. The list
#     should contain only booleans, specifying whether each of the output Tensor
#     is differentiable.
#     If it is not specified for a function that returns multiple elements but
#     uses `grad` instead of `grads[idx]`, then all but the first output will
#     be marked as non-differentiable.
#     If None of the output is differentiable, you can also add the function
#     name to `gen_variable_type.py`'s `DONT_REQUIRE_DERIVATIVE` list.
#
# There are two cases for Tensor and TensorList arguments here:
#   - If that argument is differentiable, in the sense that a gradient with respect
#     to that argument could exist. You should either:
#       - Specify the formula for that gradient
#       - Specify not_implemented("function_name") as a formula to say that this is not
#         implement yet (but might be in the future and the user can request that on an issue)
#   - If that argument is not differentiable, because it is not a floating point dtype or the
#     function is not differentiable with respect to that argument  for
#     example. You should either:
#       - Do not specify any formula for this argument
#       - Specify explicitly that this argument is "non_differentiable". Note that in this case,
#         we trust you that this argument will never have requires_grad=True and it will be silently
#         ignored if it does.
#
# If a function has out-of-place and in-place variants, then the derivative
# definition for the in-place variant is optional. It will default to the
# definition for the out-of-place variant. Note that _out variants are never
# differentiable.
#
# Gradient expressions are standard C++ expressions operating on ATen
# variables.  In a gradient expression, the following variables are in
# scope:
#
#   - 'grad', the gradient of the output (often spelled grad_output
#     in Python) which we are going to left-multiply.
#
#     When a function returns multiple *differentiable* outputs,
#     you can refer to the gradients of each outputs using 'grads',
#     e.g., 'grads[0]', 'grads[1]'.
#
#     When a function returns multiple *differentiable* outputs that
#     are named, you can refer to the gradients of each outputs using
#     'grad_{name}', e.g., 'grad_x', 'grad_y'.
#
#     When a function returns *one* differentiable output (the
#     first output) and some more nondifferentiable outputs,
#     you MUST refer to the gradient of the differentiable output with
#     'grad' (this case is special-cased in our code generation).
#
#     Note that the number of differentibale outputs can be modified by the
#     'output_differentiability' entry (see above).
#
#     Across a differentiable function's derivatives set, it is not
#     permitted to mix the use of "grad", "grads", and
#     "grad_{name}". You must be consistent for that differentiable
#     function.
#
#   - Any of the input arguments, tensor or non-tensor, including
#     argument names that only appear in Declarations.yaml, e.g. 'output'.
#
#   - 'result', representing the result of evaluating the forward
#     expression for ATen native function declarations. If the forward
#     expression outputs a tuple, use 'resultX' instead to access the
#     X-th entry
#
#   - 'grad_input_mask', a std::array<bool, n>, specifies which input
#     gradients are actually needed.  For example, in the entry
#     `input0, input1: foo(grad_input_mask)`, `grad_input_mask` is a size
#     two array, where `grad_input_mask[0]` is true if `input0` requires
#     grad, and `grad_input_mask[1]` is true if `input1` requires grad.
#
#     (NB: if your function computes gradient for a list of tensors,
#     the `grad_input_mask` will only have a single entry for the list
#     specifying if either zero or at least one tensor from the list requires
#     grad.  If we want to support more fine-grained signalling,
#     we'll need some alternate variable which is not a std::array)
#
#   - 'retain_variables', a bool which is true if a user has specified
#     that saved variables should be retained in case the backwards is
#     run again later.  This allows an optimization where we can
#     destroy saved buffers if we know variables are not going to be retained,
#     e.g., it is used by _cudnn_rnn
#
# If you need a complex expression, e.g., with local variables,
# write a _backward function in torch/csrc/autograd/FunctionsManual.cpp
# and invoke it from here.  By the way, go read
# https://github.com/zdevito/ATen/issues/163; this describes an
# important hazard that occurs when porting backwards from Python to C++
#
# Double backwards gradient expressions can be somewhat confusing;
# the most important thing to remember is: (1) you need to define a
# derivative formula for every input, including inputs named things
# like 'grad_output', and (2) the gradient to multiply with is always
# called 'grad' (even though it really is a grad-grad).
#
# You can also add forward derivative definition by defining a formula for
# a returned value (in general "result" if the name is not specified). This
# formula works the same way as the backward one and advanced implementations
# should also be placed in the FunctionsManual file.
# This formula should compute a single Jacobian vector product using the (primal)
# value of the argument "foo_p", its forward grad "foo_t" and the result of the
# function as "result".
# Note that the forward derivative can be automatically generated in two cases:
#     - if your function is linear (NOT affine or multi-linear), then you can
#       specify so by just using the string "auto_linear" for the formula.
#     - if your function is applied element wise (and has a single input), you
#       can specify so by just using the string "auto_element_wise" for the formula.
#
# Note that to avoid unpacking overhead, functions taking TensorList as inputs
# will always have their forward grad formula called. This function is responsible
# to check if any computation is needed and should return an undefined Tensor when
# there is nothing to do. You can check "cat_forward" for a full example.
#
# NB: There are a number of gradient definitions in here which are bogus
# (implemented using zeros_like).  These gradients are (hopefully) not
# used by our frontend.  You MUST check the frontend code; search for
# OpName.apply to see if it's still using a legacy Python style API.
#
# Note: Returning views.
# The following cases exist:
#     - If a function returns no view, it can have arbitrary outputs.
#     - If a function return at least one Tensor that is a differentiable view
#       of one of its input:
#         - If there is only one differentiable output, this Tensor is marked as a
#           differentiable view. (alias or transpose for example)
#         - If there are more than one differentiable output, by default all the views are
#           marked as differentiable views and created with allow_rebase_history=false.
#           Meaning that any inplace operation on it will raise an error. (unbind for example)
#
#  Notes about undefined output gradients:
#     All backward functions must support all combinations of undefined output
#     gradient Tensors, where `grad[i].defined() == false`. Depending on the
#     number of input and output grads your derivative formula uses, code
#     generation may automatically add some level of undefined grad support,
#     according to these three cases:
#
#       * 1 input grad and 1 output grad:
#           Complete undefined grad support is automatically added, so you
#           shouldn't have to think about it, unless there is a bug in the code
#           generation.
#
#       * 1 input grad and multiple output grads:
#           Undefined grad support is automatically added ONLY in the case where
#           all output grads are undefined. You will have to add explicit support
#           for cases where a subset of output grads is undefined.
#
#       * multiple input grads:
#           No automatic support, so you will need to add it.
#
#     If your derivative formula uses more than one output grad, it is usually
#     preferable to add undefined grad support in the backward function itself
#     (if you're using one), rather than in the derivative formula in this file.
#
#     Undefined Tensors are created with the default constructor `at::Tensor()`.
#     It is an efficient way to represent a Tensor filled with zeros because
#     the Tensor holds no sizing information and no Storage data is allocated.
#     But consequentially, Tensor operations cannot be performed on them.
#     Therefore, your backward function should treat an undefined output grad as
#     a zero, and it needs to be a special case.
#
#     If all output grads are undefined, then it should be correct for the
#     backward function to return undefined input grads. Since we use the chain
#     rule, output grads equal to zero should result in input grads equal to zero,
#     unless there is some rare special case.
#
#     If a subset of output grads is undefined, then it may be acceptable for
#     the backward function to return undefined input grads--it depends on the
#     specific function, so you'll have to determine that yourself. If returning
#     an undefined Tensor is correct for a given input grad, it is also logically
#     correct to return a defined grad full of zeros, but that would not be
#     preferable since it would be less efficient.
#
# NB: The parameter names here MUST be consistent with the parameter names
# in Decalarations.yaml
- name: abs(Tensor self) -> Tensor
  self: grad * self.sgn()
  result: handle_r_to_c(result.scalar_type(), self_t.conj() * self_p.sgn())

- name: acos(Tensor self) -> Tensor
  self: grad * -((-self * self + 1).rsqrt()).conj()
  result: auto_element_wise

- name: add.Tensor(Tensor self, Tensor other, *, Scalar alpha=1) -> Tensor
  self: handle_r_to_c(self.scalar_type(), grad)
  other: handle_r_to_c(other.scalar_type(), maybe_multiply(grad, alpha.conj()))
  result: self_t + maybe_multiply(other_t, alpha)

- name: add.Scalar(Tensor self, Scalar other, Scalar alpha=1) -> Tensor
  self: handle_r_to_c(self.scalar_type(), grad)
  result: self_t

- name: addbmm(Tensor self, Tensor batch1, Tensor batch2, *, Scalar beta=1, Scalar alpha=1) -> Tensor
  self: maybe_multiply(grad, beta.conj())
  batch1: maybe_multiply(grad.unsqueeze(0).expand({ batch1.size(0), batch1.size(1), batch2.size(2) }).bmm(batch2.transpose(1, 2).conj()), alpha.conj())
  batch2: maybe_multiply(batch1.transpose(1, 2).conj().bmm(grad.unsqueeze(0).expand({ batch1.size(0), batch1.size(1), batch2.size(2) })), alpha.conj())
  result: maybe_multiply(self_t, beta) + maybe_multiply(batch1_t.bmm(batch2_p).sum(0), alpha) + maybe_multiply(batch1_p.bmm(batch2_t).sum(0), alpha)

- name: addcdiv(Tensor self, Tensor tensor1, Tensor tensor2, *, Scalar value=1) -> Tensor
  self: handle_r_to_c(self.scalar_type(), grad)
  tensor1: handle_r_to_c(tensor1.scalar_type(), grad * (value / tensor2).conj())
  tensor2: handle_r_to_c(tensor2.scalar_type(), -grad * (value * tensor1 / (tensor2 * tensor2)).conj())
  result: self_t + maybe_multiply(tensor1_t / tensor2_p, value) - maybe_multiply(tensor2_t * (tensor1_p / tensor2_p) / tensor2_p, value)

- name: addcmul(Tensor self, Tensor tensor1, Tensor tensor2, *, Scalar value=1) -> Tensor
  self: handle_r_to_c(self.scalar_type(), grad)
  tensor1: handle_r_to_c(tensor1.scalar_type(), grad * (tensor2 * value).conj())
  tensor2: handle_r_to_c(tensor2.scalar_type(), grad * (tensor1 * value).conj())
  result: self_t + maybe_multiply(tensor1_t * tensor2_p, value) + maybe_multiply(tensor2_t * tensor1_p, value)

- name: addmm(Tensor self, Tensor mat1, Tensor mat2, *, Scalar beta=1, Scalar alpha=1) -> Tensor
  self: maybe_multiply(grad, beta.conj())
  mat1: mm_mat1_backward(grad, mat2, mat1.sizes(), mat1.strides(), mat1.layout(), alpha)
  mat2: mm_mat2_backward(grad, mat1, mat2.sizes(), mat2.strides(), mat2.layout(), alpha)
  result: maybe_multiply(self_t, beta) + maybe_multiply(mat1_t.mm(mat2_p), alpha) + maybe_multiply(mat1_p.mm(mat2_t), alpha)

- name: _sparse_addmm(Tensor self, Tensor mat1, Tensor mat2, *, Scalar beta=1, Scalar alpha=1) -> Tensor
  self: maybe_multiply(grad, beta)
  mat1: mm_mat1_sparse_backward(grad, mat1, mat2, alpha)
  mat2: mm_mat2_backward(grad, mat1, mat2.sizes(), mat2.strides(), mat2.layout(), alpha)

- name: addmv(Tensor self, Tensor mat, Tensor vec, *, Scalar beta=1, Scalar alpha=1) -> Tensor
  self: maybe_multiply(grad, beta.conj())
  mat: maybe_multiply(grad.ger(vec.conj()), alpha.conj())
  vec: maybe_multiply(mat.t().conj().mv(grad), alpha.conj())
  result: maybe_multiply(self_t, beta) + maybe_multiply(mat_t.mv(vec_p), alpha) + maybe_multiply(mat_p.mv(vec_t), alpha)

- name: addr(Tensor self, Tensor vec1, Tensor vec2, *, Scalar beta=1, Scalar alpha=1) -> Tensor
  self: maybe_multiply(grad, beta.conj())
  vec1: maybe_multiply(grad.mv(vec2.conj()), alpha.conj())
  vec2: maybe_multiply(grad.t().mv(vec1.conj()), alpha.conj())
  result: maybe_multiply(self_t, beta) + maybe_multiply(vec1_t.outer(vec2_p), alpha) + maybe_multiply(vec1_p.outer(vec2_t), alpha)

- name: affine_grid_generator(Tensor theta, int[] size, bool align_corners) -> Tensor
  theta: affine_grid_generator_backward(grad, size, align_corners)

- name: alias(Tensor(a) self) -> Tensor(a)
  self: grad
  result: self_t

- name: angle(Tensor self) -> Tensor
  self: angle_backward(grad, self)
  result: handle_r_to_c(result.scalar_type(), angle_backward(self_t.conj(), self_p).conj())

# The four items below are necessary because TensorIterator doesn't work on
# Variables (codegen does not unwrap the input Tensor for all() and any() ).
- name: any(Tensor self) -> Tensor
  output_differentiability: [False]

- name: any.dim(Tensor self, int dim, bool keepdim=False) -> Tensor
  output_differentiability: [False]

- name: all(Tensor self) -> Tensor
  output_differentiability: [False]

- name: all.dim(Tensor self, int dim, bool keepdim=False) -> Tensor
  output_differentiability: [False]

- name: acosh(Tensor self) -> Tensor
  self: grad * (self.pow(2) - 1).rsqrt().conj()
  result: auto_element_wise

- name: acosh_(Tensor(a!) self) -> Tensor(a!)
  self: not_implemented("inplace version of acosh")

- name: asinh(Tensor self) -> Tensor
  self: grad * (self.pow(2) + 1).rsqrt().conj()
  result: auto_element_wise

- name: asinh_(Tensor(a!) self) -> Tensor(a!)
  self: not_implemented("inplace version of asinh")

- name: atanh(Tensor self) -> Tensor
  self: grad * 1 / (1 - self.pow(2)).conj()
  result: auto_element_wise

- name: atanh_(Tensor(a!) self) -> Tensor(a!)
  self: not_implemented("inplace version of atanh")

- name: as_strided(Tensor(a) self, int[] size, int[] stride, int? storage_offset=None) -> Tensor(a)
  self: as_strided_backward(grad, TensorGeometry(self), size, stride, storage_offset)
  result: auto_linear

- name: as_strided_(Tensor(a!) self, int[] size, int[] stride, int? storage_offset=None) -> Tensor(a!)
  self: as_strided_backward(grad, TensorGeometry(self), size, stride, storage_offset)
  result: auto_linear

- name: asin(Tensor self) -> Tensor
  self: grad * (-self * self + 1).rsqrt().conj()
  result: auto_element_wise

- name: atan(Tensor self) -> Tensor
  self: grad / (self * self + 1).conj()
  result: auto_element_wise

- name: atan2(Tensor self, Tensor other) -> Tensor
  self, other: atan2_backward(grad, self, other, grad_input_mask)
  result: (-self_p * other_t + other_p * self_t) / (self_p.pow(2) + other_p.pow(2))

- name: baddbmm(Tensor self, Tensor batch1, Tensor batch2, *, Scalar beta=1, Scalar alpha=1) -> Tensor
  self: maybe_multiply(grad, beta.conj())
  batch1: maybe_multiply(grad.bmm(batch2.transpose(1, 2).conj()), alpha.conj())
  batch2: maybe_multiply(batch1.transpose(1, 2).conj().bmm(grad), alpha.conj())
  result: maybe_multiply(self_t, beta) + maybe_multiply(batch1_t.bmm(batch2_p), alpha) + maybe_multiply(batch1_p.bmm(batch2_t), alpha)

- name: bernoulli(Tensor self, *, Generator? generator=None) -> Tensor
  self: zeros_like(grad)
  result: auto_element_wise

- name: bernoulli_.Tensor(Tensor(a!) self, Tensor p, *, Generator? generator=None) -> Tensor(a!)
  self: zeros_like(grad)
  p: zeros_like(p)
  result: self_t.zero_()

- name: bernoulli_.float(Tensor(a!) self, float p=0.5, *, Generator? generator=None) -> Tensor(a!)
  self: zeros_like(grad)
  result: self_t.zero_()

- name: bmm(Tensor self, Tensor mat2) -> Tensor
  self: grad.bmm(mat2.transpose(1, 2).conj())
  mat2: self.transpose(1, 2).conj().bmm(grad)
  result: self_t.bmm(mat2_p) + self_p.bmm(mat2_t)

- name: cat(Tensor[] tensors, int dim=0) -> Tensor
  tensors: cat_tensors_backward(grad, to_args_sizes(tensors), to_args_scalartypes(tensors), dim)
  result: cat_jvp(tensors, dim)

- name: cauchy_(Tensor(a!) self, float median=0, float sigma=1, *, Generator? generator=None) -> Tensor(a!)
  self: zeros_like(grad)
  result: self_t.zero_()

- name: ceil(Tensor self) -> Tensor
  self: zeros_like(grad)
  result: auto_element_wise

- name: cholesky(Tensor self, bool upper=False) -> Tensor
  self: cholesky_backward(grad, upper, result)

- name: linalg_cholesky_ex(Tensor self, *, bool upper=False, bool check_errors=False) -> (Tensor L, Tensor info)
  self: cholesky_backward(grad, upper, L)
  L: cholesky_jvp(self_t, L, upper)

- name: cholesky_solve(Tensor self, Tensor input2, bool upper=False) -> Tensor
  self, input2: cholesky_solve_backward(grad, self, input2, result, upper)
  result: cholesky_solve_jvp(result, input2_p, input2_t, self_t, upper)

- name: cholesky_inverse(Tensor self, bool upper=False) -> Tensor
  self: cholesky_inverse_backward(grad, self, upper, result)
  result: cholesky_inverse_jvp(self_p, self_t, result, upper)

# For clamp, gradient is not defined at the boundaries. But empirically it's helpful
# to be able to get gradient on min and max, so we return the subgradient 1 for these cases.
- name: clamp.Tensor(Tensor self, Tensor? min=None, Tensor? max=None) -> Tensor
  self: clamp_backward(grad, self, min, max)
  min, max: clamp_backward_min_max(grad, self, min, max, grad_input_mask)
  result: clamp_jvp(self_p, self_t, min_p, min_t, max_p, max_t)

- name: clamp(Tensor self, Scalar? min=None, Scalar? max=None) -> Tensor
  self: clamp_backward(grad, self, min, max)
  result: auto_element_wise

- name: clamp_min(Tensor self, Scalar min) -> Tensor
  self: where(self >= min, grad, at::scalar_tensor(0., grad.options()))
  result: auto_element_wise

- name: clamp_min.Tensor(Tensor self, Tensor min) -> Tensor
  self: where(self >= min, grad, at::scalar_tensor(0., grad.options()))
  min: where(self < min, grad, at::scalar_tensor(0., grad.options()))
  result: where(self_p >= min_p, self_t, min_t)

- name: clamp_max(Tensor self, Scalar max) -> Tensor
  self: where(self <= max, grad, at::scalar_tensor(0., grad.options()))
  result: auto_element_wise

- name: clamp_max.Tensor(Tensor self, Tensor max) -> Tensor
  self: where(self <= max, grad, at::scalar_tensor(0., grad.options()))
  max: where(self > max, grad, at::scalar_tensor(0., grad.options()))
  result: where(self_p <= max_p, self_t, max_t)

- name: clone(Tensor self, *, MemoryFormat? memory_format=None) -> Tensor
  self: grad
  result: auto_linear

- name: _to_copy(Tensor self, *, ScalarType? dtype=None, Layout? layout=None, Device? device=None, bool? pin_memory=None, bool non_blocking=False, MemoryFormat? memory_format=None) -> Tensor
  self: _to_copy_backward(grad, self.options())
  result: _to_copy(self_t, dtype, layout, device, pin_memory, non_blocking, memory_format)
  # The condition is: if dtype is not nullopt, then isDifferentiableType(*dtype)
  # (If dtype IS nullopt, we rely on the regular check that any input requires grad).
  output_differentiability: ["!dtype || isDifferentiableType(*dtype)"]

- name: _coalesce(Tensor self) -> Tensor
  self: grad

- name: complex(Tensor real, Tensor imag) -> Tensor
  real: at::real(grad)
  imag: at::imag(grad)
  result: at::complex(real_t, imag_t)

- name: polar(Tensor abs, Tensor angle) -> Tensor
  abs, angle: polar_backward(grad, result)
  result: at::complex(abs_t*angle_p.cos() - angle_t*abs_p*angle_p.sin(), abs_t*angle_p.sin() + angle_t*abs_p*angle_p.cos())

- name: _conj(Tensor(a) self) -> Tensor(a)
  self: grad.conj()
  result: self_t.conj()

- name: _neg_view(Tensor(a) self) -> Tensor(a)
  self: grad.neg()
  result: self_t._neg_view()

- name: _conj_physical(Tensor self) -> Tensor
  self: grad.conj_physical()
  result: self_t.conj_physical()

- name: conj_physical_(Tensor(a!) self) -> Tensor(a!)
  self: grad.conj_physical()
  result: self_t.conj_physical_()

- name: copysign.Tensor(Tensor self, Tensor other) -> Tensor
  self: copysign_tensor_self_backward(grad, self, result)
  other: zeros_like(other)
  result: copysign_tensor_self_backward(self_t, self_p, result)

- name: copysign.Scalar(Tensor self, Scalar other) -> Tensor
  self: copysign_tensor_self_backward(grad, self, result)
  result: auto_element_wise

- name: cos(Tensor self) -> Tensor
  self: grad * -self.sin().conj()
  result: auto_element_wise

- name: cosh(Tensor self) -> Tensor
  self: grad * self.sinh().conj()
  result: auto_element_wise

- name: count_nonzero.dim_IntList(Tensor self, int[] dim) -> Tensor
  output_differentiability: [False]

- name: count_nonzero(Tensor self, int? dim=None) -> Tensor
  output_differentiability: [False]

- name: linalg_cross(Tensor self, Tensor other, *, int dim=-1) -> Tensor
  self: at::linalg_cross(other.conj(), grad, dim)
  other: at::linalg_cross(grad, self.conj(), dim)
  result: "at::linalg_cross(self_t, other_p, dim) + at::linalg_cross(self_p, other_t, dim)"

- name: logcumsumexp(Tensor self, int dim) -> Tensor
  self: logcumsumexp_backward(grad, self, result, dim)

- name: cumprod(Tensor self, int dim, *, ScalarType? dtype=None) -> Tensor
  self: cumprod_backward(grad.to(self.scalar_type()), self, dim, result)
  result: "cumprod_jvp(self_t, self_p, result, dim).to(dtype.has_value() ? *dtype : self_p.scalar_type())"

- name: cumsum(Tensor self, int dim, *, ScalarType? dtype=None) -> Tensor
  self: cumsum_backward(grad.to(self.scalar_type()), dim)
  result: auto_linear

- name: cummax(Tensor self, int dim) -> (Tensor values, Tensor indices)
  self: cummaxmin_backward(grad, self, indices, dim)
  values: self_t.gather(dim, indices)

- name: cummin(Tensor self, int dim) -> (Tensor values, Tensor indices)
  self: cummaxmin_backward(grad, self, indices, dim)
  values: self_t.gather(dim, indices)

- name: conv_tbc(Tensor self, Tensor weight, Tensor bias, int pad=0) -> Tensor
  self, weight, bias: "grad.defined() ? conv_tbc_backward(grad, self, weight, bias, pad) : std::tuple<Tensor, Tensor, Tensor>()"

- name: _ctc_loss(Tensor log_probs, Tensor targets, int[] input_lengths, int[] target_lengths, int blank=0, bool zero_infinity=False) -> (Tensor, Tensor)
  log_probs: _ctc_loss_backward(grad, log_probs, targets, input_lengths, target_lengths, result0, result1, blank, zero_infinity)

- name: deg2rad(Tensor self) -> Tensor
  self: deg2rad_backward(grad)
  result: auto_element_wise

- name: _det_lu_based_helper(Tensor self) -> (Tensor det, Tensor lu, Tensor pivs)
  self: _det_lu_based_helper_backward(grad, det, self, lu, pivs)
  output_differentiability: [True, False, False]

- name: block_diag(Tensor[] tensors) -> Tensor
  tensors: block_diag_backward(grad, to_args_sizes(tensors), to_args_scalartypes(tensors))
  result: block_diag_jvp(tensors)

- name: diag_embed(Tensor self, int offset=0, int dim1=-2, int dim2=-1) -> Tensor
  self: grad.diagonal(offset, dim1, dim2)
  result: auto_linear

- name: diag(Tensor self, int diagonal=0) -> Tensor
  self: diag_backward(grad, self.sizes(), diagonal)
  result: auto_linear

- name: diagonal(Tensor(a) self, int offset=0, int dim1=0, int dim2=1) -> Tensor(a)
  self: diagonal_backward(grad, self.sizes(), offset, dim1, dim2)
  result: auto_linear

- name: diagonal_backward(Tensor grad_output, int[] input_sizes, int offset, int dim1, int dim2) -> Tensor
  grad_output: grad.diagonal(offset, dim1, dim2)
  result: auto_linear

- name: dist(Tensor self, Tensor other, Scalar p=2) -> Tensor
  self: norm_backward(grad, self - other, p, result)
  other: -norm_backward(grad, self - other, p, result)
  result: norm_jvp(self_p - other_p, self_t - other_t, p, result, {}, false)

# The backward formula is done in this order to improve numerical stability
# of the higher order derivatives, see https://github.com/pytorch/pytorch/issues/43414
# Note that we don't use "result" because saving it would be BC-breaking when it is used in an inplace operation later
- name: div.Tensor(Tensor self, Tensor other) -> Tensor
  self: div_tensor_self_backward(grad, other, self.scalar_type())
  other: div_tensor_other_backward(grad, self, other)
  result: self_t / other_p - other_t * (self_p / other_p) / other_p

- name: div.Scalar(Tensor self, Scalar other) -> Tensor
  self: div_tensor_self_backward(grad, at::scalar_to_tensor(other), self.scalar_type())
  result: self_t / other

- name: div.Tensor_mode(Tensor self, Tensor other, *, str? rounding_mode) -> Tensor
  self: div_tensor_self_backward(grad, other, self.scalar_type(), rounding_mode)
  other: div_tensor_other_backward(grad, self, other, rounding_mode)
  result: "rounding_mode.has_value() ? result.new_zeros(result.sizes()) : self_t / other_p - other_t * (self_p / other_p) / other_p"

- name: div.Scalar_mode(Tensor self, Scalar other, *, str? rounding_mode) -> Tensor
  self: div_tensor_self_backward(grad, at::scalar_to_tensor(other), self.scalar_type(), rounding_mode)
  result: "rounding_mode.has_value() ? result.new_zeros(result.sizes()) : self_t / other"

- name: dot(Tensor self, Tensor tensor) -> Tensor
  self: grad * tensor.conj()
  tensor: grad * self.conj()
  result: at::dot(self_t, tensor_p) + at::dot(self_p, tensor_t)

- name: vdot(Tensor self, Tensor other) -> Tensor
  self: grad.conj() * other
  other: grad * self
  result: at::vdot(self_t, other_p) + at::vdot(self_p, other_t)

- name: _fused_dropout(Tensor self, float p, Generator? generator=None) -> (Tensor, Tensor)
  self: _fused_dropout_backward(grad, result1, p)

- name: native_dropout(Tensor input, float p, bool? train) -> (Tensor, Tensor)
  input: "GradMode::is_enabled() ? infinitely_differentiable_native_dropout_backward(grad, result1, (!train.has_value() || !train.value() ? 1 : (p == 1 ? 0.0 : 1.0 / (1.0 - p)))) : native_dropout_backward(grad, result1, (!train.has_value() || !train.value() ? 1 : (p == 1 ? 0.0 : 1.0 / (1.0 - p))))"
  result0: "(!train.has_value() || train.value()) ? (p == 1 ? 0.0 : 1.0 / (1.0 - p)) * input_t * result1 : input_t"

- name: native_dropout_backward(Tensor grad_output, Tensor mask, float scale) -> Tensor
  grad_output: "native_dropout_double_backward(grad, grad_output, mask, scale)"
  mask: 'not_implemented("native_dropout_backward: mask")'

- name: eig(Tensor self, bool eigenvectors=False) -> (Tensor eigenvalues, Tensor eigenvectors)
  self: eig_backward(grads, self, eigenvectors, eigenvalues, eigenvectors_return)

- name: eq_.Scalar(Tensor(a!) self, Scalar other) -> Tensor(a!)
  self: zeros_like(self)
  result: self_t.zero_()

- name: eq_.Tensor(Tensor(a!) self, Tensor other) -> Tensor(a!)
  self: zeros_like(self)
  other: zeros_like(other)
  result: self_t.zero_()

- name: erf(Tensor self) -> Tensor
  self: 2.0 / sqrt(M_PI) * exp(-(self.pow(2))) * grad
  result: auto_element_wise

- name: erfc(Tensor self) -> Tensor
  self: -2.0 / sqrt(M_PI) * exp(-(self.pow(2))) * grad
  result: auto_element_wise

- name: special_erfcx(Tensor self) -> Tensor
  self: (2.0 * self * result - 2.0 / sqrt(M_PI)) * grad
  result: auto_element_wise

- name: erfinv(Tensor self) -> Tensor
  self: 0.5 * sqrt(M_PI) * exp(self.erfinv().pow(2)) * grad
  result: auto_element_wise

- name: exp(Tensor self) -> Tensor
  self: grad * result.conj()
  result: auto_element_wise

- name: exp2(Tensor self) -> Tensor
  self: grad * result * M_LN2
  result: auto_element_wise

- name: expm1(Tensor self) -> Tensor
  self: grad * (result + 1)
  result: auto_element_wise

- name: expand(Tensor(a) self, int[] size, *, bool implicit=False) -> Tensor(a)
  self: at::sum_to(grad, self.sizes())
  result: auto_linear

- name: expand.SymInt(Tensor(a) self, SymInt[] size, *, bool implicit=False) -> Tensor(a)
  self: at::sum_to(grad, c10::asIntArrayRefSlow(self.sym_sizes()))
  result: auto_linear

- name: exponential_(Tensor(a!) self, float lambd=1, *, Generator? generator=None) -> Tensor(a!)
  self: zeros_like(grad)
  result: self_t.zero_()

- name: fake_quantize_per_tensor_affine_cachemask(Tensor self, float scale, int zero_point, int quant_min, int quant_max) -> (Tensor output, Tensor mask)
  self: fake_quantize_per_tensor_affine_cachemask_backward(grad, mask)

- name: _fake_quantize_per_tensor_affine_cachemask_tensor_qparams(Tensor self, Tensor scale, Tensor zero_point, Tensor fake_quant_enabled, int quant_min, int quant_max) -> (Tensor output, Tensor mask)
  self: fake_quantize_per_tensor_affine_cachemask_backward(grad, mask)

- name: _fake_quantize_learnable_per_tensor_affine(Tensor self, Tensor scale, Tensor zero_point, int quant_min, int quant_max, float grad_factor=1.0) -> Tensor
  self, scale, zero_point: "grad.defined() ? _fake_quantize_learnable_per_tensor_affine_backward(grad, self, scale, zero_point, quant_min, quant_max, grad_factor) : std::tuple<Tensor, Tensor, Tensor>()"

- name: fake_quantize_per_channel_affine_cachemask(Tensor self, Tensor scale, Tensor zero_point, int axis, int quant_min, int quant_max) -> (Tensor output, Tensor mask)
  self: fake_quantize_per_channel_affine_cachemask_backward(grad, mask)

- name: _fake_quantize_learnable_per_channel_affine(Tensor self, Tensor scale, Tensor zero_point, int axis, int quant_min, int quant_max, float grad_factor=1.0) -> Tensor
  self, scale, zero_point: "grad.defined() ? _fake_quantize_learnable_per_channel_affine_backward(grad, self, scale, zero_point, axis, quant_min, quant_max, grad_factor) : std::tuple<Tensor, Tensor, Tensor>()"

- name: _fused_moving_avg_obs_fq_helper(Tensor self, Tensor observer_on, Tensor fake_quant_on, Tensor(a!) running_min, Tensor(b!) running_max, Tensor(c!) scale, Tensor(d!) zero_point, float averaging_const, int quant_min, int quant_max, int ch_axis, bool per_row_fake_quant=False, bool symmetric_quant=False) -> (Tensor output, Tensor mask)
  self: fake_quantize_per_tensor_affine_cachemask_backward(grad, mask)

- name: fill.Scalar(Tensor self, Scalar value) -> Tensor
  self: zeros_like(grad)
  result: at::fill(self_t, 0)

- name: fill.Tensor(Tensor self, Tensor value) -> Tensor
  self: zeros_like(grad)
  value: grad.sum()
  result: at::fill(self_t, value_t)

- name: fill_.Scalar(Tensor(a!) self, Scalar value) -> Tensor(a!)
  self: zeros_like(grad)
  result: self_t.fill_(0)

- name: fill_.Tensor(Tensor(a!) self, Tensor value) -> Tensor(a!)
  self: zeros_like(grad)
  value: grad.sum()
  result: self_t.fill_(value_t)

- name: floor(Tensor self) -> Tensor
  self: zeros_like(grad)
  result: auto_element_wise

- name: fmod.Scalar(Tensor self, Scalar other) -> Tensor
  self: grad
  result: auto_element_wise

- name: fmod.Tensor(Tensor self, Tensor other) -> Tensor
  self: grad
  other: -grad * self.div(other, /*rounding_mode=*/"trunc")
  result: self_t - other_t * self_p.div(other_p, /*rounding_mode=*/"trunc")

- name: frac(Tensor self) -> Tensor
  self: grad
  result: self_t

- name: frexp.Tensor(Tensor self) -> (Tensor mantissa, Tensor exponent)
  self: grad / exponent.exp2()
  mantissa: self_t / exponent.exp2()

- name: gather(Tensor self, int dim, Tensor index, *, bool sparse_grad=False) -> Tensor
  self: gather_backward(grad, self, dim, index, sparse_grad)
  index: non_differentiable
  result: auto_linear

- name: ge_.Scalar(Tensor(a!) self, Scalar other) -> Tensor(a!)
  self: zeros_like(self)
  result: self_t.zero_()

- name: ge_.Tensor(Tensor(a!) self, Tensor other) -> Tensor(a!)
  self: zeros_like(self)
  other: zeros_like(other)
  result: self_t.zero_()

- name: geometric_(Tensor(a!) self, float p, *, Generator? generator=None) -> Tensor(a!)
  self: zeros_like(grad)
  result: self_t.zero_()

- name: geqrf(Tensor self) -> (Tensor a, Tensor tau)
  self: not_implemented("geqrf")

- name: indices(Tensor(a) self) -> Tensor(a)
  output_differentiability: [False]

- name: _indices(Tensor(a) self) -> Tensor(a)
  output_differentiability: [False]

- name: grid_sampler_2d(Tensor input, Tensor grid, int interpolation_mode, int padding_mode, bool align_corners) -> Tensor
  input, grid: "grad.defined() ? grid_sampler_2d_backward(grad, input, grid, interpolation_mode, padding_mode, align_corners, grad_input_mask) : std::tuple<Tensor, Tensor>()"

- name: grid_sampler_3d(Tensor input, Tensor grid, int interpolation_mode, int padding_mode, bool align_corners) -> Tensor
  input, grid: "grad.defined() ? grid_sampler_3d_backward(grad, input, grid, interpolation_mode, padding_mode, align_corners, grad_input_mask) : std::tuple<Tensor, Tensor>()"

# See NOTE [ grid_sample CPU fallback ]
- name: _grid_sampler_2d_cpu_fallback(Tensor input, Tensor grid, int interpolation_mode, int padding_mode, bool align_corners) -> Tensor
  input, grid: "grad.defined() ? _grid_sampler_2d_cpu_fallback_backward(grad, input, grid, interpolation_mode, padding_mode, align_corners) : std::tuple<Tensor, Tensor>()"

- name: gt_.Scalar(Tensor(a!) self, Scalar other) -> Tensor(a!)
  self: zeros_like(self)
  result: self_t.zero_()

- name: gt_.Tensor(Tensor(a!) self, Tensor other) -> Tensor(a!)
  self: zeros_like(self)
  other: zeros_like(other)
  result: self_t.zero_()

- name: hardsigmoid(Tensor self) -> Tensor
  self: hardsigmoid_backward(grad, self)
  result: auto_element_wise

- name: histc(Tensor self, int bins=100, Scalar min=0, Scalar max=0) -> Tensor
  output_differentiability: [False]

- name: hardswish(Tensor self) -> Tensor
  self: hardswish_backward(grad, self)
  result: auto_element_wise

- name: hardswish_backward(Tensor grad_output, Tensor self) -> Tensor
  grad_output: hardswish_backward(grad, self)
  self: at::where(at::logical_and(-3.0 < self, self < 3.0), grad * grad_output / 3.0, at::zeros({}, self.options()))
  result: "hardswish_backward(grad_output_t, self_p)
         + at::where(at::logical_and(-3.0 < self_p, self_p < 3.0), self_t * grad_output_p / 3.0, at::zeros({}, self_p.options()))"

- name: hypot(Tensor self, Tensor other) -> Tensor
  self: grad * self / result
  other: grad * other / result
  result: self_t * self_p / result + other_t * other_p / result

- name: i0(Tensor self) -> Tensor
  self: grad * at::special_i1(self)
  result: auto_element_wise

- name: special_i0e(Tensor self) -> Tensor
  self: grad * (at::special_i1e(self) - self.sgn() * result)
  result: auto_element_wise

- name: special_i1(Tensor self) -> Tensor
  self: i1_backward(grad, self, result)
  result: auto_element_wise

- name: special_i1e(Tensor self) -> Tensor
  self: i1e_backward(grad, self, result)
  result: auto_element_wise

- name: igamma(Tensor self, Tensor other) -> Tensor
  self: 'not_implemented("igamma: input")'
  other: grad * exp((self - 1) * log(other) - other - lgamma(self))

- name: igammac(Tensor self, Tensor other) -> Tensor
  self: 'not_implemented("igammac: input")'
  other: -grad * exp((self - 1) * log(other) - other - lgamma(self))

- name: index.Tensor(Tensor self, Tensor?[] indices) -> Tensor
  self: index_backward(grad.new_zeros(self.sizes(), self.options()), indices, grad)
  result: auto_linear

- name: index_add(Tensor self, int dim, Tensor index, Tensor source, *, Scalar alpha=1) -> Tensor
  self: grad
  # The case source.dim() == 0  is necessary to support scalar tensors of the form
  # source.dim() == 0 and index.dim() == 1 and index.size() == (1,),
  # This is because source is not broadcastable to index, as source.dim() < index.dim()
  source: "maybe_multiply(source.dim() > 0 ? grad.index_select(dim, index).expand_as(source) : grad.index_select(dim, index.squeeze(0)), alpha)"
  index: non_differentiable
  result: at::index_add(self_t, dim, index, maybe_multiply(source_t, alpha))

- name: index_reduce(Tensor self, int dim, Tensor index, Tensor source, str reduce, *, bool include_self=True) -> Tensor
  self, source: index_reduce_backward(grad, self, dim, index, source, reduce, include_self, result)
  index: non_differentiable

- name: index_copy(Tensor self, int dim, Tensor index, Tensor source) -> Tensor
  self: grad.index_fill(dim, index, 0)
  # The case source.dim() == 0 is necessary to support scalar tensors of the form
  # source.dim() == 0 and index.dim() == 1 and index.size() == (1,),
  # This is because source is not broadcastable to index, as source.dim() < index.dim()
  source: "source.dim() > 0 ? grad.index_select(dim, index).expand_as(source) : grad.index_select(dim, index.squeeze(0))"
  index: non_differentiable
  result: self_t.index_copy(dim, index, source_t)

- name: index_fill.int_Scalar(Tensor self, int dim, Tensor index, Scalar value) -> Tensor
  self: grad.index_fill(dim, index, 0)
  index: non_differentiable
  result: self_t.index_fill(dim, index, 0)

- name: index_fill.int_Tensor(Tensor self, int dim, Tensor index, Tensor value) -> Tensor
  self: grad.index_fill(dim, index, 0)
  value: grad.index_select(dim, std::get<0>(at::_unique(index, /*sorted=*/false))).sum()
  index: non_differentiable
  result: self_t.index_fill(dim, index, value_t)

- name: index_put(Tensor self, Tensor?[] indices, Tensor values, bool accumulate=False) -> Tensor
  self: "accumulate ? grad : grad.index_put(indices, zeros_like(values), false)"
  values: grad.index(indices)
  result: self_t.index_put(indices, values_t, accumulate)

- name: _index_put_impl_(Tensor(a!) self, Tensor?[] indices, Tensor values, bool accumulate=False, bool unsafe=False) -> Tensor(a!)
  self: "accumulate ? grad : grad.index_put(indices, zeros_like(values), false)"
  values: grad.index(indices)
  result: at::_index_put_impl_(self_t, indices, values_t, accumulate, unsafe)

- name: index_select(Tensor self, int dim, Tensor index) -> Tensor
  self: index_select_backward(grad, self.sizes(), dim, index)
  index: non_differentiable
  result: auto_linear

- name: inverse(Tensor self) -> Tensor
  self: -at::matmul(result.mH(), at::matmul(grad, result.mH()))
  result: -at::matmul(at::matmul(result, self_t), result)

- name: linalg_inv_ex(Tensor self, *, bool check_errors=False) -> (Tensor inverse, Tensor info)
  self: -at::matmul(inverse.mH(), at::matmul(grad, inverse.mH()))
  inverse: -at::matmul(at::matmul(inverse, self_t), inverse)

- name: linalg_pinv.atol_rtol_tensor(Tensor self, *, Tensor? atol=None, Tensor? rtol=None, bool hermitian=False) -> Tensor
  self: pinv_backward(grad, result, self)
  result: pinv_jvp(self_p, result, self_t)

- name: isnan(Tensor self) -> Tensor
  self: non_differentiable

- name: kthvalue(Tensor self, int k, int dim=-1, bool keepdim=False) -> (Tensor values, Tensor indices)
  self: value_selecting_reduction_backward(grad, dim, indices, self.sizes(), keepdim)
  values: gather_with_keepdimed_indices(self_t, dim, indices, keepdim)

- name: le_.Scalar(Tensor(a!) self, Scalar other) -> Tensor(a!)
  self: zeros_like(self)
  result: self_t.zero_()

- name: le_.Tensor(Tensor(a!) self, Tensor other) -> Tensor(a!)
  self: zeros_like(self)
  other: zeros_like(other)
  result: self_t.zero_()

- name: lerp.Scalar(Tensor self, Tensor end, Scalar weight) -> Tensor
  self: "weight.isComplex() ? grad * (1 - weight.conj().toComplexDouble()) : grad * (1 - weight.toDouble())"
  end: grad * weight.conj()
  result: at::lerp(self_t, end_t, weight)

- name: lerp.Tensor(Tensor self, Tensor end, Tensor weight) -> Tensor
  self: grad * (1 - weight).conj()
  end: grad * weight.conj()
  weight: grad * (end - self).conj()
  result: at::lerp(self_t, end_t, weight_p) + weight_t * (end_p - self_p)

- name: lgamma(Tensor self) -> Tensor
  self: grad * digamma(self)
  result: auto_element_wise

- name: digamma(Tensor self) -> Tensor
  self: grad * polygamma(1, self)
  result: auto_element_wise

- name: polygamma(int n, Tensor self) -> Tensor
  self: grad * polygamma(n + 1, self)
  result: auto_element_wise

- name: polygamma_(Tensor(a!) self, int n) -> Tensor(a!)
  self: grad * polygamma(n + 1, self)
  result: self_t.mul_(polygamma(n + 1, original_self_p))

- name: log(Tensor self) -> Tensor
  self: grad.div(self.conj())
  result: auto_element_wise

- name: log10(Tensor self) -> Tensor
  self: grad / (self.conj() * 2.3025850929940456)
  result: auto_element_wise

- name: log1p(Tensor self) -> Tensor
  self: log1p_backward(grad, self)
  result: auto_element_wise

- name: log2(Tensor self) -> Tensor
  self: grad / (self.conj() * 0.6931471805599453)
  result: auto_element_wise

- name: logaddexp(Tensor self, Tensor other) -> Tensor
  self: grad / (1 + exp(other - self))
  other: grad / (1 + exp(self - other))
  result: self_t / (1 + exp(other_p - self_p)) + other_t / (1 + exp(self_p - other_p))

- name: logaddexp2(Tensor self, Tensor other) -> Tensor
  self: grad / (1 + pow(2, other - self))
  other: grad / (1 + pow(2, self - other))
  result: self_t / (1 + pow(2, other_p - self_p)) + other_t / (1 + pow(2, self_p - other_p))

- name: xlogy.Tensor(Tensor self, Tensor other) -> Tensor
  self: grad * at::xlogy((self != 0), other)
  other: grad * at::where(other.isnan() | (self != 0), self / other, zeros_like(other))
  result: self_t * at::xlogy((self_p != 0), other_p) + other_t * self_p / other_p

- name: xlogy.Scalar_Self(Scalar self, Tensor other) -> Tensor
  other: grad * at::where(other.isnan() | (!self.equal(0)), self / other, zeros_like(other))
  result: auto_element_wise

- name: xlogy.Scalar_Other(Tensor self, Scalar other) -> Tensor
  self: grad * at::xlogy((self != 0), other)
  result: auto_element_wise

- name: special_xlog1py(Tensor self, Tensor other) -> Tensor
  self: grad * other.log1p()
  other: grad * self / (other + 1)
  result: self_t * other_p.log1p() + other_t * self_p / (other_p + 1)

- name: special_xlog1py.self_scalar(Scalar self, Tensor other) -> Tensor
  other: grad * self / (other + 1)
  result: auto_element_wise

- name: special_xlog1py.other_scalar(Tensor self, Scalar other) -> Tensor
  self: grad * log1p(other.toDouble())
  result: auto_element_wise

- name: special_zeta(Tensor self, Tensor other) -> Tensor
  self: not_implemented("zeta")
  other:  grad * -self * special_zeta(self + 1., other)

- name: special_zeta.self_scalar(Scalar self, Tensor other) -> Tensor
  other:  grad * -self * special_zeta(self.toDouble() + 1., other)

- name: special_zeta.other_scalar(Tensor self, Scalar other) -> Tensor
  self: not_implemented("zeta")

- name: logdet(Tensor self) -> Tensor
  self: logdet_backward(grad, self, result)

- name: log_normal_(Tensor(a!) self, float mean=1, float std=2, *, Generator? generator=None) -> Tensor(a!)
  self: zeros_like(grad)
  result: self_t.zero_()

- name: logsumexp(Tensor self, int[1] dim, bool keepdim=False) -> Tensor
  self: logsumexp_backward(grad, self, result, dim, keepdim)
  result: logsumexp_jvp(self_p, self_t, dim, keepdim)

- name: lstsq(Tensor self, Tensor A) -> (Tensor solution, Tensor QR)
  self: not_implemented("lstsq")
  A: not_implemented("lstsq")

- name: linalg_lstsq(Tensor self, Tensor b, float? rcond=None, *, str? driver=None) -> (Tensor solution, Tensor residuals, Tensor rank, Tensor singular_values)
  self, b: linalg_lstsq_backward(grad, self, b, rcond, driver, grad_input_mask)
  solution: linalg_lstsq_jvp(self_p, b_p, self_t, b_t)
  output_differentiability: [True, False, False, False]

- name: lt_.Scalar(Tensor(a!) self, Scalar other) -> Tensor(a!)
  self: zeros_like(self)
  result: self_t.zero_()

- name: lt_.Tensor(Tensor(a!) self, Tensor other) -> Tensor(a!)
  self: zeros_like(self)
  other: zeros_like(other)
  result: self_t.zero_()

- name: linalg_lu_factor_ex(Tensor A, *, bool pivot=True, bool check_errors=False) -> (Tensor LU, Tensor pivots, Tensor info)
  A: lu_factor_ex_backward(grad, LU, pivots, pivot)
  LU: lu_factor_ex_jvp(A_t, LU, pivots, pivot)
  output_differentiability: [True, False, False]

- name: linalg_lu(Tensor A, *, bool pivot=True) -> (Tensor P, Tensor L, Tensor U)
  A: linalg_lu_backward(grad_L, grad_U, P, L, U, pivot)
  L: std::get<0>(linalg_lu_jvp(A_t, P, L, U, pivot))
  U: std::get<1>(linalg_lu_jvp(A_t, P, L, U, pivot))
  output_differentiability: [False, True, True]

- name: linalg_lu_solve(Tensor LU, Tensor pivots, Tensor B, *, bool left=True, bool adjoint=False) -> Tensor
  LU: linalg_lu_solve_LU(grad, LU, pivots, result, left, adjoint)
  B: "at::linalg_lu_solve(LU, pivots, grad, left, !adjoint)"
  result: linalg_lu_solve_jvp(result, LU_p, pivots, LU_t, B_t, left, adjoint)

- name: lu_unpack(Tensor LU_data, Tensor LU_pivots, bool unpack_data=True, bool unpack_pivots=True) -> (Tensor P, Tensor L, Tensor U)
  LU_data: lu_unpack_backward(grad_L, grad_U, LU_data.size(-2), LU_data.size(-1))
  LU_pivots: non_differentiable
  L: "LU_data_t.size(-2) >= LU_data_t.size(-1) ? LU_data_t.tril(-1) : LU_data_t.narrow(-1, 0, LU_data_t.size(-2)).tril(-1)"
  U: "LU_data_t.size(-1) >= LU_data_t.size(-2) ? LU_data_t.triu() : LU_data_t.narrow(-2, 0, LU_data_t.size(-1)).triu()"
  output_differentiability: [False, True, True]

- name: masked_fill.Scalar(Tensor self, Tensor mask, Scalar value) -> Tensor
  self: grad.masked_fill(mask, 0)
  mask: non_differentiable
  result: self_t.masked_fill(mask, 0)

- name: masked_fill.Tensor(Tensor self, Tensor mask, Tensor value) -> Tensor
  self: grad.masked_fill(mask, 0)
  value: at::where(mask, grad, zeros_like(grad)).sum()
  mask: non_differentiable
  result: self_t.masked_fill(mask, value_t)

- name: masked_scatter(Tensor self, Tensor mask, Tensor source) -> Tensor
  self: grad.masked_fill(mask, 0)
  source: masked_scatter_backward(grad, mask, source.sizes())
  mask: non_differentiable
  result: self_t.masked_scatter(mask, source_t)

- name: masked_select(Tensor self, Tensor mask) -> Tensor
  self: masked_select_backward(grad, self, mask)
  mask: non_differentiable
  result: auto_linear

- name: linalg_matrix_exp(Tensor self) -> Tensor
  self: linalg_matrix_exp_differential(self, grad, /*adjoint*/ true)
  result: linalg_matrix_exp_differential(self_p, self_t, /*adjoint*/ false)

- name: max.dim(Tensor self, int dim, bool keepdim=False) -> (Tensor values, Tensor indices)
  self: value_selecting_reduction_backward(grad, dim, indices, self.sizes(), keepdim)
  values: gather_with_keepdimed_indices(self_t, dim, indices, keepdim)

- name: max(Tensor self) -> Tensor
  self: evenly_distribute_backward(grad, self, result)
  result: evenly_read_jvp(self_t, self_p, result)

- name: maximum(Tensor self, Tensor other) -> Tensor
  self: at::where(self == other, grad / 2, grad).masked_fill_(self < other, 0)
  other: at::where(self == other, grad / 2, grad).masked_fill_(self > other, 0)
  result: other_t + at::where(self_p == other_p, at::scalar_tensor(0.5, result.options()), (self_p > other_p).to(result.scalar_type())) * (self_t - other_t)

- name: fmax(Tensor self, Tensor other) -> Tensor
  self: grad.masked_fill((self >= other).logical_or_(other.isnan()).logical_not_(), 0)
  other: grad.masked_fill((self >= other).logical_or_(other.isnan()), 0)
  result: other_t + (self_p > other_p).logical_or_(other_p.isnan()) * (self_t - other_t)

- name: mean(Tensor self, *, ScalarType? dtype=None) -> Tensor
  self: grad.expand(self.sizes()).to(self.scalar_type()) / self.numel()
  result: auto_linear

- name: mean.dim(Tensor self, int[1] dim, bool keepdim=False, *, ScalarType? dtype=None) -> Tensor
  self: sum_backward(grad, self.sizes(), dim, keepdim).to(self.scalar_type()) / _safe_size(self.sizes(), dim)
  result: auto_linear

- name: median(Tensor self) -> Tensor
  self: evenly_distribute_backward(grad, self, result)
  result: evenly_read_jvp(self_t, self_p, result)

- name: nanmedian(Tensor self) -> Tensor
  self: evenly_distribute_backward(grad, self, result)
  result: evenly_read_jvp(self_t, self_p, result)

# This is in theory incorrect in the following case:
#   sorted list: [..., a, b, b, ..., b, b, c, ...] with median = b and the value
#                            |                     at middle position of the
#                            |                     list between two `b`s. E.g.,
#                            |
#                            ^the middle position
# The gradient exists and is essentially 0 in this case.
#
# In case where the middle position is at the boundary of `b` range, e.g.,
#   sorted list: [..., a, b, b, ..., b, b, c, ...]
#                                       |
#                                       ^the middle position
# The backward implementation is correct in the sense that it returns the
# subgradient on one side.
- name: median.dim(Tensor self, int dim, bool keepdim=False) -> (Tensor values, Tensor indices)
  self: value_selecting_reduction_backward(grad, dim, indices, self.sizes(), keepdim)
  values: gather_with_keepdimed_indices(self_t, dim, indices, keepdim)

- name: nanmedian.dim(Tensor self, int dim, bool keepdim=False) -> (Tensor values, Tensor indices)
  self: value_selecting_reduction_backward(grad, dim, indices, self.sizes(), keepdim)
  values: gather_with_keepdimed_indices(self_t, dim, indices, keepdim)

- name: min.dim(Tensor self, int dim, bool keepdim=False) -> (Tensor values, Tensor indices)
  self: value_selecting_reduction_backward(grad, dim, indices, self.sizes(), keepdim)
  values: gather_with_keepdimed_indices(self_t, dim, indices, keepdim)

- name: min(Tensor self) -> Tensor
  self: evenly_distribute_backward(grad, self, result)
  result: evenly_read_jvp(self_t, self_p, result)

- name: minimum(Tensor self, Tensor other) -> Tensor
  self: at::where(self == other, grad / 2, grad).masked_fill_(self > other, 0)
  other: at::where(self == other, grad / 2, grad).masked_fill_(self < other, 0)
  result: other_t + at::where(self_p == other_p, at::scalar_tensor(0.5, result.options()), (self_p < other_p).to(result.scalar_type())) * (self_t - other_t)

- name: fmin(Tensor self, Tensor other) -> Tensor
  self: grad.masked_fill((self <= other).logical_or_(other.isnan()).logical_not_(), 0)
  other: grad.masked_fill((self <= other).logical_or_(other.isnan()), 0)
  result: other_t + (self_p <= other_p).logical_or_(other_p.isnan()) * (self_t - other_t)

- name: amax(Tensor self, int[1] dim=[], bool keepdim=False) -> Tensor
  self: scale_grad_by_count(restore_reduced_dims(grad, dim, keepdim), restore_reduced_dims(result, dim, keepdim) == self, dim)

- name: amin(Tensor self, int[1] dim=[], bool keepdim=False) -> Tensor
  self: scale_grad_by_count(restore_reduced_dims(grad, dim, keepdim), restore_reduced_dims(result, dim, keepdim) == self, dim)

- name: mm(Tensor self, Tensor mat2) -> Tensor
  self: mm_mat1_backward(grad, mat2, self.sizes(), self.strides(), self.layout(), 1)
  mat2: mm_mat2_backward(grad, self, mat2.sizes(), mat2.strides(), mat2.layout(), 1)
  result: at::mm(self_t, mat2_p) + at::mm(self_p, mat2_t)

- name: mode(Tensor self, int dim=-1, bool keepdim=False) -> (Tensor values, Tensor indices)
  self: value_selecting_reduction_backward(grad, dim, indices, self.sizes(), keepdim)
  values: gather_with_keepdimed_indices(self_t, dim, indices, keepdim)

- name: mul.Tensor(Tensor self, Tensor other) -> Tensor
  self: mul_tensor_backward(grad, other, self.scalar_type())
  other: mul_tensor_backward(grad, self, other.scalar_type())
  result: other_t * self_p + self_t * other_p

- name: mul.Scalar(Tensor self, Scalar other) -> Tensor
  self: mul_tensor_backward(grad, at::scalar_to_tensor(other), self.scalar_type())
  result: self_t * other

- name: mv(Tensor self, Tensor vec) -> Tensor
  self: grad.ger(vec.conj())
  vec: self.conj().t().mv(grad)
  result: mv(self_t, vec_p) + mv(self_p, vec_t)

- name: mvlgamma(Tensor self, int p) -> Tensor
  self: mvlgamma_backward(grad, self, p)
  result: auto_element_wise

- name: nan_to_num(Tensor self, float? nan=None, float? posinf=None, float? neginf=None) -> Tensor
  self: grad * at::isfinite(self)
  result: auto_element_wise

- name: native_batch_norm(Tensor input, Tensor? weight, Tensor? bias, Tensor? running_mean, Tensor? running_var, bool training, float momentum, float eps) -> (Tensor, Tensor, Tensor)
  input, weight, bias: "grad.defined() ? native_batch_norm_backward(grad, input, weight, running_mean, running_var, result1, result2, training, eps, grad_input_mask) : std::tuple<Tensor, Tensor, Tensor>()"
  result0: batch_norm_jvp(input_p, input_t, weight_p, weight_t, bias_p, bias_t, running_mean, running_var, result1, result2, training, eps)

- name: native_batch_norm_backward(Tensor grad_out, Tensor input, Tensor? weight, Tensor? running_mean, Tensor? running_var, Tensor? save_mean, Tensor? save_invstd, bool train, float eps, bool[3] output_mask) -> (Tensor, Tensor, Tensor)
  input, weight, grad_out: batchnorm_double_backward(input, weight, grads[0], grads[1], grads[2], grad_out, running_mean, running_var, train, eps, save_mean, save_invstd, grad_input_mask)
  save_mean: not_implemented("native_batch_norm_backward save_mean")
  save_invstd: not_implemented("native_batch_norm_backward save_invstd")

- name: native_layer_norm(Tensor input, int[] normalized_shape, Tensor? weight, Tensor? bias, float eps) -> (Tensor, Tensor, Tensor)
  input, weight, bias: "grad.defined() ? native_layer_norm_backward(grad, input, normalized_shape, result1, result2, weight, bias, grad_input_mask) : std::tuple<Tensor, Tensor, Tensor>()"
  result0: layer_norm_jvp(input_p, input_t, weight_p, weight_t, bias_p, bias_t, result1, result2, normalized_shape)

- name: native_layer_norm_backward(Tensor grad_out, Tensor input, int[] normalized_shape, Tensor mean, Tensor rstd, Tensor? weight, Tensor? bias, bool[3] output_mask) -> (Tensor, Tensor, Tensor)
  input, weight, grad_out: layer_norm_double_backward(input, weight, grads[0], grads[1], grads[2], grad_out, mean, rstd, normalized_shape, grad_input_mask)
  bias: Tensor()
  mean: not_implemented("native_layer_norm_backward mean")
  rstd: not_implemented("native_layer_norm_backward rstd")

- name: native_group_norm(Tensor input, Tensor? weight, Tensor? bias, int N, int C, int HxW, int group, float eps) -> (Tensor, Tensor, Tensor)
  input, weight, bias: "GradMode::is_enabled() || grads[1].defined() || grads[2].defined() ? infinitely_differentiable_native_group_norm_backward(grads[0], grads[1], grads[2], input, result1, result2, weight, N, C, HxW, group, eps, grad_input_mask) : (grads[0].defined() ? native_group_norm_backward(grads[0].is_contiguous() ? grads[0] : grads[0].contiguous(), input.is_contiguous() ? input : input.contiguous(), result1, result2, weight, N, C, HxW, group, grad_input_mask) : std::tuple<Tensor, Tensor, Tensor>())"
  result0: group_norm_jvp(input_p, input_t, weight_p, weight_t, bias_p, bias_t, result1, result2, group)
  result1: group_norm_mean_jvp(input_t, result1, group)
  result2: group_norm_invstd_jvp(input_p, input_t, result1, result2, group)

- name: ne_.Scalar(Tensor(a!) self, Scalar other) -> Tensor(a!)
  self: zeros_like(self)
  result: self_t.zero_()

- name: ne_.Tensor(Tensor(a!) self, Tensor other) -> Tensor(a!)
  self: zeros_like(self)
  other: zeros_like(other)
  result: self_t.zero_()

- name: neg(Tensor self) -> Tensor
  self: grad.neg()
  result: auto_element_wise

- name: nextafter(Tensor self, Tensor other) -> Tensor
  self: not_implemented("nextafter")
  other: not_implemented("nextafter")

- name: norm.Scalar(Tensor self, Scalar p=2) -> Tensor
  self: norm_backward(grad, self, p, result)
  result: norm_jvp(self_p, self_t, p, result)

- name: norm.ScalarOpt_dim(Tensor self, Scalar? p, int[1] dim, bool keepdim=False) -> Tensor
  self: norm_backward(grad, self, p, result, dim, keepdim)
  result: norm_jvp(self_p, self_t, p, result, dim, keepdim)

- name: norm.ScalarOpt_dtype(Tensor self, Scalar? p, *, ScalarType dtype) -> Tensor
  self: norm_backward(grad, self.to(grad.scalar_type()), p, result)
  result: norm_jvp(self_p, self_t, p, result)

- name: norm.ScalarOpt_dim_dtype(Tensor self, Scalar? p, int[1] dim, bool keepdim, *, ScalarType dtype) -> Tensor
  self: norm_backward(grad, self.to(grad.scalar_type()), p, result, dim, keepdim)
  result: norm_jvp(self_p, self_t, p, result, dim, keepdim)

- name: linalg_vector_norm(Tensor self, Scalar ord=2, int[1]? dim=None, bool keepdim=False, *, ScalarType? dtype=None) -> Tensor
  self: linalg_vector_norm_backward(grad, self, ord, result, dim, keepdim)
  result: linalg_vector_norm_jvp(self_p, self_t, ord, result, dim, keepdim)

- name: _pdist_forward(Tensor self, float p=2) -> Tensor
  self: _pdist_backward(grad, self, p, result)

- name: _pdist_backward(Tensor grad, Tensor self, float p, Tensor pdist) -> Tensor
  grad: not_implemented("_pdist_backward")
  self: not_implemented("_pdist_backward")
  pdist: not_implemented("_pdist_backward")

- name: _euclidean_dist(Tensor x1, Tensor x2) -> Tensor
  x1, x2: _euclidean_dist_backward(grad, x1, x2, result)

- name: _cdist_forward(Tensor x1, Tensor x2, float p, int? compute_mode) -> Tensor
  x1: _cdist_backward(grad.contiguous(), x1, x2, p, result)
  x2: _cdist_backward(grad.mT().contiguous(), x2, x1, p, result.mT().contiguous())

- name: _cdist_backward(Tensor grad, Tensor x1, Tensor x2, float p, Tensor cdist) -> Tensor
  grad: not_implemented("_cdist_backward")
  x1: not_implemented("_cdist_backward")
  x2: not_implemented("_cdist_backward")
  cdist: not_implemented("_cdist_backward")

- name: normal_(Tensor(a!) self, float mean=0, float std=1, *, Generator? generator=None) -> Tensor(a!)
  self: zeros_like(grad)
  result: self_t.zero_()

- name: normal.Tensor_float(Tensor mean, float std=1, *, Generator? generator=None) -> Tensor
  mean: at::zeros(mean.sizes(), grad.options())
  result: auto_element_wise

- name: normal.float_Tensor(float mean, Tensor std, *, Generator? generator=None) -> Tensor
  std: at::zeros(std.sizes(), grad.options())
  result: auto_element_wise

- name: normal.Tensor_Tensor(Tensor mean, Tensor std, *, Generator? generator=None) -> Tensor
  mean: at::zeros(mean.sizes(), grad.options())
  std: at::zeros(std.sizes(), grad.options())
  result: zeros_like(mean_t)

- name: linalg_householder_product(Tensor input, Tensor tau) -> Tensor
  input, tau: householder_product_backward(grad, result, input, tau)
  result: householder_product_jvp(input_t, tau_t, result, input_p, tau_p)

- name: ormqr(Tensor self, Tensor input2, Tensor input3, bool left=True, bool transpose=False) -> Tensor
  self: not_implemented("ormqr")
  input2: not_implemented("ormqr")
  input3: not_implemented("ormqr")

- name: permute(Tensor(a) self, int[] dims) -> Tensor(a)
  self: permute_backwards(grad, dims)
  result: auto_linear

- name: poisson(Tensor self, Generator? generator=None) -> Tensor
  self: zeros_like(self)
  result: auto_element_wise

- name: pow.Tensor_Scalar(Tensor self, Scalar exponent) -> Tensor
  self: pow_backward(grad, self, exponent)
  result: auto_element_wise

- name: pow.Tensor_Tensor(Tensor self, Tensor exponent) -> Tensor
  self: pow_backward_self(grad, self, exponent)
  exponent: pow_backward_exponent(grad, self, exponent, result)
  result: (pow_backward_self(self_t.conj(), self_p, exponent_p) + pow_backward_exponent(exponent_t.conj(), self_p, exponent_p, result)).conj()

- name: pow.Scalar(Scalar self, Tensor exponent) -> Tensor
  exponent: pow_backward_exponent(grad, self, exponent, result)
  result: auto_element_wise

- name: prod(Tensor self, *, ScalarType? dtype=None) -> Tensor
  self: prod_backward(grad, self.to(grad.scalar_type()), result)
  result: (prod_backward(at::ones({}, result.options()).expand_as(result), self_p.to(result.scalar_type()), result) * self_t.conj()).sum().conj()

- name: prod.dim_int(Tensor self, int dim, bool keepdim=False, *, ScalarType? dtype=None) -> Tensor
  self: prod_backward(grad, self.to(grad.scalar_type()), result, dim, keepdim)
  result: (prod_backward(at::ones({}, result.options()).expand_as(result), self_p.to(result.scalar_type()), result, dim, keepdim) * self_t.conj()).sum(dim, keepdim).conj()

- name: put_(Tensor(a!) self, Tensor index, Tensor source, bool accumulate=False) -> Tensor(a!)
  self: "accumulate ? grad : grad.put(index, zeros_like(source), false)"
  index: non_differentiable
  source: grad.take(index).reshape_as(source)
  result: auto_linear  # It is affine, but sure

- name: linalg_qr(Tensor A, str mode='reduced') -> (Tensor Q, Tensor R)
  A: linalg_qr_backward(grad_Q, grad_R, Q, R, mode)
  Q, R: linalg_qr_jvp(A_t, Q, R, mode)

- name: rad2deg(Tensor self) -> Tensor
  self: rad2deg_backward(grad)
  result: auto_element_wise

- name: random_.from(Tensor(a!) self, int from, int? to, *, Generator? generator=None) -> Tensor(a!)
  self: zeros_like(grad)
  result: self_t.zero_()

- name: random_.to(Tensor(a!) self, int to, *, Generator? generator=None) -> Tensor(a!)
  self: zeros_like(grad)
  result: self_t.zero_()

- name: random_(Tensor(a!) self, *, Generator? generator=None) -> Tensor(a!)
  self: zeros_like(grad)
  result: self_t.zero_()

- name: reciprocal(Tensor self) -> Tensor
  self: -grad * (result * result).conj()
  result: auto_element_wise

- name: remainder.Scalar(Tensor self, Scalar other) -> Tensor
  self: grad
  result: auto_element_wise

- name: remainder.Tensor(Tensor self, Tensor other) -> Tensor
  self: grad
  other: -grad * self.div(other, /*rounding_mode=*/"floor")
  result: self_t - other_t * self_p.div(other_p, /*rounding_mode=*/"floor")

- name: renorm(Tensor self, Scalar p, int dim, Scalar maxnorm) -> Tensor
  self: renorm_backward(grad, self, p, dim, maxnorm)

- name: repeat(Tensor self, int[] repeats) -> Tensor
  self: repeat_backward(grad, repeats, self.sizes())
  result: auto_linear

- name: special_entr(Tensor self) -> Tensor
  self: grad * (-(1 + self.log()))
  result: auto_element_wise

- name: special_ndtri(Tensor self) -> Tensor
  self: grad * std::sqrt(2 * M_PI) * (result.square() / 2).exp()
  result: auto_element_wise

- name: special_log_ndtr(Tensor self) -> Tensor
  self: grad / std::sqrt(2 * M_PI) * (result + self.pow(2) / 2).neg().exp()
  result: auto_element_wise

# [Note: Sometimes view derivatives]
# The following situation applies to other operations as well.
# TODO: This note is only referenced once by to_dense. Make this
# more generic if it's been referenced more than once.
#
# DO NOT define a backward for reshape!
# reshape is special in that it sometimes returns a view, and sometimes not.
# Defining a backward will make codegen spit out the forward call as
#     as_variable(baseType->reshape(self)),
# making it impossible (hard) to detect when it is actually a view.
# - name: reshape(Tensor self, IntArrayRef shape)

- name: _reshape_alias(Tensor(a) self, int[] size, int[] stride) -> Tensor(a)
  self: grad.reshape(self.sizes())
  result: auto_linear

- name: round(Tensor self) -> Tensor
  self: zeros_like(grad)
  result: auto_element_wise

- name: round.decimals(Tensor self, *, int decimals) -> Tensor
  self: zeros_like(grad)
  result: auto_element_wise

- name: rsqrt(Tensor self) -> Tensor
  self: -0.5 * grad * result.pow(3).conj()
  result: auto_element_wise

- name: scatter.src(Tensor self, int dim, Tensor index, Tensor src) -> Tensor
  self: grad.scatter(dim, index, 0)
  index: non_differentiable
  src: grad.gather(dim, index)
  result: self_t.scatter(dim, index, src_t)

- name: scatter.value(Tensor self, int dim, Tensor index, Scalar value) -> Tensor
  self: grad.scatter(dim, index, 0)
  index: non_differentiable
  result: self_t.scatter(dim, index, 0)

- name: scatter_add(Tensor self, int dim, Tensor index, Tensor src) -> Tensor
  self: grad
  index: non_differentiable
  src: grad.gather(dim, index)
  result: scatter_add(self_t, dim, index, src_t)

- name: select.int(Tensor(a) self, int dim, int index) -> Tensor(a)
  self: select_backward(grad, self.sizes(), dim, index)
  result: auto_linear

- name: select_backward(Tensor grad_output, int[] input_sizes, int dim, int index) -> Tensor
  grad_output: grad.select(dim, index)
  result: auto_linear

- name: sigmoid(Tensor self) -> Tensor
  self: sigmoid_backward(grad, result)
  result: auto_element_wise

- name: logit(Tensor self, float? eps=None) -> Tensor
  self: "GradMode::is_enabled() ? infinitely_differentiable_logit_backward(grad, self, eps) : logit_backward(grad, self, eps)"
  result: auto_element_wise

- name: sign(Tensor self) -> Tensor
  self: zeros_like(grad)
  result: auto_element_wise

- name: sgn(Tensor self) -> Tensor
  self: sgn_backward(result, grad, self)
  result: auto_element_wise

- name: sin(Tensor self) -> Tensor
  self: grad * self.cos().conj()
  result: auto_element_wise

- name: sinc(Tensor self) -> Tensor
  self: sinc_backward(grad, self)
  result: auto_element_wise

- name: sinh(Tensor self) -> Tensor
  self: grad * self.cosh().conj()
  result: auto_element_wise

- name: slice.Tensor(Tensor(a) self, int dim=0, int? start=None, int? end=None, int step=1) -> Tensor(a)
  self: slice_backward_wrapper(grad, self.sizes(), dim, start, end, step)
  result: auto_linear

- name: slice_backward(Tensor grad_output, int[] input_sizes, int dim, int start, int end, int step) -> Tensor
  grad_output: grad.slice(dim, start, end, step)
  result: auto_linear

- name: slice_scatter(Tensor self, Tensor src, int dim=0, int? start=None, int? end=None, int step=1) -> Tensor
  self: slice_scatter(grad, zeros_like(src), dim, start, end, step)
  src: grad.slice(dim, start, end, step)
  result: auto_linear

- name: select_scatter(Tensor self, Tensor src, int dim, int index) -> Tensor
  self: select_scatter(grad, zeros_like(src), dim, index)
  src: grad.select(dim, index)
  result: auto_linear

- name: diagonal_scatter(Tensor self, Tensor src, int offset=0, int dim1=0, int dim2=1) -> Tensor
  self: diagonal_scatter(grad, zeros_like(src), offset, dim1, dim2)
  src: grad.diagonal(offset, dim1, dim2)
  result: auto_linear

- name: as_strided_scatter(Tensor self, Tensor src, int[] size, int[] stride, int? storage_offset=None) -> Tensor
  self: as_strided_scatter_backward(grad, TensorGeometry(self), TensorGeometry(src), size, stride, storage_offset)
  # See Note [as_strided_scatter backward support]
  src: grad.contiguous().as_strided(size, stride, storage_offset)
  result: auto_linear

- name: slogdet(Tensor self) -> (Tensor sign, Tensor logabsdet)
  self: slogdet_backward(grad, self, sign, logabsdet)
  output_differentiability: [false, true]

- name: linalg_slogdet(Tensor self) -> (Tensor sign, Tensor logabsdet)
  self: slogdet_backward(grad, self, sign, logabsdet)
  output_differentiability: [false, true]

- name: linalg_solve(Tensor input, Tensor other) -> Tensor
  input: solve_backward_A(grad, other, input, result)
  other: solve_backward_self(grad, other, input)
  result: solve_jvp(result, input_p, input_t, other_t)

- name: sort(Tensor self, int dim=-1, bool descending=False) -> (Tensor values, Tensor indices)
  self: value_selecting_reduction_backward(grad, dim, indices, self.sizes(), true)
  output_differentiability: [True, False]
  values: gather_with_keepdimed_indices(self_t, dim, indices, true)

- name: sort.stable(Tensor self, *, bool? stable, int dim=-1, bool descending=False) -> (Tensor values, Tensor indices)
  self: value_selecting_reduction_backward(grad, dim, indices, self.sizes(), true)
  output_differentiability: [True, False]
  values: gather_with_keepdimed_indices(self_t, dim, indices, true)

- name: split.Tensor(Tensor(a -> *) self, int split_size, int dim=0) -> Tensor(a)[]
  self: split_backward(grads, split_size, dim, self.sizes(), self.options())
  result: auto_linear

- name: unsafe_split.Tensor(Tensor self, int split_size, int dim=0) -> Tensor[]
  self: split_backward(grads, split_size, dim, self.sizes(), self.options())
  result: auto_linear

- name: split_with_sizes(Tensor(a -> *) self, int[] split_sizes, int dim=0) -> Tensor(a)[]
  self: split_with_sizes_backward(grads, split_sizes, dim, self.sizes(), self.options())
  result: auto_linear

- name: unsafe_split_with_sizes(Tensor self, int[] split_sizes, int dim=0) -> Tensor[]
  self: split_with_sizes_backward(grads, split_sizes, dim, self.sizes(), self.options())
  result: auto_linear

- name: sqrt(Tensor self) -> Tensor
  self: grad / (2 * result.conj())
  result: auto_element_wise

- name: squeeze(Tensor(a) self) -> Tensor(a)
  self: unsqueeze_to(grad, self.sizes())
  result: auto_linear

- name: squeeze.dim(Tensor(a) self, int dim) -> Tensor(a)
  self: unsqueeze_to(grad, dim, self.sizes())
  result: auto_linear

- name: squeeze_(Tensor(a!) self) -> Tensor(a!)
  self: unsqueeze_to(grad, self.sizes())
  result: auto_linear

- name: squeeze_.dim(Tensor(a!) self, int dim) -> Tensor(a!)
  self: unsqueeze_to(grad, dim, self.sizes())
  result: auto_linear

- name: std.correction(Tensor self, int[1]? dim, *, int? correction, bool keepdim=False) -> Tensor
  self: std_backward(result, grad, self, dim, correction, keepdim)
  result: handle_r_to_c(result.scalar_type(), var_jvp(self_t, self_p, result, dim, correction, keepdim) / (2 * result))

- name: std_mean.correction(Tensor self, int[1]? dim, *, int? correction, bool keepdim=False) -> (Tensor, Tensor)
  self: var_std_mean_backward(grads, self, result0, result1, dim, correction, keepdim, true)

- name: sub.Tensor(Tensor self, Tensor other, *, Scalar alpha=1) -> Tensor
  self: handle_r_to_c(self.scalar_type(), grad)
  other: handle_r_to_c(other.scalar_type(), maybe_multiply(-grad, alpha.conj()))
  result: self_t - maybe_multiply(other_t, alpha)

- name: sub.Scalar(Tensor self, Scalar other, Scalar alpha=1) -> Tensor
  self: handle_r_to_c(self.scalar_type(), grad)
  result: auto_element_wise

- name: rsub.Tensor(Tensor self, Tensor other, *, Scalar alpha=1) -> Tensor
  self: handle_r_to_c(self.scalar_type(), maybe_multiply(-grad, alpha.conj()))
  other: handle_r_to_c(other.scalar_type(), grad)
  result: -maybe_multiply(self_t, alpha) + other_t

- name: rsub.Scalar(Tensor self, Scalar other, Scalar alpha=1) -> Tensor
  self: handle_r_to_c(self.scalar_type(), maybe_multiply(-grad, alpha.conj()))
  result: auto_element_wise

- name: sum(Tensor self, *, ScalarType? dtype=None) -> Tensor
  self: grad.expand(self.sizes())
  result: auto_linear

- name: sum.dim_IntList(Tensor self, int[1] dim, bool keepdim=False, *, ScalarType? dtype=None) -> Tensor
  self: sum_backward(grad, self.sizes(), dim, keepdim)
  result: auto_linear

- name: nansum(Tensor self, int[1] dim=[], bool keepdim=False, *, ScalarType? dtype=None) -> Tensor
  self: nansum_backward(grad.to(self.scalar_type()), self, dim, keepdim)

# We never call _linalg_svd with compute_uv=False in an autograd context, so we don't even consider it here
- name: _linalg_svd(Tensor A, bool full_matrices=False, bool compute_uv=True, *, str? driver=None) -> (Tensor U, Tensor S, Tensor Vh)
  A: "svd_backward(full_matrices && grad_U.defined() ? grad_U.narrow(-1, 0, S.size(-1)) : grad_U,
                   grad_S,
                   full_matrices && grad_Vh.defined() ? grad_Vh.narrow(-2, 0, S.size(-1)) : grad_Vh,
                   full_matrices ? U.narrow(-1, 0, S.size(-1)) : U,
                   S,
                   full_matrices ? Vh.narrow(-2, 0, S.size(-1)) : Vh)"
  U, S, Vh: linalg_svd_jvp(A_t, U, S, Vh, full_matrices)

- name: symeig(Tensor self, bool eigenvectors=False, bool upper=True) -> (Tensor eigenvalues, Tensor eigenvectors)
  self: linalg_eig_backward(grads[0], grads[1], eigenvalues, eigenvectors_return, /*is_hermitian=*/true, /*symeig_eigenvector=*/eigenvectors)

- name: linalg_eigh(Tensor self, str UPLO="L") -> (Tensor eigenvalues, Tensor eigenvectors)
  self: linalg_eig_backward(grads[0], grads[1], eigenvalues, eigenvectors, /*is_hermitian=*/true)
  eigenvalues, eigenvectors: linalg_eig_jvp(self_t, eigenvalues, eigenvectors, /*is_hermitian=*/true)

- name: linalg_eig(Tensor self) -> (Tensor eigenvalues, Tensor eigenvectors)
  self: handle_r_to_c(self.scalar_type(), linalg_eig_backward(grads[0], grads[1], eigenvalues, eigenvectors, /*is_hermitian=*/false))
  eigenvalues, eigenvectors: linalg_eig_jvp(self_t, eigenvalues, eigenvectors, /*is_hermitian=*/false)

- name: t(Tensor(a) self) -> Tensor(a)
  self: grad.t()
  result: auto_linear

- name: t_(Tensor(a!) self) -> Tensor(a!)
  self: grad.t()
  result: auto_linear

- name: one_hot(Tensor self, int num_classes=-1) -> Tensor
  self: non_differentiable

- name: flip(Tensor self, int[] dims) -> Tensor
  self: grad.flip(dims)
  result: auto_linear

- name: roll(Tensor self, int[1] shifts, int[1] dims=[]) -> Tensor
  self: grad.roll(fmap(reverse_list(shifts), [](int64_t i){return -i;}), reverse_list(dims))
  result: auto_linear

- name: rot90(Tensor self, int k=1, int[] dims=[0,1]) -> Tensor
  self: grad.rot90(-k, dims)
  result: auto_linear

- name: take(Tensor self, Tensor index) -> Tensor
  self: zeros_like(self).put_(index, grad, true)
  index: non_differentiable
  result: auto_linear

- name: tan(Tensor self) -> Tensor
  self: grad * (1 + result.pow(2)).conj()
  result: auto_element_wise

- name: tanh(Tensor self) -> Tensor
  self: tanh_backward(grad, result)
  result: auto_element_wise

- name: topk(Tensor self, int k, int dim=-1, bool largest=True, bool sorted=True) -> (Tensor values, Tensor indices)
  self: value_selecting_reduction_backward(grad, dim, indices, self.sizes(), true)
  output_differentiability: [True, False]
  values: gather(self_t, dim, indices)

- name: trace(Tensor self) -> Tensor
  self: trace_backward(grad, self.sizes())
  result: auto_linear

- name: transpose.int(Tensor(a) self, int dim0, int dim1) -> Tensor(a)
  self: grad.transpose(dim0, dim1)
  result: auto_linear

- name: transpose_(Tensor(a!) self, int dim0, int dim1) -> Tensor(a!)
  self: grad.transpose(dim0, dim1)
  result: auto_linear

- name: triangular_solve(Tensor self, Tensor A, bool upper=True, bool transpose=False, bool unitriangular=False) -> (Tensor solution, Tensor cloned_coefficient)
  self, A: triangular_solve_backward(grad_solution, grad_cloned_coefficient, self, A, solution, upper, transpose, unitriangular, grad_input_mask)
  solution: triangular_solve_jvp(solution, A_p, A_t, self_t, upper, transpose, unitriangular)
  cloned_coefficient: A_t

- name: linalg_solve_triangular(Tensor self, Tensor B, *, bool upper, bool left=True, bool unitriangular=False) -> Tensor
  self, B: linalg_solve_triangular_backward(grad, self, result, upper, left, unitriangular, grad_input_mask)
  result: linalg_solve_triangular_forward_AD(self_t, B_t, self_p, result, upper, left, unitriangular)

- name: tril(Tensor self, int diagonal=0) -> Tensor
  self: grad.tril(diagonal)
  result: auto_linear

- name: triu(Tensor self, int diagonal=0) -> Tensor
  self: grad.triu(diagonal)
  result: auto_linear

- name: trunc(Tensor self) -> Tensor
  self: zeros_like(grad)
  result: auto_element_wise

# DO NOT define a backward for to_dense
# See [Note: Sometimes view derivatives]
# - name: to_dense(Tensor self, ScalarType? dtype=None) -> Tensor
#
- name: _to_dense(Tensor self, ScalarType? dtype=None) -> Tensor
  self: to_dense_backward(grad, self)

- name: to_sparse(Tensor self) -> Tensor
  self: grad.to_dense()

- name: to_sparse.sparse_dim(Tensor self, int sparse_dim) -> Tensor
  self: grad.to_dense()

- name: to_mkldnn(Tensor self, ScalarType? dtype=None) -> Tensor
  self: to_mkldnn_backward(grad, self)

- name: unfold(Tensor(a) self, int dimension, int size, int step) -> Tensor(a)
  self: unfold_backward(grad, self.sizes(), dimension, size, step)
  result: auto_linear

- name: unfold_backward(Tensor grad_in, int[] input_sizes, int dim, int size, int step) -> Tensor
  grad_in: grad.unfold(dim, size, step)
  result: auto_linear

- name: uniform_(Tensor(a!) self, float from=0, float to=1, *, Generator? generator=None) -> Tensor(a!)
  self: zeros_like(grad)
  result: self_t.zero_()

- name: _unique(Tensor self, bool sorted=True, bool return_inverse=False) -> (Tensor, Tensor)
  output_differentiability: [True, False]
  self: not_implemented("_unique")

- name: unique_dim(Tensor self, int dim, bool sorted=True, bool return_inverse=False, bool return_counts=False) -> (Tensor, Tensor, Tensor)
  output_differentiability: [True, False, False]
  self: not_implemented("unique_dim")

- name: unique_consecutive(Tensor self, bool return_inverse=False, bool return_counts=False, int? dim=None) -> (Tensor, Tensor, Tensor)
  output_differentiability: [True, False, False]
  self: not_implemented("unique_consecutive")

- name: unique_dim_consecutive(Tensor self, int dim, bool return_inverse=False, bool return_counts=False) -> (Tensor, Tensor, Tensor)
  output_differentiability: [True, False, False]
  self: not_implemented("unique_dim_consecutive")

- name: _unique2(Tensor self, bool sorted=True, bool return_inverse=False, bool return_counts=False) -> (Tensor, Tensor, Tensor)
  output_differentiability: [True, False, False]
  self: not_implemented("_unique2")

- name: _unsafe_view(Tensor self, int[] size) -> Tensor
  self: grad.reshape(self.sizes())
  result: auto_linear

- name: lift(Tensor self) -> Tensor
  self: not_implemented("lift")

- name: unsqueeze(Tensor(a) self, int dim) -> Tensor(a)
  self: grad.squeeze(dim)
  result: auto_linear

- name: unsqueeze_(Tensor(a!) self, int dim) -> Tensor(a!)
  self: grad.squeeze(dim)
  result: auto_linear

- name: var.correction(Tensor self, int[1]? dim, *, int? correction, bool keepdim=False) -> Tensor
  self: var_backward(grad, self, dim, correction, keepdim)
  result: handle_r_to_c(result.scalar_type(), var_jvp(self_t, self_p, result, dim, correction, keepdim))

- name: var_mean.correction(Tensor self, int[1]? dim, *, int? correction, bool keepdim=False) -> (Tensor, Tensor)
  self: var_std_mean_backward(grads, self, result0, result1, dim, correction, keepdim, false)

- name: view(Tensor(a) self, int[] size) -> Tensor(a)
  self: grad.reshape(self.sizes())
  result: auto_linear

- name: view.dtype(Tensor(a) self, ScalarType dtype) -> Tensor(a)
  output_differentiability: [False]

- name: view_as_real(Tensor(a) self) -> Tensor(a)
  self: at::view_as_complex(grad.contiguous()) # gx0 + 1j * gx1
  result: at::view_as_real(self_t)

- name: view_as_complex(Tensor(a) self) -> Tensor(a)
  self: at::view_as_real(grad.contiguous().resolve_conj()) # [gx, gy]
  result: at::view_as_complex(self_t)

- name: where.self(Tensor condition, Tensor self, Tensor other) -> Tensor
  condition: non_differentiable
  self: where(condition, grad, zeros_like(grad))
  other: where(condition, zeros_like(grad), grad)
  result: where(condition, self_t, other_t)

# weight_norm_cuda_interface_backward does not have an explicitly defined derivative, so if we do happen
# to be running backward with create_graph=True, fall back to a backward function that uses
# differentiable ops.
- name: _weight_norm_interface(Tensor v, Tensor g, int dim=0) -> (Tensor, Tensor)
  v, g: "grad.defined() ? (GradMode::is_enabled() ? _weight_norm_differentiable_backward(grad.contiguous(), v, g, result1, dim) : _weight_norm_interface_backward(grad.contiguous(), v, g, result1, dim)) : std::tuple<Tensor, Tensor>()"

- name: zero_(Tensor(a!) self) -> Tensor(a!)
  self: zeros_like(grad)
  result: auto_linear

- name: sparse_mask(Tensor self, Tensor mask) -> Tensor
  self: grad.to_dense().sparse_mask(mask).to_dense()
  mask: non_differentiable

- name: _sparse_coo_tensor_with_dims_and_tensors(int sparse_dim, int dense_dim, int[] size, Tensor indices, Tensor values, *, ScalarType? dtype=None, Layout? layout=None, Device? device=None, bool? pin_memory=False) -> Tensor
  values: sparse_constructor_values_backward(grad, indices)

- name: _sparse_sum.dim(Tensor self, int[1] dim) -> Tensor
  self: at::_sparse_sum_backward(grad, self, dim)

- name: _standard_gamma(Tensor self, Generator? generator=None) -> Tensor
  self: grad * _standard_gamma_grad(self, result)

- name: _standard_gamma_grad(Tensor self, Tensor output) -> Tensor
  self: not_implemented("_standard_gamma_grad")

- name: values(Tensor(a) self) -> Tensor(a)
  self: at::_sparse_coo_tensor_unsafe(self.indices(), grad, self.sizes())._coalesced_(true)

# Why is _values() not differentiable?
# See NOTE [ Sparse: autograd and API ]
- name: _values(Tensor(a) self) -> Tensor(a)
  output_differentiability: [False]

# NN
- name: _trilinear(Tensor i1, Tensor i2, Tensor i3, int[] expand1, int[] expand2, int[] expand3, int[] sumdim, int unroll_dim=1) -> Tensor
  i1, i2, i3: _trilinear_backward(grad, i1, i2, i3, expand1, expand2, expand3, sumdim, grad_input_mask)
  result: "_trilinear(i1_t, i2_p, i3_p, expand1, expand2, expand3, sumdim, unroll_dim) +
           _trilinear(i1_p, i2_t, i3_p, expand1, expand2, expand3, sumdim, unroll_dim) +
           _trilinear(i1_p, i2_p, i3_t, expand1, expand2, expand3, sumdim, unroll_dim)"

- name: constant_pad_nd(Tensor self, int[] pad, Scalar value=0) -> Tensor
  self: constant_pad_nd_backward(grad, pad)
  result: constant_pad_nd(self_t, pad, 0)

- name: binary_cross_entropy(Tensor self, Tensor target, Tensor? weight=None, int reduction=Mean) -> Tensor
  self: binary_cross_entropy_backward(grad, self, target, weight, reduction)
  target: binary_cross_entropy_target_backward(grad, self, target, weight, reduction)
  result: "apply_loss_reduction(
               binary_cross_entropy_backward(self_t, self_p, target_p, weight, at::Reduction::None)
             + binary_cross_entropy_target_backward(target_t, self_p, target_p, weight, at::Reduction::None),
           reduction)"

- name: binary_cross_entropy_backward(Tensor grad_output, Tensor self, Tensor target, Tensor? weight=None, int reduction=Mean) -> Tensor
  self: binary_cross_entropy_double_backward(grad_output, grad, self, target, weight, reduction)
  target: binary_cross_entropy_double_backward_target(grad, grad_output, self, target, weight, reduction)
  grad_output: binary_cross_entropy_double_backward_grad_output(grad, self, target, weight, reduction)
  result: " binary_cross_entropy_double_backward(grad_output_p, self_t, self_p, target_p, weight, reduction)
          + binary_cross_entropy_double_backward_target(target_t, grad_output_p, self_p, target_p, weight, reduction)
          + binary_cross_entropy_double_backward_grad_output(grad_output_t, self_p, target_p, weight, reduction)"

- name: binary_cross_entropy_with_logits(Tensor self, Tensor target, Tensor? weight=None, Tensor? pos_weight=None, int reduction=Mean) -> Tensor
  self: binary_cross_entropy_with_logits_backward(grad, self, target, weight, pos_weight, reduction)
  target: binary_cross_entropy_with_logits_target_backward(grad, self, target, weight, pos_weight, reduction)
  result: "apply_loss_reduction(
               binary_cross_entropy_with_logits_backward(self_t, self_p, target_p, weight, pos_weight, at::Reduction::None)
             + binary_cross_entropy_with_logits_target_backward(target_t, self_p, target_p, weight, pos_weight, at::Reduction::None),
           reduction)"

- name: embedding(Tensor weight, Tensor indices, int padding_idx=-1, bool scale_grad_by_freq=False, bool sparse=False) -> Tensor
  indices: non_differentiable
  weight: embedding_backward(grad, indices, weight.size(0), padding_idx, scale_grad_by_freq, sparse)
  result: auto_linear

- name: embedding_dense_backward(Tensor grad_output, Tensor indices, int num_weights, int padding_idx, bool scale_grad_by_freq) -> Tensor
  grad_output: embedding_dense_double_backward(grad, indices, padding_idx)
  indices: non_differentiable

- name: _embedding_bag(Tensor weight, Tensor indices, Tensor offsets, bool scale_grad_by_freq=False, int mode=0, bool sparse=False, Tensor? per_sample_weights=None, bool include_last_offset=False, int padding_idx=-1) -> (Tensor, Tensor, Tensor, Tensor)
  indices: non_differentiable
  offsets: non_differentiable
  weight: _embedding_bag_backward(grad, indices, offsets, result1, result2, result3, weight.size(0), scale_grad_by_freq, mode, sparse, per_sample_weights, padding_idx)
  per_sample_weights: _embedding_bag_per_sample_weights_backward(grad, weight, indices, offsets, result1, mode, padding_idx)

- name: _embedding_bag_dense_backward(Tensor grad, Tensor indices, Tensor offset2bag, Tensor bag_size, Tensor maximum_indices, int num_weights, bool scale_grad_by_freq, int mode, Tensor? per_sample_weights, int padding_idx=-1) -> Tensor
  indices: non_differentiable
  offset2bag: non_differentiable
  bag_size: non_differentiable
  maximum_indices: non_differentiable

- name: embedding_renorm_(Tensor(a!) self, Tensor indices, float max_norm, float norm_type) -> Tensor(a!)
  indices: non_differentiable
  self: not_implemented("embedding_renorm")

- name: kl_div(Tensor self, Tensor target, int reduction=Mean, *, bool log_target=False) -> Tensor
  self: kl_div_backward(grad, self, target, reduction, log_target)
  target: kl_div_target_backward(grad, self, target, reduction, log_target)
  result: apply_loss_reduction(kl_div_backward(self_t, self_p, target_p, at::Reduction::None, log_target) +  kl_div_target_backward(target_t, self_p, target_p, at::Reduction::None, log_target), reduction)

- name: l1_loss(Tensor self, Tensor target, int reduction=Mean) -> Tensor
  self: l1_loss_backward(grad, self, target, reduction)
  target: l1_loss_backward(grad, target, self, reduction)
  result: apply_loss_reduction(l1_loss_backward(self_t.conj(), self_p, target_p, at::Reduction::None).conj() + l1_loss_backward(target_t.conj(), target_p, self_p, at::Reduction::None).conj(), reduction)

- name: mse_loss(Tensor self, Tensor target, int reduction=Mean) -> Tensor
  self: mse_loss_backward(grad, self, target, reduction)
  target: mse_loss_backward(grad, target, self, reduction)
  result: apply_loss_reduction(mse_loss_backward(self_t.conj(), self_p, target_p, at::Reduction::None).conj() + mse_loss_backward(target_t.conj(), target_p, self_p, at::Reduction::None).conj(), reduction)

- name: multi_margin_loss(Tensor self, Tensor target, Scalar p=1, Scalar margin=1, Tensor? weight=None, int reduction=Mean) -> Tensor
  self: multi_margin_loss_backward(grad, self, target, p, margin, weight, reduction)
  target: non_differentiable

- name: multilabel_margin_loss_forward(Tensor self, Tensor target, int reduction) -> (Tensor output, Tensor is_target)
  self: multilabel_margin_loss_backward(grad, self, target, reduction, is_target)
  target: non_differentiable

- name: nll_loss_forward(Tensor self, Tensor target, Tensor? weight, int reduction, int ignore_index) -> (Tensor output, Tensor total_weight)
  self: nll_loss_backward(grad, self, target, weight, reduction, ignore_index, total_weight)
  target: non_differentiable
  output: std::get<0>(nll_loss_forward(self_t, target, weight, reduction, ignore_index))

- name: nll_loss2d_forward(Tensor self, Tensor target, Tensor? weight, int reduction, int ignore_index) -> (Tensor output, Tensor total_weight)
  self: nll_loss2d_backward(grad, self, target, weight, reduction, ignore_index, total_weight)
  target: non_differentiable
  output: std::get<0>(nll_loss2d_forward(self_t, target, weight, reduction, ignore_index))

- name: smooth_l1_loss(Tensor self, Tensor target, int reduction=Mean, float beta=1.0) -> Tensor
  self: smooth_l1_loss_backward(grad, self, target, reduction, beta)
  target: smooth_l1_loss_backward(grad, target, self, reduction, beta)
  result: apply_loss_reduction(smooth_l1_loss_backward(self_t.conj(), self_p, target_p, at::Reduction::None, beta).conj() + smooth_l1_loss_backward(target_t.conj(), target_p, self_p, at::Reduction::None, beta).conj(), reduction)

- name: huber_loss(Tensor self, Tensor target, int reduction=Mean, float delta=1.0) -> Tensor
  self: huber_loss_backward(grad, self, target, reduction, delta)
  target: huber_loss_backward(grad, target, self, reduction, delta)
  result: apply_loss_reduction(huber_loss_backward(self_t.conj(), self_p, target_p, at::Reduction::None, delta).conj() + huber_loss_backward(target_t.conj(), target_p, self_p, at::Reduction::None, delta).conj(), reduction)

- name: soft_margin_loss(Tensor self, Tensor target, int reduction=Mean) -> Tensor
  self: soft_margin_loss_backward(grad, self, target, reduction)
  result: apply_loss_reduction(soft_margin_loss_backward(self_t.conj(), self_p, target, at::Reduction::None).conj(), reduction)

- name: relu(Tensor self) -> Tensor
  self: threshold_backward(grad, result, 0)
  result: auto_element_wise

- name: silu(Tensor self) -> Tensor
  self: "GradMode::is_enabled() ? infinitely_differentiable_silu_backward(grad, self) : silu_backward(grad, self)"
  result: auto_element_wise

- name: mish(Tensor self) -> Tensor
  self: "GradMode::is_enabled() ? infinitely_differentiable_mish_backward(grad, self) : mish_backward(grad, self)"
  result: auto_element_wise

- name: elu(Tensor self, Scalar alpha=1, Scalar scale=1, Scalar input_scale=1) -> Tensor
  self: elu_backward(grad, alpha, scale, input_scale, /* is_result */ false, self)
  result: auto_element_wise

- name: elu_(Tensor(a!) self, Scalar alpha=1, Scalar scale=1, Scalar input_scale=1) -> Tensor(a!)
  self: elu_backward(grad, alpha, scale, input_scale, /* is_result */ true, result)

- name: celu(Tensor self, Scalar alpha=1.0) -> Tensor
  self: elu_backward(grad, alpha, 1, 1.0/alpha.toFloat(), /* is_result */ false, self)
  result: auto_element_wise

- name: celu_(Tensor(a!) self, Scalar alpha=1.0) -> Tensor(a!)
  self: elu_backward(grad, alpha, 1, 1.0/alpha.toFloat(), /* is_result */ true, result)

- name: gelu(Tensor self, *, str approximate='none') -> Tensor
  self: gelu_backward(grad, self, approximate)
  result: auto_element_wise

- name: gelu_backward(Tensor grad_output, Tensor self, *, str approximate='none') -> Tensor
  grad_output: gelu_backward(grad, self, approximate)
  self: gelu_double_backward(grad, grad_output, self, approximate)
  result: gelu_backward(grad_output_t, self_p, approximate) + gelu_double_backward(self_t, grad_output_p, self_p, approximate)

- name: glu(Tensor self, int dim=-1) -> Tensor
  # TODO: glu_backward can benefit from forward result,
  # and forward ad/forward over reverse ad for that matter
  self: glu_backward(grad, self, dim)
  result: glu_jvp(result, self_p, self_t, dim)

- name: hardshrink(Tensor self, Scalar lambd=0.5) -> Tensor
  self: hardshrink_backward(grad, self, lambd)
  result: auto_element_wise

- name: hardshrink_backward(Tensor grad_out, Tensor self, Scalar lambd) -> Tensor
  grad_out: hardshrink_backward(grad, self, lambd)
  self: zeros_like(grad)
  result: at::where((self_p > lambd).logical_or(self_p < -lambd), grad_out_t, at::zeros({}, result.options()).expand_as(result))

- name: hardtanh(Tensor self, Scalar min_val=-1, Scalar max_val=1) -> Tensor
  self: hardtanh_backward(grad, self, min_val, max_val)
  result: auto_element_wise

- name: leaky_relu(Tensor self, Scalar negative_slope=0.01) -> Tensor
  self: leaky_relu_backward(grad, self, negative_slope, false)
  result: auto_element_wise

- name: leaky_relu_(Tensor(a!) self, Scalar negative_slope=0.01) -> Tensor(a!)
  self: leaky_relu_backward(grad, result, negative_slope, true)
  result: auto_element_wise

- name: log_sigmoid_forward(Tensor self) -> (Tensor output, Tensor buffer)
  self: log_sigmoid_backward(grad, self, buffer)
  output: auto_element_wise

- name: _log_softmax(Tensor self, int dim, bool half_to_float) -> Tensor
  self: _log_softmax_backward_data(grad, result, dim, self.scalar_type())
  result: self_t - logsumexp_jvp(self_p, self_t, {dim}, true)

- name: _sparse_log_softmax(Tensor self, int dim, bool half_to_float) -> Tensor
  self: _sparse_log_softmax_backward_data(grad, result, dim, self)

- name: _masked_softmax(Tensor self, Tensor mask, int? dim=None) -> Tensor
  self: _masked_softmax_backward(grad, result, mask, dim)
  mask: non_differentiable

- name: prelu(Tensor self, Tensor weight) -> Tensor
  self, weight: "grad.defined() ? prelu_backward(grad, self, weight) : std::tuple<Tensor, Tensor>()"
  result: prelu_jvp(self_p, self_t, weight_p, weight_t)

- name: prelu_backward(Tensor grad_output, Tensor self, Tensor weight) -> (Tensor, Tensor)
  grad_output, self, weight: prelu_double_backward(grads[0], grads[1], grad_output, self, weight)
  result0: prelu_backward_self_jvp(self_p, weight_p, weight_t, grad_output_p, grad_output_t)
  result1: prelu_backward_weight_jvp(weight_p, self_p, self_t, grad_output_p, grad_output_t)

- name: rrelu_with_noise(Tensor self, Tensor noise, Scalar lower=0.125, Scalar upper=0.3333333333333333, bool training=False, Generator? generator=None) -> Tensor
  self: rrelu_with_noise_backward(grad, self, noise, lower, upper, training, false)
  result: auto_element_wise


- name: rrelu_with_noise_(Tensor(a!) self, Tensor noise, Scalar lower=0.125, Scalar upper=0.3333333333333333, bool training=False, Generator? generator=None) -> Tensor(a!)
  self: rrelu_with_noise_backward(grad, result, noise, lower, upper, training, true)

- name: _softmax(Tensor self, int dim, bool half_to_float) -> Tensor
  self: _softmax_backward_data(grad, result, dim, self.scalar_type())
  result: result * (self_t - logsumexp_jvp(self_p, self_t, {dim}, true))

- name: _sparse_softmax(Tensor self, int dim, bool half_to_float) -> Tensor
  self: _sparse_softmax_backward_data(grad, result, dim, self)

- name: _sparse_sparse_matmul(Tensor self, Tensor other) -> Tensor
  self: sparse_sparse_matmul_backward(grad, self, other, 0)
  other: sparse_sparse_matmul_backward(grad, self, other, 1)

- name: softplus(Tensor self, Scalar beta=1, Scalar threshold=20) -> Tensor
  self: softplus_backward(grad, self, beta, threshold)
  result: auto_element_wise

- name: softshrink(Tensor self, Scalar lambd=0.5) -> Tensor
  self: softshrink_backward(grad, self, lambd)
  result: auto_element_wise

- name: threshold(Tensor self, Scalar threshold, Scalar value) -> Tensor
  self: threshold_backward(grad, self, threshold)
  result: auto_element_wise

- name: threshold_(Tensor(a!) self, Scalar threshold, Scalar value) -> Tensor(a!)
  self: threshold_backward(grad, result, threshold)
  result: auto_element_wise

- name: reflection_pad1d(Tensor self, int[2] padding) -> Tensor
  self: reflection_pad1d_backward(grad, self, padding)
  result: auto_linear

- name: reflection_pad2d(Tensor self, int[4] padding) -> Tensor
  self: reflection_pad2d_backward(grad, self, padding)
  result: auto_linear

- name: reflection_pad3d(Tensor self, int[6] padding) -> Tensor
  self: reflection_pad3d_backward(grad, self, padding)
  result: auto_linear

- name: replication_pad1d(Tensor self, int[2] padding) -> Tensor
  self: replication_pad1d_backward(grad, self, padding)
  result: auto_linear

- name: replication_pad2d(Tensor self, int[4] padding) -> Tensor
  self: replication_pad2d_backward(grad, self, padding)
  result: auto_linear

- name: replication_pad3d(Tensor self, int[6] padding) -> Tensor
  self: replication_pad3d_backward(grad, self, padding)
  result: auto_linear

- name: upsample_linear1d(Tensor self, int[1] output_size, bool align_corners, float? scales=None) -> Tensor
  self: upsample_linear1d_backward(grad, output_size, self.sizes(), align_corners, scales)
  result: auto_linear

- name: upsample_bilinear2d(Tensor self, int[2] output_size, bool align_corners, float? scales_h=None, float? scales_w=None) -> Tensor
  self: upsample_bilinear2d_backward(grad, output_size, self.sizes(), align_corners, scales_h, scales_w)
  result: auto_linear

- name: _upsample_bilinear2d_aa(Tensor self, int[2] output_size, bool align_corners, float? scales_h=None, float? scales_w=None) -> Tensor
  self: _upsample_bilinear2d_aa_backward(grad, output_size, self.sizes(), align_corners, scales_h, scales_w)
  result: auto_linear

- name: upsample_bicubic2d(Tensor self, int[2] output_size, bool align_corners, float? scales_h=None, float? scales_w=None) -> Tensor
  self: upsample_bicubic2d_backward(grad, output_size, self.sizes(), align_corners, scales_h, scales_w)
  result: auto_linear

- name: _upsample_bicubic2d_aa(Tensor self, int[2] output_size, bool align_corners, float? scales_h=None, float? scales_w=None) -> Tensor
  self: _upsample_bicubic2d_aa_backward(grad, output_size, self.sizes(), align_corners, scales_h, scales_w)

- name: upsample_trilinear3d(Tensor self, int[3] output_size, bool align_corners, float? scales_d=None, float? scales_h=None, float? scales_w=None) -> Tensor
  self: upsample_trilinear3d_backward(grad, output_size, self.sizes(), align_corners, scales_d, scales_h, scales_w)
  result: auto_linear

- name: upsample_nearest1d(Tensor self, int[1] output_size, float? scales=None) -> Tensor
  self: upsample_nearest1d_backward(grad, output_size, self.sizes(), scales)
  result: auto_linear

- name: _upsample_nearest_exact1d(Tensor self, int[1] output_size, float? scales=None) -> Tensor
  self: _upsample_nearest_exact1d_backward(grad, output_size, self.sizes(), scales)
  result: auto_linear

- name: upsample_nearest2d(Tensor self, int[2] output_size, float? scales_h=None, float? scales_w=None) -> Tensor
  self: upsample_nearest2d_backward(grad, output_size, self.sizes(), scales_h, scales_w)
  result: auto_linear

- name: _upsample_nearest_exact2d(Tensor self, int[2] output_size, float? scales_h=None, float? scales_w=None) -> Tensor
  self: _upsample_nearest_exact2d_backward(grad, output_size, self.sizes(), scales_h, scales_w)
  result: auto_linear

- name: upsample_nearest3d(Tensor self, int[3] output_size, float? scales_d=None, float? scales_h=None, float? scales_w=None) -> Tensor
  self: upsample_nearest3d_backward(grad, output_size, self.sizes(), scales_d, scales_h, scales_w)
  result: auto_linear

- name: _upsample_nearest_exact3d(Tensor self, int[3] output_size, float? scales_d=None, float? scales_h=None, float? scales_w=None) -> Tensor
  self: _upsample_nearest_exact3d_backward(grad, output_size, self.sizes(), scales_d, scales_h, scales_w)
  result: auto_linear

- name: upsample_linear1d.vec(Tensor input, int[]? output_size, bool align_corners, float[]? scale_factors) -> Tensor
  input: upsample_linear1d_backward(grad, output_size, input.sizes(), align_corners, scale_factors)
  result: auto_linear

- name: upsample_bilinear2d.vec(Tensor input, int[]? output_size, bool align_corners, float[]? scale_factors) -> Tensor
  input: upsample_bilinear2d_backward(grad, output_size, input.sizes(), align_corners, scale_factors)
  result: auto_linear

- name: _upsample_bilinear2d_aa.vec(Tensor input, int[]? output_size, bool align_corners, float[]? scale_factors) -> Tensor
  input: _upsample_bilinear2d_aa_backward(grad, output_size, input.sizes(), align_corners, scale_factors)
  result: auto_linear

- name: upsample_trilinear3d.vec(Tensor input, int[]? output_size, bool align_corners, float[]? scale_factors) -> Tensor
  input: upsample_trilinear3d_backward(grad, output_size, input.sizes(), align_corners, scale_factors)
  result: auto_linear

- name: upsample_bicubic2d.vec(Tensor input, int[]? output_size, bool align_corners, float[]? scale_factors) -> Tensor
  input: upsample_bicubic2d_backward(grad, output_size, input.sizes(), align_corners, scale_factors)
  result: auto_linear

- name: _upsample_bicubic2d_aa.vec(Tensor input, int[]? output_size, bool align_corners, float[]? scale_factors) -> Tensor
  input: _upsample_bicubic2d_aa_backward(grad, output_size, input.sizes(), align_corners, scale_factors)

- name: upsample_nearest1d.vec(Tensor input, int[]? output_size, float[]? scale_factors) -> Tensor
  input: upsample_nearest1d_backward(grad, output_size, input.sizes(), scale_factors)
  result: auto_linear

- name: _upsample_nearest_exact1d.vec(Tensor input, int[]? output_size, float[]? scale_factors) -> Tensor
  input: _upsample_nearest_exact1d_backward(grad, output_size, input.sizes(), scale_factors)
  result: auto_linear

- name: upsample_nearest2d.vec(Tensor input, int[]? output_size, float[]? scale_factors) -> Tensor
  input: upsample_nearest2d_backward(grad, output_size, input.sizes(), scale_factors)
  result: auto_linear

- name: _upsample_nearest_exact2d.vec(Tensor input, int[]? output_size, float[]? scale_factors) -> Tensor
  input: _upsample_nearest_exact2d_backward(grad, output_size, input.sizes(), scale_factors)
  result: auto_linear

- name: upsample_nearest3d.vec(Tensor input, int[]? output_size, float[]? scale_factors) -> Tensor
  input: upsample_nearest3d_backward(grad, output_size, input.sizes(), scale_factors)
  result: auto_linear

- name: _upsample_nearest_exact3d.vec(Tensor input, int[]? output_size, float[]? scale_factors) -> Tensor
  input: _upsample_nearest_exact3d_backward(grad, output_size, input.sizes(), scale_factors)
  result: auto_linear

- name: pixel_shuffle(Tensor self, int upscale_factor) -> Tensor
  self: pixel_unshuffle(grad, upscale_factor)
  result: auto_linear

- name: pixel_unshuffle(Tensor self, int downscale_factor) -> Tensor
  self: pixel_shuffle(grad, downscale_factor)
  result: auto_linear

- name: _adaptive_avg_pool2d(Tensor self, int[2] output_size) -> Tensor
  self: _adaptive_avg_pool2d_backward(grad, self)
  result: auto_linear

- name: _adaptive_avg_pool3d(Tensor self, int[3] output_size) -> Tensor
  self: _adaptive_avg_pool3d_backward(grad, self)
  result: auto_linear

- name: adaptive_max_pool2d(Tensor self, int[2] output_size) -> (Tensor, Tensor)
  self: adaptive_max_pool2d_backward(grad, self, result1)
  result0: gather(self_t.flatten(-2), -1, result1.flatten(-2)).view_as(result1)
  output_differentiability: [True, False]

- name: adaptive_max_pool3d(Tensor self, int[3] output_size) -> (Tensor, Tensor)
  self: adaptive_max_pool3d_backward(grad, self, result1)
  result0: gather(self_t.flatten(-3), -1, result1.flatten(-3)).view_as(result1)
  output_differentiability: [True, False]

- name: avg_pool2d(Tensor self, int[2] kernel_size, int[2] stride=[], int[2] padding=0, bool ceil_mode=False, bool count_include_pad=True, int? divisor_override=None) -> Tensor
  self: avg_pool2d_backward(grad, self, kernel_size, stride, padding, ceil_mode, count_include_pad, divisor_override)
  result: auto_linear

- name: avg_pool3d(Tensor self, int[3] kernel_size, int[3] stride=[], int[3] padding=0, bool ceil_mode=False, bool count_include_pad=True, int? divisor_override=None) -> Tensor
  self: avg_pool3d_backward(grad, self, kernel_size, stride, padding, ceil_mode, count_include_pad, divisor_override)
  result: auto_linear

- name: fractional_max_pool2d(Tensor self, int[2] kernel_size, int[2] output_size, Tensor random_samples) -> (Tensor, Tensor)
  self: fractional_max_pool2d_backward(grad, self, kernel_size, output_size, result1)
  result0: gather(self_t.flatten(-2), -1, result1.flatten(-2)).view_as(result1)
  output_differentiability: [True, False]

- name: fractional_max_pool3d(Tensor self, int[3] kernel_size, int[3] output_size, Tensor random_samples) -> (Tensor, Tensor)
  self: fractional_max_pool3d_backward(grad, self, kernel_size, output_size, result1)
  result0: gather(self_t.flatten(-3), -1, result1.flatten(-3)).view_as(result1)
  output_differentiability: [True, False]

#mps
- name: _mps_max_pool2d(Tensor self, int[2] kernel_size, int[2] stride=[], int[2] padding=0, int[2] dilation=1, bool ceil_mode=False) -> Tensor
  self: mps_max_pool2d_backward(grad, self, kernel_size, stride, padding, dilation, ceil_mode)

- name: _mps_convolution(Tensor self, Tensor weight, Tensor? bias, int[] padding, int[] stride, int[] dilation, int groups) -> Tensor
  self, weight, bias: "grad.defined() ? mps_convolution_backward(self, grad, weight, padding, stride, dilation, groups, grad_input_mask) : std::tuple<Tensor, Tensor, Tensor>()"

- name: mps_convolution_backward(Tensor self, Tensor grad_output, Tensor weight, int[] padding, int[] stride, int[] dilation, int groups, bool[3] output_mask) -> (Tensor, Tensor, Tensor)
  grad_output, self, weight: _convolution_double_backward(grads[0], grads[1], grads[2], grad_output, weight, self, stride, padding, dilation, false, std::vector<int64_t>(padding.size(), 0), groups, grad_input_mask)

- name: _mps_linear(Tensor self, Tensor weight, Tensor? bias=None) -> Tensor
  self, weight, bias: mps_linear_backward(self, grad, weight, grad_input_mask)

- name: max_pool2d_with_indices(Tensor self, int[2] kernel_size, int[2] stride=[], int[2] padding=0, int[2] dilation=1, bool ceil_mode=False) -> (Tensor, Tensor)
  self: max_pool2d_with_indices_backward(grad, self, kernel_size, stride, padding, dilation, ceil_mode, result1)
  result0: gather(self_t.flatten(-2), -1, result1.flatten(-2)).view_as(result1)
  output_differentiability: [True, False]

- name: max_pool3d_with_indices(Tensor self, int[3] kernel_size, int[3] stride=[], int[3] padding=0, int[3] dilation=1, bool ceil_mode=False) -> (Tensor, Tensor)
  self: max_pool3d_with_indices_backward(grad, self, kernel_size, stride, padding, dilation, ceil_mode, result1)
  result0: gather(self_t.flatten(-3), -1, result1.flatten(-3)).view_as(result1)
  output_differentiability: [True, False]

- name: max_unpool2d(Tensor self, Tensor indices, int[2] output_size) -> Tensor
  self: max_pool_double_backward(grad, indices, 2)
  indices: non_differentiable
  result: auto_linear

- name: max_unpool3d(Tensor self, Tensor indices, int[3] output_size, int[3] stride, int[3] padding) -> Tensor
  self: max_pool_double_backward(grad, indices, 3)
  indices: non_differentiable
  result: auto_linear

- name: convolution(Tensor input, Tensor weight, Tensor? bias, int[] stride, int[] padding, int[] dilation, bool transposed, int[] output_padding, int groups) -> Tensor
  input, weight, bias: "grad.defined() ? convolution_backward(grad, input, weight, bias->sizes(), stride, padding, dilation, transposed, output_padding, groups, grad_input_mask) : std::tuple<Tensor, Tensor, Tensor>()"
  result: convolution_jvp(input_p, input_t, weight_p, weight_t, bias_p, bias_t, stride, padding, dilation, transposed, output_padding, groups)

# TorchScript serializes calls to _convolution so this entry is present until that is changed to use convolution.
# Note that the benchmark, deterministic, cudnn_enabled, and allow_tf32 flags are queried from the global context
# by convolution_backward instead of being passed along from the forward pass.
- name: _convolution(Tensor input, Tensor weight, Tensor? bias, int[] stride, int[] padding, int[] dilation, bool transposed, int[] output_padding, int groups, bool benchmark, bool deterministic, bool cudnn_enabled, bool allow_tf32) -> Tensor
  input, weight, bias: "grad.defined() ? convolution_backward(grad, input, weight, bias->sizes(), stride, padding, dilation, transposed, output_padding, groups, grad_input_mask) : std::tuple<Tensor, Tensor, Tensor>()"
  result: _convolution_jvp(input_p, input_t, weight_p, weight_t, bias_p, bias_t, stride, padding, dilation, transposed, output_padding, groups, benchmark, deterministic, cudnn_enabled, allow_tf32)

- name: convolution_backward(Tensor grad_output, Tensor input, Tensor weight, int[]? bias_sizes, int[] stride, int[] padding, int[] dilation, bool transposed, int[] output_padding, int groups, bool[3] output_mask) -> (Tensor, Tensor, Tensor)
  grad_output, input, weight: _convolution_double_backward(grads[0], grads[1], grads[2], grad_output, weight, input, stride, padding, dilation, transposed, output_padding, groups, grad_input_mask)
  result0: std::get<0>(convolution_backward(grad_output_p, input_p, weight_t, bias_sizes, stride, padding, dilation, transposed, output_padding, groups, {true, false, false})) + std::get<0>(convolution_backward(grad_output_t, input_p, weight_p, bias_sizes, stride, padding, dilation, transposed, output_padding, groups, {true, false, false}))
  result1: std::get<1>(convolution_backward(grad_output_p, input_t, weight_p, bias_sizes, stride, padding, dilation, transposed, output_padding, groups, {false, true, false})) + std::get<1>(convolution_backward(grad_output_t, input_p, weight_p, bias_sizes, stride, padding, dilation, transposed, output_padding, groups, {false, true, false}))
  result2: convolution_backward_jvp_grad_bias(grad_output_t, result2)

- name: convolution_overrideable(Tensor input, Tensor weight, Tensor? bias, int[] stride, int[] padding, int[] dilation, bool transposed, int[] output_padding, int groups) -> Tensor
  input, weight, bias: "grad.defined() ? convolution_backward_overrideable(grad, input, weight, stride, padding, dilation, transposed, output_padding, groups, grad_input_mask) : std::tuple<Tensor, Tensor, Tensor>()"

- name: convolution_backward_overrideable(Tensor grad_output, Tensor input, Tensor weight, int[] stride, int[] padding, int[] dilation, bool transposed, int[] output_padding, int groups, bool[3] output_mask) -> (Tensor grad_input, Tensor grad_weight, Tensor grad_bias)
  grad_output, input, weight: _convolution_double_backward(grads[0], grads[1], grads[2], grad_output, weight, input, stride, padding, dilation, false, output_padding, groups, grad_input_mask)

- name: slow_conv_transpose2d(Tensor self, Tensor weight, int[2] kernel_size, Tensor? bias=None, int[2] stride=1, int[2] padding=0, int[2] output_padding=0, int[2] dilation=1) -> Tensor
  self, weight, bias: "grad.defined() ? convolution_backward(grad, self, weight, bias->sizes(), stride, padding, dilation, true, output_padding, 1, grad_input_mask) : std::tuple<Tensor, Tensor, Tensor>()"

- name: slow_conv_transpose3d(Tensor self, Tensor weight, int[3] kernel_size, Tensor? bias=None, int[3] stride=1, int[3] padding=0, int[3] output_padding=0, int[3] dilation=1) -> Tensor
  self, weight, bias: "grad.defined() ? convolution_backward(grad, self, weight, bias->sizes(), stride, padding, dilation, true, output_padding, 1, grad_input_mask) : std::tuple<Tensor, Tensor, Tensor>()"

- name: _slow_conv2d_forward(Tensor self, Tensor weight, int[2] kernel_size, Tensor? bias, int[2] stride, int[2] padding) -> Tensor
  self, weight, bias: "grad.defined() ? _slow_conv2d_backward(grad, self, weight, kernel_size, stride, padding, grad_input_mask) : std::tuple<Tensor, Tensor, Tensor>()"

- name: _slow_conv2d_backward.output_mask(Tensor grad_output, Tensor self, Tensor weight, int[2] kernel_size, int[2] stride, int[2] padding, bool[3] output_mask) -> (Tensor grad_input, Tensor grad_weight, Tensor grad_bias)
  grad_output, self, weight: _convolution_double_backward(grads[0], grads[1], grads[2], grad_output, weight, self, stride, padding, {{1, 1}}, false, {{0, 0}}, 1, grad_input_mask)

- name: _conv_depthwise2d(Tensor self, Tensor weight, int[2] kernel_size, Tensor? bias, int[2] stride, int[2] padding, int[2] dilation) -> Tensor
  self, weight, bias: "grad.defined() ? convolution_backward(grad.contiguous(), self, weight, bias->sizes(), stride, padding, dilation, /*transposed=*/ false, /*output_padding=*/ {{0, 0}}, /*groups=*/ 1, grad_input_mask) : std::tuple<Tensor, Tensor, Tensor>()"

- name: conv_depthwise3d(Tensor self, Tensor weight, int[3] kernel_size, Tensor? bias, int[3] stride, int[3] padding, int[3] dilation) -> Tensor
  self, weight, bias: "grad.defined() ? convolution_backward(grad.contiguous(), self, weight, bias->sizes(), stride, padding, dilation, /*transposed=*/ false, /*output_padding=*/ {{0, 0, 0}}, /*groups=*/ 1, grad_input_mask) : std::tuple<Tensor, Tensor, Tensor>()"

- name: slow_conv3d_forward(Tensor self, Tensor weight, int[3] kernel_size, Tensor? bias, int[3] stride, int[3] padding) -> Tensor
  self, weight, bias: "grad.defined() ? convolution_backward(grad, self, weight, bias->sizes(), stride, padding, /*dilation=*/ {{1, 1, 1}}, false, /*output_padding=*/ {{0, 0, 0}}, 1, grad_input_mask) : std::tuple<Tensor, Tensor, Tensor>()"

- name: slow_conv_dilated2d(Tensor self, Tensor weight, int[2] kernel_size, Tensor? bias=None, int[2] stride=1, int[2] padding=0, int[2] dilation=1) -> Tensor
  self, weight, bias: "grad.defined() ? convolution_backward(grad, self, weight, bias->sizes(), stride, padding, dilation, false, std::vector<int64_t>(padding.size(), 0), 1, grad_input_mask) : std::tuple<Tensor, Tensor, Tensor>()"

- name: slow_conv_dilated3d(Tensor self, Tensor weight, int[3] kernel_size, Tensor? bias=None, int[3] stride=1, int[3] padding=0, int[3] dilation=1) -> Tensor
  self, weight, bias: "grad.defined() ? convolution_backward(grad, self, weight, bias->sizes(), stride, padding, dilation, false, std::vector<int64_t>(padding.size(), 0), 1, grad_input_mask) : std::tuple<Tensor, Tensor, Tensor>()"

- name: col2im(Tensor self, int[2] output_size, int[2] kernel_size, int[2] dilation, int[2] padding, int[2] stride) -> Tensor
  self: col2im_backward(grad, kernel_size, dilation, padding, stride)
  result: auto_linear

- name: im2col(Tensor self, int[2] kernel_size, int[2] dilation, int[2] padding, int[2] stride) -> Tensor
  self: im2col_backward(grad, {self.size(2), self.size(3)}, kernel_size, dilation, padding, stride)
  result: auto_linear

# NN double backwards support
- name: im2col_backward(Tensor grad_output, int[2] input_size, int[2] kernel_size, int[2] dilation, int[2] padding, int[2] stride) -> Tensor
  grad_output: im2col(grad, kernel_size, dilation, padding, stride)
  result: auto_linear

- name: col2im_backward(Tensor grad_output, int[2] kernel_size, int[2] dilation, int[2] padding, int[2] stride) -> Tensor
  grad_output: col2im(grad, {grad_output.size(2), grad_output.size(3)}, kernel_size, dilation, padding, stride)
  result: auto_linear

- name: _adaptive_avg_pool2d_backward(Tensor grad_output, Tensor self) -> Tensor
  grad_output: _adaptive_avg_pool2d(grad, { grad_output.size(-2), grad_output.size(-1) })
  self: zeros_like(self)
  result: _adaptive_avg_pool2d_backward(grad_output_t, self_p)

- name: _adaptive_avg_pool3d_backward(Tensor grad_output, Tensor self) -> Tensor
  grad_output: _adaptive_avg_pool3d(grad, { grad_output.size(-3), grad_output.size(-2), grad_output.size(-1) })
  self: zeros_like(self)
  result: _adaptive_avg_pool3d_backward(grad_output_t, self_p)

- name: adaptive_max_pool2d_backward(Tensor grad_output, Tensor self, Tensor indices) -> Tensor
  grad_output: max_pool_double_backward(grad, indices, 2)
  self: zeros_like(self)
  result: auto_linear

- name: adaptive_max_pool3d_backward(Tensor grad_output, Tensor self, Tensor indices) -> Tensor
  grad_output: max_pool_double_backward(grad, indices, 3)
  self: zeros_like(self)
  result: auto_linear

- name: avg_pool2d_backward(Tensor grad_output, Tensor self, int[2] kernel_size, int[2] stride, int[2] padding, bool ceil_mode, bool count_include_pad, int? divisor_override) -> Tensor
  grad_output: avg_pool2d(grad, kernel_size, stride, padding, ceil_mode, count_include_pad, divisor_override)
  self: zeros_like(self)
  result: avg_pool2d_backward(grad_output_t, self_p, kernel_size, stride, padding, ceil_mode, count_include_pad, divisor_override)

- name: avg_pool3d_backward(Tensor grad_output, Tensor self, int[3] kernel_size, int[3] stride, int[3] padding, bool ceil_mode, bool count_include_pad, int? divisor_override) -> Tensor
  grad_output: avg_pool3d(grad, kernel_size, stride, padding, ceil_mode, count_include_pad, divisor_override)
  self: zeros_like(self)
  result: avg_pool3d_backward(grad_output_t, self_p, kernel_size, stride, padding, ceil_mode, count_include_pad, divisor_override)

- name: elu_backward(Tensor grad_output, Scalar alpha, Scalar scale, Scalar input_scale, bool is_result, Tensor self_or_result) -> Tensor
  grad_output: elu_backward(grad, alpha, scale, input_scale, is_result, self_or_result)
  self_or_result: elu_double_backward(grad, grad_output, alpha, scale, input_scale, is_result, self_or_result)
  result: elu_backward(grad_output_t, alpha, scale, input_scale, is_result, self_or_result_p) + elu_double_backward(self_or_result_t, grad_output_p, alpha, scale, input_scale, is_result, self_or_result_p)

- name: fractional_max_pool2d_backward(Tensor grad_output, Tensor self, int[2] kernel_size, int[2] output_size, Tensor indices) -> Tensor
  grad_output: max_pool_double_backward(grad, indices, 2)
  self: zeros_like(self)
  result: auto_linear

- name: fractional_max_pool3d_backward(Tensor grad_output, Tensor self, int[3] kernel_size, int[3] output_size, Tensor indices) -> Tensor
  grad_output: max_pool_double_backward(grad, indices, 3)
  self: zeros_like(self)
  result: auto_linear

- name: glu_backward(Tensor grad_output, Tensor self, int dim) -> Tensor
  grad_output: glu_double_backward_grad_output(grad, self, dim)
  self: glu_double_backward(grad, grad_output, self, dim)
  result: glu_backward_jvp(result, grad_output_p, self_p, grad_output_t, self_t, dim)

- name: hardtanh_backward(Tensor grad_output, Tensor self, Scalar min_val, Scalar max_val) -> Tensor
  grad_output: hardtanh_backward(grad, self, min_val, max_val)
  self: zeros_like(grad)
  result: at::where((self_p > min_val).logical_and(self_p < max_val), grad_output_t, at::zeros({}, result.options()).expand_as(result))

- name: kl_div_backward(Tensor grad_output, Tensor self, Tensor target, int reduction=Mean, *, bool log_target=False) -> Tensor
  grad_output: kl_div_double_backward_grad_output(grad, self, target, reduction, log_target)
  self: zeros_like(grad)
  target: zeros_like(grad)

- name: l1_loss_backward(Tensor grad_output, Tensor self, Tensor target, int reduction) -> Tensor
  grad_output: l1_loss_double_backward_grad_output(grad, grad_output, self, target, reduction)
  self: l1_loss_double_backward(grad, grad_output, self, target, reduction)
  target: l1_loss_double_backward(grad, grad_output, target, target, reduction)
  result: "self_p.is_complex()
          ?  l1_loss_double_backward_grad_output(grad_output_t, grad_output_p, self_p, target_p, reduction)
           + l1_loss_double_backward(self_t, grad_output_p, self_p, target_p, reduction)
           + l1_loss_double_backward(target_t, grad_output_p, target_p, target_p, reduction)
          : l1_loss_double_backward_grad_output(grad_output_t, grad_output_p, self_p, target_p, reduction)"

- name: log_sigmoid_backward(Tensor grad_output, Tensor self, Tensor buffer) -> Tensor
  grad_output: log_sigmoid_backward(grad, self, buffer)
  self: log_sigmoid_double_backward(grad * grad_output, self)

- name: _log_softmax_backward_data(Tensor grad_output, Tensor output, int dim, ScalarType input_dtype) -> Tensor
  grad_output: grad.to(output.dtype()) - (grad.to(output.dtype()) * output.exp()).sum(dim, true)
  output: (-grad_output.sum(dim, true) * output.exp() * grad.to(output.dtype())).to(output.dtype())

- name: leaky_relu_backward(Tensor grad_output, Tensor self, Scalar negative_slope, bool self_is_result) -> Tensor
  # self_is_result is always false here since double backward call is an out-of-place call, self is input itself
  grad_output: leaky_relu_backward(grad, self, negative_slope, false)
  self: zeros_like(grad)
  # leaky_relu_backward(grad_output, self, negative_slope, false)
  # computes grad_output * at::where(self_p > 0, 1, negative_slope)
  # so the jvp formula is the following:
  # grad_output_t * at::where(self_p > 0, self_p.new_ones([]), negative_slope);
  #
  # leaky_relu_backward(grad_output, result, negative_slope, true)
  # computes grad_output * at::where(result > 0, 1, negative_slope)
  # under the assumption that `negative_slope` is positive (otherwise,
  # it is not possible to compute the gradient).
  #
  # so the jvp formula is the following:
  # grad_output_t * at::where(result_p > 0, result_p.new_ones([]), negative_slope);
  # with the assumption that negative_slope is positive.
  #
  # Combined together that results in the following optimized kernel which
  # also checks the assumption that negative_slope is positive when self_is_result
  # is True:
  result: leaky_relu_backward(grad_output_t, self_p, negative_slope, self_is_result)

- name: max_pool2d_with_indices_backward(Tensor grad_output, Tensor self, int[2] kernel_size, int[2] stride, int[2] padding, int[2] dilation, bool ceil_mode, Tensor indices) -> Tensor
  grad_output: max_pool_double_backward(grad, indices, 2)
  self: zeros_like(self)
  indices: non_differentiable
  result: auto_linear

- name: max_pool3d_with_indices_backward(Tensor grad_output, Tensor self, int[3] kernel_size, int[3] stride, int[3] padding, int[3] dilation, bool ceil_mode, Tensor indices) -> Tensor
  grad_output: max_pool_double_backward(grad, indices, 3)
  self: zeros_like(self)
  indices: non_differentiable
  result: auto_linear

- name: mse_loss_backward(Tensor grad_output, Tensor self, Tensor target, int reduction) -> Tensor
  grad_output: mse_loss_backward(grad, self, target, reduction)
  self: mse_loss_double_backward(grad * grad_output, self, reduction)
  target: -mse_loss_double_backward(grad * grad_output, target, reduction)
  result: "  mse_loss_double_backward(self_t * grad_output_p, self_p, reduction)
           - mse_loss_double_backward(target_t * grad_output_p, target_p, reduction)
           + mse_loss_backward(grad_output_t, self_p, target_p, reduction)
          "

- name: nll_loss_backward(Tensor grad_output, Tensor self, Tensor target, Tensor? weight, int reduction, int ignore_index, Tensor total_weight) -> Tensor
  grad_output: nll_loss(grad, target, weight, reduction, ignore_index)
  self: zeros_like(grad)
  target: non_differentiable

- name: nll_loss2d_backward(Tensor grad_output, Tensor self, Tensor target, Tensor? weight, int reduction, int ignore_index, Tensor total_weight) -> Tensor
  grad_output: nll_loss2d(grad, target, weight, reduction, ignore_index)
  self: zeros_like(grad)
  target: non_differentiable

- name: rrelu_with_noise_backward(Tensor grad_output, Tensor self, Tensor noise, Scalar lower, Scalar upper, bool training, bool self_is_result) -> Tensor
  # self_is_result is always false here since double backward call is an out-of-place call, self is input itself
  grad_output: rrelu_with_noise_backward(grad, self, noise, lower, upper, training, false)
  self: zeros_like(grad)

- name: reflection_pad1d_backward(Tensor grad_output, Tensor self, int[2] padding) -> Tensor
  grad_output: reflection_pad1d(grad, padding)
  self: zeros_like(self)
  result: reflection_pad1d_backward(grad_output_t, self_p, padding)

- name: reflection_pad2d_backward(Tensor grad_output, Tensor self, int[4] padding) -> Tensor
  grad_output: reflection_pad2d(grad, padding)
  self: zeros_like(self)
  result: reflection_pad2d_backward(grad_output_t, self_p, padding)

- name: reflection_pad3d_backward(Tensor grad_output, Tensor self, int[6] padding) -> Tensor
  grad_output: reflection_pad3d(grad, padding)
  self: zeros_like(self)
  result: reflection_pad3d_backward(grad_output_t, self_p, padding)

- name: replication_pad1d_backward(Tensor grad_output, Tensor self, int[2] padding) -> Tensor
  grad_output: replication_pad1d(grad, padding)
  self: zeros_like(self)
  result: replication_pad1d_backward(grad_output_t, self_p, padding)

- name: replication_pad2d_backward(Tensor grad_output, Tensor self, int[4] padding) -> Tensor
  grad_output: replication_pad2d(grad, padding)
  self: zeros_like(self)
  result: replication_pad2d_backward(grad_output_t, self_p, padding)

- name: replication_pad3d_backward(Tensor grad_output, Tensor self, int[6] padding) -> Tensor
  grad_output: replication_pad3d(grad, padding)
  self: zeros_like(self)
  result: replication_pad3d_backward(grad_output_t, self_p, padding)

- name: sparse_sampled_addmm(Tensor self, Tensor mat1, Tensor mat2, *, Scalar beta=1, Scalar alpha=1) -> Tensor
  self: maybe_multiply(grad, beta.conj())
  mat1: maybe_multiply(grad.sparse_mask(self).mm(mat2.mH()), alpha.conj())
  mat2: maybe_multiply(mat1.mH().mm(grad.sparse_mask(self)), alpha.conj())

- name: smooth_l1_loss_backward(Tensor grad_output, Tensor self, Tensor target, int reduction, float beta) -> Tensor
  grad_output: smooth_l1_loss_backward(grad, self, target, reduction, beta)
  self: smooth_l1_loss_double_backward(grad * grad_output, self, target, reduction, beta)
  target: -smooth_l1_loss_double_backward(grad * grad_output, self, target, reduction, beta)
  result: "  smooth_l1_loss_double_backward(self_t * grad_output_p, self_p, target_p, reduction, beta)
           - smooth_l1_loss_double_backward(target_t * grad_output_p, self_p, target_p, reduction, beta)
           + smooth_l1_loss_backward(grad_output_t, self_p, target_p, reduction, beta)
          "

- name: huber_loss_backward(Tensor grad_output, Tensor self, Tensor target, int reduction, float delta) -> Tensor
  grad_output: huber_loss_double_backward_grad_output(grad, grad_output, self, target, reduction, delta)
  self: huber_loss_double_backward(grad * grad_output, self, target, reduction, delta)
  target: -huber_loss_double_backward(grad * grad_output, self, target, reduction, delta)

- name: softplus_backward(Tensor grad_output, Tensor self, Scalar beta, Scalar threshold) -> Tensor
  grad_output: softplus_backward(grad, self, beta, threshold)
  self: softplus_double_backward(grad * grad_output, self, beta, threshold)
  result: "softplus_backward(grad_output_t, self_p, beta, threshold)
         + softplus_double_backward(self_t * grad_output_p, self_p, beta, threshold)"

- name: _softmax_backward_data(Tensor grad_output, Tensor output, int dim, ScalarType input_dtype) -> Tensor
  grad_output: _softmax_backward_data(grad.to(output.dtype()), output, dim, input_dtype)
  output: softmax_double_backward(grad.to(output.dtype()), grad_output, dim, output).to(output.dtype())

- name: soft_margin_loss_backward(Tensor grad_output, Tensor self, Tensor target, int reduction) -> Tensor
  grad_output: soft_margin_loss_double_backward_grad_output(grad, grad_output, self, target, reduction)
  self: soft_margin_loss_double_backward(grad * grad_output, self, target, reduction)

- name: softshrink_backward(Tensor grad_output, Tensor self, Scalar lambd) -> Tensor
  grad_output: softshrink_backward(grad, self, lambd)
  self: zeros_like(grad)
  result: at::where((self_p > lambd).logical_or(self_p < -lambd), grad_output_t, at::zeros({}, result.options()).expand_as(result))

- name: threshold_backward(Tensor grad_output, Tensor self, Scalar threshold) -> Tensor
  grad_output: threshold_backward(grad, self, threshold)
  self: zeros_like(grad)
  result: zeros_like(self_t) + threshold_backward(grad_output_t, self_p, threshold)

- name: upsample_linear1d_backward(Tensor grad_output, int[1] output_size, int[3] input_size, bool align_corners, float? scales=None) -> Tensor
  grad_output: upsample_linear1d(grad, output_size, align_corners, scales)
  result: auto_linear

- name: upsample_bilinear2d_backward(Tensor grad_output, int[2] output_size, int[4] input_size, bool align_corners, float? scales_h=None, float? scales_w=None) -> Tensor
  grad_output: upsample_bilinear2d(grad, output_size, align_corners, scales_h, scales_w)
  result: auto_linear

- name: _upsample_bilinear2d_aa_backward(Tensor grad_output, int[2] output_size, int[4] input_size, bool align_corners, float? scales_h=None, float? scales_w=None) -> Tensor
  grad_output: _upsample_bilinear2d_aa(grad, output_size, align_corners, scales_h, scales_w)
  result: auto_linear

- name: upsample_bicubic2d_backward(Tensor grad_output, int[2] output_size, int[4] input_size, bool align_corners, float? scales_h=None, float? scales_w=None) -> Tensor
  grad_output: upsample_bicubic2d(grad, output_size, align_corners, scales_h, scales_w)
  result: auto_linear

- name: _upsample_bicubic2d_aa_backward(Tensor grad_output, int[2] output_size, int[4] input_size, bool align_corners, float? scales_h=None, float? scales_w=None) -> Tensor
  grad_output: _upsample_bicubic2d_aa(grad, output_size, align_corners, scales_h, scales_w)

- name: upsample_trilinear3d_backward(Tensor grad_output, int[3] output_size, int[5] input_size, bool align_corners, float? scales_d=None, float? scales_h=None, float? scales_w=None) -> Tensor
  grad_output: upsample_trilinear3d(grad, output_size, align_corners, scales_d, scales_h, scales_w)
  result: auto_linear

- name: upsample_nearest1d_backward(Tensor grad_output, int[1] output_size, int[3] input_size, float? scales=None) -> Tensor
  grad_output: upsample_nearest1d(grad, output_size, scales)
  result: auto_linear

- name: _upsample_nearest_exact1d_backward(Tensor grad_output, int[1] output_size, int[3] input_size, float? scales=None) -> Tensor
  grad_output: _upsample_nearest_exact1d(grad, output_size, scales)
  result: auto_linear

- name: upsample_nearest2d_backward(Tensor grad_output, int[2] output_size, int[4] input_size, float? scales_h=None, float? scales_w=None) -> Tensor
  grad_output: upsample_nearest2d(grad, output_size, scales_h, scales_w)
  result: auto_linear

- name: _upsample_nearest_exact2d_backward(Tensor grad_output, int[2] output_size, int[4] input_size, float? scales_h=None, float? scales_w=None) -> Tensor
  grad_output: _upsample_nearest_exact2d(grad, output_size, scales_h, scales_w)
  result: auto_linear

- name: upsample_nearest3d_backward(Tensor grad_output, int[3] output_size, int[5] input_size, float? scales_d=None, float? scales_h=None, float? scales_w=None) -> Tensor
  grad_output: upsample_nearest3d(grad, output_size, scales_d, scales_h, scales_w)
  result: auto_linear

- name: _upsample_nearest_exact3d_backward(Tensor grad_output, int[3] output_size, int[5] input_size, float? scales_d=None, float? scales_h=None, float? scales_w=None) -> Tensor
  grad_output: _upsample_nearest_exact3d(grad, output_size, scales_d, scales_h, scales_w)
  result: auto_linear

- name: upsample_linear1d_backward.vec(Tensor grad_output, int[]? output_size, int[] input_size, bool align_corners, float[]? scale_factors) -> Tensor
  grad_output: upsample_linear1d(grad, output_size, align_corners, scale_factors)
  result: auto_linear

- name: upsample_bilinear2d_backward.vec(Tensor grad_output, int[]? output_size, int[] input_size, bool align_corners, float[]? scale_factors) -> Tensor
  grad_output: upsample_bilinear2d(grad, output_size, align_corners, scale_factors)
  result: auto_linear

- name: _upsample_bilinear2d_aa_backward.vec(Tensor grad_output, int[]? output_size, int[] input_size, bool align_corners, float[]? scale_factors) -> Tensor
  grad_output: _upsample_bilinear2d_aa(grad, output_size, align_corners, scale_factors)
  result: auto_linear

- name: upsample_trilinear3d_backward.vec(Tensor grad_output, int[]? output_size, int[] input_size, bool align_corners, float[]? scale_factors) -> Tensor
  grad_output: upsample_trilinear3d(grad, output_size, align_corners, scale_factors)
  result: auto_linear

- name: upsample_bicubic2d_backward.vec(Tensor grad_output, int[]? output_size, int[] input_size, bool align_corners, float[]? scale_factors) -> Tensor
  grad_output: upsample_bicubic2d(grad, output_size, align_corners, scale_factors)
  result: auto_linear

- name: _upsample_bicubic2d_aa_backward.vec(Tensor grad_output, int[]? output_size, int[] input_size, bool align_corners, float[]? scale_factors) -> Tensor
  grad_output: _upsample_bicubic2d_aa(grad, output_size, align_corners, scale_factors)

- name: upsample_nearest1d_backward.vec(Tensor grad_output, int[]? output_size, int[] input_size, float[]? scale_factors) -> Tensor
  grad_output: upsample_nearest1d(grad, output_size, scale_factors)
  result: auto_linear

- name: _upsample_nearest_exact1d_backward.vec(Tensor grad_output, int[]? output_size, int[] input_size, float[]? scale_factors) -> Tensor
  grad_output: _upsample_nearest_exact1d(grad, output_size, scale_factors)
  result: auto_linear

- name: upsample_nearest2d_backward.vec(Tensor grad_output, int[]? output_size, int[] input_size, float[]? scale_factors) -> Tensor
  grad_output: upsample_nearest2d(grad, output_size, scale_factors)
  result: auto_linear

- name: _upsample_nearest_exact2d_backward.vec(Tensor grad_output, int[]? output_size, int[] input_size, float[]? scale_factors) -> Tensor
  grad_output: _upsample_nearest_exact2d(grad, output_size, scale_factors)
  result: auto_linear

- name: upsample_nearest3d_backward.vec(Tensor grad_output, int[]? output_size, int[] input_size, float[]? scale_factors) -> Tensor
  grad_output: upsample_nearest3d(grad, output_size, scale_factors)
  result: auto_linear

- name: _upsample_nearest_exact3d_backward.vec(Tensor grad_output, int[]? output_size, int[] input_size, float[]? scale_factors) -> Tensor
  grad_output: _upsample_nearest_exact3d(grad, output_size, scale_factors)
  result: auto_linear

- name: sigmoid_backward(Tensor grad_output, Tensor output) -> Tensor
  grad_output: sigmoid_backward(grad, output.conj())
  output: grad.conj() * grad_output * (-2 * output.conj() + 1)
  result: sigmoid_backward(grad_output_t, output_p) + output_t.conj() * grad_output_p * (-2 * output_p.conj() + 1)

- name: tanh_backward(Tensor grad_output, Tensor output) -> Tensor
  grad_output: tanh_backward(grad, output.conj())
  output: grad.conj() * (-2 * output.conj() * grad_output)
  result: tanh_backward(grad_output_t, output_p) + output_t.conj() * (-2 * output_p.conj() * grad_output_p)

# cudnn
- name: _cudnn_ctc_loss(Tensor log_probs, Tensor targets, int[] input_lengths, int[] target_lengths, int blank, bool deterministic, bool zero_infinity) -> (Tensor, Tensor)
  log_probs: _cudnn_ctc_loss_backward(grad, result0, result1, zero_infinity)

- name: cudnn_convolution_transpose(Tensor self, Tensor weight, int[] padding, int[] output_padding, int[] stride, int[] dilation, int groups, bool benchmark, bool deterministic, bool allow_tf32) -> Tensor
  self, weight: "_cudnn_convolution_backward(self, grad, weight, padding, output_padding, stride, dilation, true, groups, {grad_input_mask[0], grad_input_mask[1]})"

- name: _mps_convolution_transpose(Tensor self, Tensor weight, int[] padding, int[] output_padding, int[] stride, int[] dilation, int groups) -> Tensor
  self, weight: "grad.defined() ? mps_convolution_transpose_backward(self, grad, weight, padding, output_padding, stride, dilation, groups, grad_input_mask) : std::tuple<Tensor, Tensor>()"

- name: cudnn_convolution(Tensor self, Tensor weight, int[] padding, int[] stride, int[] dilation, int groups, bool benchmark, bool deterministic, bool allow_tf32) -> Tensor
  self, weight: "_cudnn_convolution_backward(self, grad, weight, padding, std::vector<int64_t>(padding.size(), 0), stride, dilation, false, groups, {grad_input_mask[0], grad_input_mask[1]})"

- name: cudnn_grid_sampler(Tensor self, Tensor grid) -> Tensor output
  self, grid: "grad.defined() ? cudnn_grid_sampler_backward(self, grid, grad) : std::tuple<Tensor, Tensor>()"

- name: cudnn_affine_grid_generator(Tensor theta, int N, int C, int H, int W) -> Tensor grid
  theta: cudnn_affine_grid_generator_backward(grad, N, C, H, W)

# NB: Why is the backwards here so complicated?  CuDNN cannot be used to compute
# backward in evaluation mode, because the math for backward in evaluation mode
# is different (since the forward math is different), and CuDNN does not support
# it.  And in any case, you shouldn't be using this bn in evaluation mode,
# because it should be merged into the previous convolution (left for future
# work.)
# NB2: The quotes around the gradient are needed to appease YAML parsing rules.
- name: cudnn_batch_norm(Tensor input, Tensor weight, Tensor? bias, Tensor? running_mean, Tensor? running_var, bool training, float exponential_average_factor, float epsilon) -> (Tensor, Tensor, Tensor, Tensor)
  input, weight, bias: "grad.defined() ? (training ? cudnn_batch_norm_backward(input, grad.contiguous(input.suggest_memory_format()), weight, running_mean, running_var, result1, result2, epsilon, retain_variables ? result3.clone() : result3) : native_batch_norm_backward(grad, input, weight, running_mean, running_var, result1, result2, training, epsilon, grad_input_mask)) : std::tuple<Tensor, Tensor, Tensor>()"
  result0: batch_norm_jvp(input_p, input_t, weight_p, weight_t, bias_p, bias_t, running_mean, running_var, result1, result2, training, epsilon)

# HACK: save_mean and save_var are going to be passed in as
# requires_grad variables (even though we'll never backprop through
# them) so we need to prevent the unpacking from triggering an error.
- name: cudnn_batch_norm_backward(Tensor input, Tensor grad_output, Tensor weight, Tensor? running_mean, Tensor? running_var, Tensor? save_mean, Tensor? save_var, float epsilon, Tensor reserveSpace) -> (Tensor, Tensor, Tensor)
  save_mean: not_implemented("cudnn_batch_norm_backward save_mean")
  save_var: not_implemented("cudnn_batch_norm_backward save_var")
  reserveSpace: not_implemented("cudnn_batch_norm_backward reserveSpace")
  input, weight, grad_output: batchnorm_double_backward(input, weight, grads[0], grads[1], grads[2], grad_output, running_mean, running_var, true, epsilon, save_mean, save_var, grad_input_mask)

# nnpack

- name: _nnpack_spatial_convolution(Tensor input, Tensor weight, Tensor? bias, int[2] padding, int[2] stride=1) -> Tensor
  # NNPACK does not support strided convolutions in the backwards path, which is the reason why we are using the closest available function that does here.
  input, weight, bias: "grad.defined() ? convolution_backward(grad, input, weight, bias->sizes(), stride, padding, std::vector<int64_t>(padding.size(), 1), false, std::vector<int64_t>(padding.size(), 0), 1, grad_input_mask) : std::tuple<Tensor, Tensor, Tensor>()"

#LSTM MPS
- name: _lstm_mps(Tensor input, Tensor[] hx, Tensor[] params, bool has_biases, int num_layers, float dropout, bool train, bool bidirectional, bool batch_first) -> (Tensor, Tensor, Tensor, Tensor, Tensor)
  output_differentiability: [True, True, True, False, False]
  input, hx, params: "lstm_mps_backward(grads[0], grads[1], grads[2], result3, result4, input, hx, params, has_biases, num_layers, dropout, train, bidirectional, batch_first)"

- name: lstm_mps_backward(Tensor grad_y, Tensor? grad_hy, Tensor? grad_cy, Tensor z_state, Tensor cell_state_fwd, Tensor input, Tensor[] hx, Tensor[] params, bool has_biases, int num_layers, float dropout, bool train, bool bidirectional, bool batch_first) -> (Tensor, Tensor[], Tensor[])



# Only frst three of _cudnn_rnn outputs can have gradients.
# _cudnn_rnn outputs: (output, hy, cy, reserve, weight_buf)
- name: _cudnn_rnn(Tensor input, Tensor[] weight, int weight_stride0, Tensor? weight_buf, Tensor hx, Tensor? cx, int mode, int hidden_size, int proj_size, int num_layers, bool batch_first, float dropout, bool train, bool bidirectional, int[] batch_sizes, Tensor? dropout_state) -> (Tensor, Tensor, Tensor, Tensor, Tensor)
  dropout_state: non_differentiable
  output_differentiability: [True, True, True, False, False]
  input, hx, cx, weight: "_cudnn_rnn_backward(input, weight, weight_stride0, result4, hx, cx, result0, grads[0], grads[1], grads[2], mode, hidden_size, proj_size, num_layers, batch_first, dropout, train, bidirectional, batch_sizes, dropout_state, retain_variables ? result3.clone() : result3, grad_input_mask)"

- name: _cudnn_rnn_backward(Tensor input, Tensor[] weight, int weight_stride0, Tensor weight_buf, Tensor hx, Tensor? cx, Tensor output, Tensor? grad_output, Tensor? grad_hy, Tensor? grad_cy, int mode, int hidden_size, int proj_size, int num_layers, bool batch_first, float dropout, bool train, bool bidirectional, int[] batch_sizes, Tensor? dropout_state, Tensor reserve, bool[4] output_mask) -> (Tensor, Tensor, Tensor, Tensor[])
  dropout_state: non_differentiable
  input: not_implemented("_cudnn_rnn_backward", kCudnnDoubleBackwardMsg)
  weight: not_implemented_list("_cudnn_rnn_backward", kCudnnDoubleBackwardMsg)
  hx: not_implemented("_cudnn_rnn_backward", kCudnnDoubleBackwardMsg)
  cx: not_implemented("_cudnn_rnn_backward", kCudnnDoubleBackwardMsg)
  output: not_implemented("_cudnn_rnn_backward", kCudnnDoubleBackwardMsg)
  grad_output: not_implemented("_cudnn_rnn_backward", kCudnnDoubleBackwardMsg)
  grad_hy: not_implemented("_cudnn_rnn_backward", kCudnnDoubleBackwardMsg)
  grad_cy: not_implemented("_cudnn_rnn_backward", kCudnnDoubleBackwardMsg)

# miopen

- name: miopen_convolution_transpose(Tensor self, Tensor weight, Tensor? bias, int[] padding, int[] output_padding, int[] stride, int[] dilation, int groups, bool benchmark, bool deterministic) -> Tensor
  self, weight, bias: "grad.defined() ? convolution_backward(grad, self, weight, bias->sizes(), stride, padding, dilation, true, output_padding, groups, grad_input_mask) : std::tuple<Tensor, Tensor, Tensor>()"

- name: miopen_convolution(Tensor self, Tensor weight, Tensor? bias, int[] padding, int[] stride, int[] dilation, int groups, bool benchmark, bool deterministic) -> Tensor
  self, weight, bias: "grad.defined() ? convolution_backward(grad, self, weight, bias->sizes(), stride, padding, dilation, false, std::vector<int64_t>(padding.size(), 0), groups, grad_input_mask) : std::tuple<Tensor, Tensor, Tensor>()"

- name: miopen_depthwise_convolution(Tensor self, Tensor weight, Tensor? bias, int[] padding, int[] stride, int[] dilation, int groups, bool benchmark, bool deterministic) -> Tensor
  self, weight, bias: "grad.defined() ? convolution_backward(grad, self, weight, bias->sizes(), stride, padding, dilation, false, std::vector<int64_t>(padding.size(), 0), groups, grad_input_mask) : std::tuple<Tensor, Tensor, Tensor>()"

- name: miopen_batch_norm(Tensor input, Tensor weight, Tensor? bias, Tensor? running_mean, Tensor? running_var, bool training, float exponential_average_factor, float epsilon) -> (Tensor, Tensor, Tensor)
  input, weight, bias: "grad.defined() ? (training ? miopen_batch_norm_backward(input, grad.contiguous(), weight, running_mean, running_var, result1, result2, epsilon) : native_batch_norm_backward(grad, input, weight, running_mean, running_var, result1, result2, training, epsilon, grad_input_mask)) : std::tuple<Tensor, Tensor, Tensor>()"

- name: miopen_batch_norm_backward(Tensor input, Tensor grad_output, Tensor weight, Tensor? running_mean, Tensor? running_var, Tensor? save_mean, Tensor? save_var, float epsilon) -> (Tensor, Tensor, Tensor)
  save_mean: not_implemented("miopen_batch_norm_backward save_mean")
  save_var: not_implemented("miopen_batch_norm_backward save_var")
  input, weight, grad_output: batchnorm_double_backward(input, weight, grads[0], grads[1], grads[2], grad_output, running_mean, running_var, true, epsilon, save_mean, save_var, grad_input_mask)

- name: miopen_rnn(Tensor input, Tensor[] weight, int weight_stride0, Tensor hx, Tensor? cx, int mode, int hidden_size, int num_layers, bool batch_first, float dropout, bool train, bool bidirectional, int[] batch_sizes, Tensor? dropout_state) -> (Tensor, Tensor, Tensor, Tensor, Tensor)
  dropout_state: non_differentiable
  output_differentiability: [True, True, True, False, False]
  input, hx, cx, weight: "miopen_rnn_backward(input, weight, weight_stride0, result4, hx, cx, result0, grads[0], grads[1], grads[2], mode, hidden_size, num_layers, batch_first, dropout, train, bidirectional, batch_sizes, dropout_state, retain_variables ? result3.clone() : result3, grad_input_mask)"

- name: miopen_rnn_backward(Tensor input, Tensor[] weight, int weight_stride0, Tensor weight_buf, Tensor hx, Tensor? cx, Tensor output, Tensor? grad_output, Tensor? grad_hy, Tensor? grad_cy, int mode, int hidden_size, int num_layers, bool batch_first, float dropout, bool train, bool bidirectional, int[] batch_sizes, Tensor? dropout_state, Tensor reserve, bool[4] output_mask) -> (Tensor, Tensor, Tensor, Tensor[])
  dropout_state: non_differentiable

# mkldnn
- name: mkldnn_convolution(Tensor self, Tensor weight, Tensor? bias, int[] padding, int[] stride, int[] dilation, int groups) -> Tensor
  self, weight, bias: "grad.defined() ? convolution_backward(grad, self, weight, bias->sizes(), stride, padding, dilation, /*transposed=*/ false, /*output_padding=*/ std::vector<int64_t>(padding.size(), 0), groups, grad_input_mask) : std::tuple<Tensor, Tensor, Tensor>()"

- name: mkldnn_linear(Tensor self, Tensor weight, Tensor? bias=None) -> Tensor
  self, weight, bias: mkldnn_linear_backward(self, grad, weight, grad_input_mask)

- name: mkldnn_max_pool2d(Tensor self, int[2] kernel_size, int[2] stride=[], int[2] padding=0, int[2] dilation=1, bool ceil_mode=False) -> Tensor
  self: mkldnn_max_pool2d_backward(grad, result, self, kernel_size, stride, padding, dilation, ceil_mode)

- name: mkldnn_max_pool3d(Tensor self, int[3] kernel_size, int[3] stride=[], int[3] padding=0, int[3] dilation=1, bool ceil_mode=False) -> Tensor
  self: mkldnn_max_pool3d_backward(grad, result, self, kernel_size, stride, padding, dilation, ceil_mode)

- name: mkldnn_adaptive_avg_pool2d(Tensor self, int[2] output_size) -> Tensor
  self: mkldnn_adaptive_avg_pool2d_backward(grad, self)

- name: _mkldnn_reshape(Tensor self, int[] shape) -> Tensor
  self: grad.reshape(self.sizes())

# fft
- name: _fft_r2c(Tensor self, int[] dim, int normalization, bool onesided) -> Tensor
  self: fft_r2c_backward(grad, dim, normalization, onesided, self.size(dim.back()))
  result: auto_linear

- name: _fft_c2r(Tensor self, int[] dim, int normalization, int last_dim_size) -> Tensor
  self: fft_c2r_backward(grad, dim, normalization)
  result: auto_linear

- name: _fft_c2c(Tensor self, int[] dim, int normalization, bool forward) -> Tensor
  self: _fft_c2c(grad, dim, normalization, !forward)
  result: auto_linear

- name: unbind.int(Tensor(a -> *) self, int dim=0) -> Tensor(a)[]
  self: unbind_backward(grads, dim)
  result: auto_linear

- name: stack(Tensor[] tensors, int dim=0) -> Tensor
  tensors: "grad.defined() ? unbind(grad, dim) : std::vector<Tensor>(tensors.size())"
  result: stack_jvp(tensors, dim)

# fused RNN kernels

# Only frst two of _thnn_fused_lstm_cell outputs can have gradients.
# _thnn_fused_lstm_cell outputs: (hy, cy, workspace)
- name: _thnn_fused_lstm_cell(Tensor input_gates, Tensor hidden_gates, Tensor cx, Tensor? input_bias=None, Tensor? hidden_bias=None) -> (Tensor, Tensor, Tensor)
  output_differentiability: [True, True, False]
  input_gates, hidden_gates, cx, input_bias, hidden_bias: "GradMode::is_enabled() ? _thnn_differentiable_lstm_cell_backward(grads[0], grads[1], input_gates, hidden_gates, input_bias, hidden_bias, cx, result1) : _thnn_fused_lstm_cell_backward(grads[0], grads[1], cx, result1, result2, input_bias.defined())"

- name: _thnn_fused_gru_cell(Tensor input_gates, Tensor hidden_gates, Tensor hx, Tensor? input_bias=None, Tensor? hidden_bias=None) -> (Tensor, Tensor)
  input_gates, hidden_gates, hx, input_bias, hidden_bias: "grad.defined() ? (GradMode::is_enabled() ? _thnn_differentiable_gru_cell_backward(grad, input_gates, hidden_gates, hx, input_bias, hidden_bias) : _thnn_fused_gru_cell_backward(grad, result1, input_bias.defined())) : std::tuple<Tensor, Tensor, Tensor, Tensor, Tensor>()"

# PackedSequence helpers
- name: _pack_padded_sequence(Tensor input, Tensor lengths, bool batch_first) -> (Tensor, Tensor)
  input: _pack_padded_sequence_backward(grad, input.sizes(), result1, batch_first)

# TH wrappers
- name: eq.Scalar(Tensor self, Scalar other) -> Tensor
  output_differentiability: [False]

- name: eq.Tensor(Tensor self, Tensor other) -> Tensor
  output_differentiability: [False]

- name: ge.Scalar(Tensor self, Scalar other) -> Tensor
  output_differentiability: [False]

- name: ge.Tensor(Tensor self, Tensor other) -> Tensor
  output_differentiability: [False]

- name: gt.Scalar(Tensor self, Scalar other) -> Tensor
  output_differentiability: [False]

- name: gt.Tensor(Tensor self, Tensor other) -> Tensor
  output_differentiability: [False]

- name: le.Scalar(Tensor self, Scalar other) -> Tensor
  output_differentiability: [False]

- name: le.Tensor(Tensor self, Tensor other) -> Tensor
  output_differentiability: [False]

- name: lt.Scalar(Tensor self, Scalar other) -> Tensor
  output_differentiability: [False]

- name: lt.Tensor(Tensor self, Tensor other) -> Tensor
  output_differentiability: [False]

- name: ne.Scalar(Tensor self, Scalar other) -> Tensor
  output_differentiability: [False]

- name: ne.Tensor(Tensor self, Tensor other) -> Tensor
  output_differentiability: [False]

- name: multinomial(Tensor self, int num_samples, bool replacement=False, *, Generator? generator=None) -> Tensor
  output_differentiability: [False]

- name: nonzero(Tensor self) -> Tensor
  output_differentiability: [False]

<<<<<<< HEAD
- name: segment_reduce(Tensor data, str reduce, *, Tensor? lengths=None, Tensor? indices=None, Tensor? offsets=None, int axis=0, bool unsafe=False, Scalar? initial=None) -> Tensor
  data: _segment_reduce_backward(grad, result, data, reduce, lengths, offsets, axis, initial)
=======
- name: segment_reduce(Tensor data, str reduce, *, Tensor? lengths=None, Tensor? indices=None, int axis=0, bool unsafe=False, Scalar? initial=None) -> Tensor
  data: _segment_reduce_backward(grad, result, data, reduce, lengths, axis, initial)
>>>>>>> 17862ae8

- name: _pin_memory(Tensor self, Device? device=None) -> Tensor
  self: grad

# Empty factory functions have explicit non-differentiability so that they propagate the class
# when used with a Tensor subclass together with __torch_dispatch__.
# All the other factory functions are composite and call into one of these.
- name: new_empty(Tensor self, int[] size, *, ScalarType? dtype=None, Layout? layout=None, Device? device=None, bool? pin_memory=None) -> Tensor
  self: non_differentiable
  output_differentiability: [False]

- name: new_empty_strided(Tensor self, int[] size, int[] stride, *, ScalarType? dtype=None, Layout? layout=None, Device? device=None, bool? pin_memory=None) -> Tensor
  self: non_differentiable
  output_differentiability: [False]

- name: empty_like(Tensor self, *, ScalarType? dtype=None, Layout? layout=None, Device? device=None, bool? pin_memory=None, MemoryFormat? memory_format=None) -> Tensor
  self: non_differentiable
  output_differentiability: [False]

- name: _new_zeros_with_same_feature_meta(Tensor self, Tensor other, *, int self_num_batch_dims=0) -> Tensor
  self: non_differentiable
  other: non_differentiable
  output_differentiability: [False]

- name: _test_warn_in_autograd(Tensor self) -> Tensor
  self: warn_backwards(grad)

- name: _efficientzerotensor(int[] size, *, ScalarType? dtype=None, Layout? layout=None, Device? device=None, bool? pin_memory=None) -> Tensor
  output_differentiability: [False]

- name: scatter_reduce.two(Tensor self, int dim, Tensor index, Tensor src, str reduce, *, bool include_self=True) -> Tensor
  self, src: scatter_reduce_backward(grad, self, dim, index, src, reduce, include_self, result)
  index: non_differentiable

- name: special_bessel_j0(Tensor self) -> Tensor
  self: non_differentiable

- name: special_bessel_j1(Tensor self) -> Tensor
  self: non_differentiable

- name: special_bessel_y0(Tensor self) -> Tensor
  self: non_differentiable

- name: special_bessel_y1(Tensor self) -> Tensor
  self: non_differentiable

- name: special_chebyshev_polynomial_t(Tensor x, Tensor n) -> Tensor
  x: non_differentiable
  n: non_differentiable

- name: special_chebyshev_polynomial_t.x_scalar(Scalar x, Tensor n) -> Tensor
  n: non_differentiable

- name: special_chebyshev_polynomial_t.n_scalar(Tensor x, Scalar n) -> Tensor
  x: non_differentiable

- name: special_chebyshev_polynomial_u(Tensor x, Tensor n) -> Tensor
  x: non_differentiable
  n: non_differentiable

- name: special_chebyshev_polynomial_u.x_scalar(Scalar x, Tensor n) -> Tensor
  n: non_differentiable

- name: special_chebyshev_polynomial_u.n_scalar(Tensor x, Scalar n) -> Tensor
  x: non_differentiable

- name: special_chebyshev_polynomial_v(Tensor x, Tensor n) -> Tensor
  x: non_differentiable
  n: non_differentiable

- name: special_chebyshev_polynomial_v.x_scalar(Scalar x, Tensor n) -> Tensor
  n: non_differentiable

- name: special_chebyshev_polynomial_v.n_scalar(Tensor x, Scalar n) -> Tensor
  x: non_differentiable

- name: special_chebyshev_polynomial_w(Tensor x, Tensor n) -> Tensor
  x: non_differentiable
  n: non_differentiable

- name: special_chebyshev_polynomial_w.x_scalar(Scalar x, Tensor n) -> Tensor
  n: non_differentiable

- name: special_chebyshev_polynomial_w.n_scalar(Tensor x, Scalar n) -> Tensor
  x: non_differentiable

- name: special_hermite_polynomial_h(Tensor x, Tensor n) -> Tensor
  x: non_differentiable
  n: non_differentiable

- name: special_hermite_polynomial_h.x_scalar(Scalar x, Tensor n) -> Tensor
  n: non_differentiable

- name: special_hermite_polynomial_h.n_scalar(Tensor x, Scalar n) -> Tensor
  x: non_differentiable

- name: special_hermite_polynomial_he(Tensor x, Tensor n) -> Tensor
  x: non_differentiable
  n: non_differentiable

- name: special_hermite_polynomial_he.x_scalar(Scalar x, Tensor n) -> Tensor
  n: non_differentiable

- name: special_hermite_polynomial_he.n_scalar(Tensor x, Scalar n) -> Tensor
  x: non_differentiable

- name: special_laguerre_polynomial_l(Tensor x, Tensor n) -> Tensor
  x: non_differentiable
  n: non_differentiable

- name: special_laguerre_polynomial_l.x_scalar(Scalar x, Tensor n) -> Tensor
  n: non_differentiable

- name: special_laguerre_polynomial_l.n_scalar(Tensor x, Scalar n) -> Tensor
  x: non_differentiable

- name: special_legendre_polynomial_p(Tensor x, Tensor n) -> Tensor
  x: non_differentiable
  n: non_differentiable

- name: special_legendre_polynomial_p.x_scalar(Scalar x, Tensor n) -> Tensor
  n: non_differentiable

- name: special_legendre_polynomial_p.n_scalar(Tensor x, Scalar n) -> Tensor
  x: non_differentiable

- name: special_modified_bessel_i0(Tensor self) -> Tensor
  self: non_differentiable

- name: special_modified_bessel_i1(Tensor self) -> Tensor
  self: non_differentiable

- name: special_modified_bessel_k0(Tensor self) -> Tensor
  self: non_differentiable

- name: special_modified_bessel_k1(Tensor self) -> Tensor
  self: non_differentiable

- name: special_shifted_chebyshev_polynomial_t(Tensor x, Tensor n) -> Tensor
  x: non_differentiable
  n: non_differentiable

- name: special_shifted_chebyshev_polynomial_t.x_scalar(Scalar x, Tensor n) -> Tensor
  n: non_differentiable

- name: special_shifted_chebyshev_polynomial_t.n_scalar(Tensor x, Scalar n) -> Tensor
  x: non_differentiable

- name: special_shifted_chebyshev_polynomial_u(Tensor x, Tensor n) -> Tensor
  x: non_differentiable
  n: non_differentiable

- name: special_shifted_chebyshev_polynomial_u.x_scalar(Scalar x, Tensor n) -> Tensor
  n: non_differentiable

- name: special_shifted_chebyshev_polynomial_u.n_scalar(Tensor x, Scalar n) -> Tensor
  x: non_differentiable

- name: special_shifted_chebyshev_polynomial_v(Tensor x, Tensor n) -> Tensor
  x: non_differentiable
  n: non_differentiable

- name: special_shifted_chebyshev_polynomial_v.x_scalar(Scalar x, Tensor n) -> Tensor
  n: non_differentiable

- name: special_shifted_chebyshev_polynomial_v.n_scalar(Tensor x, Scalar n) -> Tensor
  x: non_differentiable

- name: special_shifted_chebyshev_polynomial_w(Tensor x, Tensor n) -> Tensor
  x: non_differentiable
  n: non_differentiable

- name: special_shifted_chebyshev_polynomial_w.x_scalar(Scalar x, Tensor n) -> Tensor
  n: non_differentiable

- name: special_shifted_chebyshev_polynomial_w.n_scalar(Tensor x, Scalar n) -> Tensor
  x: non_differentiable<|MERGE_RESOLUTION|>--- conflicted
+++ resolved
@@ -2745,13 +2745,8 @@
 - name: nonzero(Tensor self) -> Tensor
   output_differentiability: [False]
 
-<<<<<<< HEAD
 - name: segment_reduce(Tensor data, str reduce, *, Tensor? lengths=None, Tensor? indices=None, Tensor? offsets=None, int axis=0, bool unsafe=False, Scalar? initial=None) -> Tensor
   data: _segment_reduce_backward(grad, result, data, reduce, lengths, offsets, axis, initial)
-=======
-- name: segment_reduce(Tensor data, str reduce, *, Tensor? lengths=None, Tensor? indices=None, int axis=0, bool unsafe=False, Scalar? initial=None) -> Tensor
-  data: _segment_reduce_backward(grad, result, data, reduce, lengths, axis, initial)
->>>>>>> 17862ae8
 
 - name: _pin_memory(Tensor self, Device? device=None) -> Tensor
   self: grad
